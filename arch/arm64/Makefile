#
# arch/arm64/Makefile
#
# This file is included by the global makefile so that you can add your own
# architecture-specific flags and dependencies.
#
# This file is subject to the terms and conditions of the GNU General Public
# License.  See the file "COPYING" in the main directory of this archive
# for more details.
#
# Copyright (C) 1995-2001 by Russell King

LDFLAGS_vmlinux	:=-p --no-undefined -X
CPPFLAGS_vmlinux.lds = -DTEXT_OFFSET=$(TEXT_OFFSET)
OBJCOPYFLAGS	:=-O binary -R .note -R .note.gnu.build-id -R .comment -S
GZFLAGS		:=-9

ifneq ($(CONFIG_RELOCATABLE),)
LDFLAGS_vmlinux		+= -pie -Bsymbolic
endif

KBUILD_DEFCONFIG := defconfig

# Check for binutils support for specific extensions
lseinstr := $(call as-instr,.arch_extension lse,-DCONFIG_AS_LSE=1)

ifeq ($(CONFIG_ARM64_LSE_ATOMICS), y)
  ifeq ($(lseinstr),)
$(warning LSE atomics not supported by binutils)
  endif
endif

<<<<<<< HEAD
KBUILD_CFLAGS	+= -mgeneral-regs-only $(lseinstr)
=======
ifeq ($(cc-name),clang)
# This is a workaround for https://bugs.llvm.org/show_bug.cgi?id=30792.
# TODO: revert when this is fixed in LLVM.
KBUILD_CFLAGS	+= -mno-implicit-float
else
KBUILD_CFLAGS	+= -mgeneral-regs-only
endif
KBUILD_CFLAGS	+= $(lseinstr)
>>>>>>> ea5c00be
KBUILD_CFLAGS	+= -fno-pic
KBUILD_CFLAGS	+= $(call cc-option, -mpc-relative-literal-loads)
KBUILD_CFLAGS	+= -fno-asynchronous-unwind-tables
KBUILD_AFLAGS	+= $(lseinstr)

ifeq ($(CONFIG_CPU_BIG_ENDIAN), y)
KBUILD_CPPFLAGS	+= -mbig-endian
AS		+= -EB
LD		+= -EB
else
KBUILD_CPPFLAGS	+= -mlittle-endian
AS		+= -EL
LD		+= -EL
endif

CHECKFLAGS	+= -D__aarch64__

ifeq ($(CONFIG_ARM64_MODULE_CMODEL_LARGE), y)
KBUILD_CFLAGS_MODULE	+= -mcmodel=large
endif

ifeq ($(CONFIG_ARM64_MODULE_PLTS),y)
KBUILD_LDFLAGS_MODULE	+= -T $(srctree)/arch/arm64/kernel/module.lds
endif

# Default value
head-y		:= arch/arm64/kernel/head.o

# The byte offset of the kernel image in RAM from the start of RAM.
ifeq ($(CONFIG_ARM64_RANDOMIZE_TEXT_OFFSET), y)
TEXT_OFFSET := $(shell awk "BEGIN {srand(); printf \"0x%06x\n\", \
		 int(2 * 1024 * 1024 / (2 ^ $(CONFIG_ARM64_PAGE_SHIFT)) * \
		 rand()) * (2 ^ $(CONFIG_ARM64_PAGE_SHIFT))}")
else
TEXT_OFFSET := 0x00080000
endif

ifeq ($(cc-name),clang)
KBUILD_CFLAGS += $(call cc-disable-warning, asm-operand-widths)
endif

# KASAN_SHADOW_OFFSET = VA_START + (1 << (VA_BITS - 3)) - (1 << 61)
# in 32-bit arithmetic
KASAN_SHADOW_OFFSET := $(shell printf "0x%08x00000000\n" $$(( \
			(0xffffffff & (-1 << ($(CONFIG_ARM64_VA_BITS) - 32))) \
			+ (1 << ($(CONFIG_ARM64_VA_BITS) - 32 - 3)) \
			- (1 << (64 - 32 - 3)) )) )

export	TEXT_OFFSET GZFLAGS

core-y		+= arch/arm64/kernel/ arch/arm64/mm/
core-$(CONFIG_NET) += arch/arm64/net/
core-$(CONFIG_KVM) += arch/arm64/kvm/
core-$(CONFIG_XEN) += arch/arm64/xen/
core-$(CONFIG_CRYPTO) += arch/arm64/crypto/
libs-y		:= arch/arm64/lib/ $(libs-y)
core-$(CONFIG_EFI_STUB) += $(objtree)/drivers/firmware/efi/libstub/lib.a

# Default target when executing plain make
ifeq ($(CONFIG_BUILD_ARM64_APPENDED_DTB_IMAGE),y)
KBUILD_IMAGE	:= $(subst $\",,$(CONFIG_BUILD_ARM64_APPENDED_KERNEL_IMAGE_NAME))
else
KBUILD_IMAGE	:= Image.gz
endif

KBUILD_DTBS	:= dtbs

all:	$(KBUILD_IMAGE) $(KBUILD_DTBS)

boot := arch/arm64/boot

Image: vmlinux
	$(Q)$(MAKE) $(build)=$(boot) $(boot)/$@

Image.%: vmlinux
	$(Q)$(MAKE) $(build)=$(boot) $(boot)/$@

zinstall install: vmlinux
	$(Q)$(MAKE) $(build)=$(boot) $@

%.dtb: scripts
	$(Q)$(MAKE) $(build)=$(boot)/dts $(boot)/dts/$@

PHONY += dtbs dtbs_install

dtbs: prepare scripts
	$(Q)$(MAKE) $(build)=$(boot)/dts

dtbs_install:
	$(Q)$(MAKE) $(dtbinst)=$(boot)/dts

Image-dtb Image.gz-dtb: vmlinux scripts dtbs
	$(Q)$(MAKE) $(build)=$(boot) $(boot)/$@

PHONY += vdso_install
vdso_install:
	$(Q)$(MAKE) $(build)=arch/arm64/kernel/vdso $@

# We use MRPROPER_FILES and CLEAN_FILES now
archclean:
	$(Q)$(MAKE) $(clean)=$(boot)
	$(Q)$(MAKE) $(clean)=$(boot)/dts

# We need to generate vdso-offsets.h before compiling certain files in kernel/.
# In order to do that, we should use the archprepare target, but we can't since
# asm-offsets.h is included in some files used to generate vdso-offsets.h, and
# asm-offsets.h is built in prepare0, for which archprepare is a dependency.
# Therefore we need to generate the header after prepare0 has been made, hence
# this hack.
prepare: vdso_prepare
vdso_prepare: prepare0
	$(Q)$(MAKE) $(build)=arch/arm64/kernel/vdso include/generated/vdso-offsets.h

define archhelp
  echo  '* Image.gz      - Compressed kernel image (arch/$(ARCH)/boot/Image.gz)'
  echo  '  Image         - Uncompressed kernel image (arch/$(ARCH)/boot/Image)'
  echo  '* dtbs          - Build device tree blobs for enabled boards'
  echo  '  dtbs_install  - Install dtbs to $(INSTALL_DTBS_PATH)'
  echo  '  install       - Install uncompressed kernel'
  echo  '  zinstall      - Install compressed kernel'
  echo  '                  Install using (your) ~/bin/installkernel or'
  echo  '                  (distribution) /sbin/installkernel or'
  echo  '                  install to $$(INSTALL_PATH) and run lilo'
endef<|MERGE_RESOLUTION|>--- conflicted
+++ resolved
@@ -30,9 +30,6 @@
   endif
 endif
 
-<<<<<<< HEAD
-KBUILD_CFLAGS	+= -mgeneral-regs-only $(lseinstr)
-=======
 ifeq ($(cc-name),clang)
 # This is a workaround for https://bugs.llvm.org/show_bug.cgi?id=30792.
 # TODO: revert when this is fixed in LLVM.
@@ -41,7 +38,6 @@
 KBUILD_CFLAGS	+= -mgeneral-regs-only
 endif
 KBUILD_CFLAGS	+= $(lseinstr)
->>>>>>> ea5c00be
 KBUILD_CFLAGS	+= -fno-pic
 KBUILD_CFLAGS	+= $(call cc-option, -mpc-relative-literal-loads)
 KBUILD_CFLAGS	+= -fno-asynchronous-unwind-tables
