--- conflicted
+++ resolved
@@ -196,8 +196,10 @@
 		compatible = "rockchip,rk3399-dmc";
 		rockchip,pmu = <&pmugrf>;
 		devfreq-events = <&dfi>;
+		interrupts = <GIC_SPI 1 IRQ_TYPE_LEVEL_HIGH 0>;
 		clocks = <&cru SCLK_DDRC>;
 		clock-names = "dmc_clk";
+		ddr_timing = <&ddr_timing>;
 		status = "disabled";
 	};
 
@@ -232,8 +234,6 @@
 		#clock-cells = <0>;
 	};
 
-<<<<<<< HEAD
-=======
 	dummy_cpll: dummy_cpll {
 		compatible = "fixed-clock";
 		clock-frequency = <0>;
@@ -248,36 +248,6 @@
 		#clock-cells = <0>;
 	};
 
-	amba: bus {
-		compatible = "simple-bus";
-		#address-cells = <2>;
-		#size-cells = <2>;
-		ranges;
-
-		dmac_bus: dma-controller@ff6d0000 {
-			compatible = "arm,pl330", "arm,primecell";
-			reg = <0x0 0xff6d0000 0x0 0x4000>;
-			interrupts = <GIC_SPI 5 IRQ_TYPE_LEVEL_HIGH 0>,
-				     <GIC_SPI 6 IRQ_TYPE_LEVEL_HIGH 0>;
-			#dma-cells = <1>;
-			arm,pl330-periph-burst;
-			clocks = <&cru ACLK_DMAC0_PERILP>;
-			clock-names = "apb_pclk";
-		};
-
-		dmac_peri: dma-controller@ff6e0000 {
-			compatible = "arm,pl330", "arm,primecell";
-			reg = <0x0 0xff6e0000 0x0 0x4000>;
-			interrupts = <GIC_SPI 7 IRQ_TYPE_LEVEL_HIGH 0>,
-				     <GIC_SPI 8 IRQ_TYPE_LEVEL_HIGH 0>;
-			#dma-cells = <1>;
-			arm,pl330-periph-burst;
-			clocks = <&cru ACLK_DMAC1_PERILP>;
-			clock-names = "apb_pclk";
-		};
-	};
-
->>>>>>> 52f971ee
 	pcie0: pcie@f8000000 {
 		compatible = "rockchip,rk3399-pcie";
 		reg = <0x0 0xf8000000 0x0 0x2000000>,
@@ -308,14 +278,9 @@
 		       <&pcie_phy 2>, <&pcie_phy 3>;
 		phy-names = "pcie-phy-0", "pcie-phy-1",
 			    "pcie-phy-2", "pcie-phy-3";
-<<<<<<< HEAD
+		power-domains = <&power RK3399_PD_PERIHP>;
 		ranges = <0x82000000 0x0 0xfa000000 0x0 0xfa000000 0x0 0x1e00000>,
 			 <0x81000000 0x0 0xfbe00000 0x0 0xfbe00000 0x0 0x100000>;
-=======
-		power-domains = <&power RK3399_PD_PERIHP>;
-		ranges = <0x83000000 0x0 0xfa000000 0x0 0xfa000000 0x0 0x1e00000
-			  0x81000000 0x0 0xfbe00000 0x0 0xfbe00000 0x0 0x100000>;
->>>>>>> 52f971ee
 		resets = <&cru SRST_PCIE_CORE>, <&cru SRST_PCIE_MGMT>,
 			 <&cru SRST_PCIE_MGMT_STICKY>, <&cru SRST_PCIE_PIPE>,
 			 <&cru SRST_PCIE_PM>, <&cru SRST_P_PCIE>,
@@ -872,13 +837,8 @@
 	};
 
 	thermal_zones: thermal-zones {
-<<<<<<< HEAD
-		cpu_thermal: cpu-thermal {
-			polling-delay-passive = <100>;
-=======
 		soc_thermal: cpu_thermal: cpu-thermal {
 			polling-delay-passive = <20>;
->>>>>>> 52f971ee
 			polling-delay = <1000>;
 			sustainable-power = <1000>; /* milliwatts */
 
@@ -1152,14 +1112,6 @@
 				pm_qos = <&qos_gmac>;
 				#power-domain-cells = <0>;
 			};
-<<<<<<< HEAD
-			power-domain@RK3399_PD_SD {
-				reg = <RK3399_PD_SD>;
-				clocks = <&cru HCLK_SDMMC>,
-					 <&cru SCLK_SDMMC>;
-				pm_qos = <&qos_sd>;
-				#power-domain-cells = <0>;
-=======
 			power-domain@RK3399_PD_PERIHP {
 				reg = <RK3399_PD_PERIHP>;
 				#address-cells = <1>;
@@ -1176,7 +1128,6 @@
 						 <&cru SCLK_SDMMC>;
 					pm_qos = <&qos_sd>;
 				};
->>>>>>> 52f971ee
 			};
 			power-domain@RK3399_PD_SDIOAUDIO {
 				reg = <RK3399_PD_SDIOAUDIO>;
@@ -1414,25 +1365,6 @@
 		interrupts = <GIC_SPI 131 IRQ_TYPE_LEVEL_HIGH 0>;
 		clocks = <&cru PCLK_DDR_MON>;
 		clock-names = "pclk_ddr_mon";
-		status = "disabled";
-	};
-
-	dfi: dfi@ff630000 {
-		reg = <0x00 0xff630000 0x00 0x4000>;
-		compatible = "rockchip,rk3399-dfi";
-		rockchip,pmu = <&pmugrf>;
-		clocks = <&cru PCLK_DDR_MON>;
-		clock-names = "pclk_ddr_mon";
-		status = "disabled";
-	};
-
-	dmc: dmc {
-		compatible = "rockchip,rk3399-dmc";
-		devfreq-events = <&dfi>;
-		interrupts = <GIC_SPI 1 IRQ_TYPE_LEVEL_HIGH 0>;
-		clocks = <&cru SCLK_DDRC>;
-		clock-names = "dmc_clk";
-		ddr_timing = <&ddr_timing>;
 		status = "disabled";
 	};
 
@@ -1912,13 +1844,9 @@
 		dma-names = "tx", "rx";
 		clock-names = "i2s_clk", "i2s_hclk";
 		clocks = <&cru SCLK_I2S0_8CH>, <&cru HCLK_I2S0_8CH>;
-<<<<<<< HEAD
-		pinctrl-names = "bclk_on", "bclk_off";
-=======
 		resets = <&cru SRST_I2S0_8CH>, <&cru SRST_H_I2S0_8CH>;
 		reset-names = "reset-m", "reset-h";
-		pinctrl-names = "default";
->>>>>>> 52f971ee
+		pinctrl-names = "bclk_on", "bclk_off";
 		pinctrl-0 = <&i2s0_8ch_bus>;
 		pinctrl-1 = <&i2s0_8ch_bus_bclk_off>;
 		power-domains = <&power RK3399_PD_SDIOAUDIO>;
@@ -1970,14 +1898,10 @@
 
 	vopl: vop@ff8f0000 {
 		compatible = "rockchip,rk3399-vop-lit";
-<<<<<<< HEAD
-		reg = <0x0 0xff8f0000 0x0 0x2000>, <0x0 0xff8f2000 0x0 0x400>;
-=======
 		reg = <0x0 0xff8f0000 0x0 0x600>,
 		      <0x0 0xff8f1c00 0x0 0x200>,
 		      <0x0 0xff8f2000 0x0 0x400>;
 		reg-names = "regs", "cabc_lut", "gamma_lut";
->>>>>>> 52f971ee
 		interrupts = <GIC_SPI 119 IRQ_TYPE_LEVEL_HIGH 0>;
 		clocks = <&cru ACLK_VOP1>, <&cru DCLK_VOP1>, <&cru HCLK_VOP1>, <&cru DCLK_VOP1_DIV>;
 		clock-names = "aclk_vop", "dclk_vop", "hclk_vop", "dclk_source";
@@ -2043,14 +1967,10 @@
 
 	vopb: vop@ff900000 {
 		compatible = "rockchip,rk3399-vop-big";
-<<<<<<< HEAD
-		reg = <0x0 0xff900000 0x0 0x2000>, <0x0 0xff902000 0x0 0x1000>;
-=======
 		reg = <0x0 0xff900000 0x0 0x600>,
 		      <0x0 0xff901c00 0x0 0x200>,
 		      <0x0 0xff902000 0x0 0x1000>;
 		reg-names = "regs", "cabc_lut", "gamma_lut";
->>>>>>> 52f971ee
 		interrupts = <GIC_SPI 118 IRQ_TYPE_LEVEL_HIGH 0>;
 		clocks = <&cru ACLK_VOP0>, <&cru DCLK_VOP0>, <&cru HCLK_VOP0>, <&cru DCLK_VOP0_DIV>;
 		clock-names = "aclk_vop", "dclk_vop", "hclk_vop", "dclk_source";
@@ -2167,6 +2087,32 @@
 		power-domains = <&power RK3399_PD_ISP0>;
 		rockchip,disable-mmu-reset;
 		status = "disabled";
+	};
+
+	isp1: isp1@ff920000 {
+		compatible = "rockchip,rk3399-cif-isp";
+		reg = <0x0 0xff920000 0x0 0x4000>;
+		interrupts = <GIC_SPI 44 IRQ_TYPE_LEVEL_HIGH 0>;
+		clocks = <&cru SCLK_ISP1>,
+			 <&cru ACLK_ISP1_WRAPPER>,
+			 <&cru HCLK_ISP1_WRAPPER>;
+		clock-names = "isp", "aclk", "hclk";
+		iommus = <&isp1_mmu>;
+		phys = <&mipi_dsi1>;
+		phy-names = "dphy";
+		power-domains = <&power RK3399_PD_ISP1>;
+		status = "disabled";
+
+		ports {
+			#address-cells = <1>;
+			#size-cells = <0>;
+
+			port@0 {
+				reg = <0>;
+				#address-cells = <1>;
+				#size-cells = <0>;
+			};
+		};
 	};
 
 	rkisp1_1: rkisp1@ff920000 {
@@ -2186,32 +2132,6 @@
 		power-domains = <&power RK3399_PD_ISP1>;
 		iommus = <&isp1_mmu>;
 		status = "disabled";
-	};
-
-	isp1: isp1@ff920000 {
-		compatible = "rockchip,rk3399-cif-isp";
-		reg = <0x0 0xff920000 0x0 0x4000>;
-		interrupts = <GIC_SPI 44 IRQ_TYPE_LEVEL_HIGH 0>;
-		clocks = <&cru SCLK_ISP1>,
-			 <&cru ACLK_ISP1_WRAPPER>,
-			 <&cru HCLK_ISP1_WRAPPER>;
-		clock-names = "isp", "aclk", "hclk";
-		iommus = <&isp1_mmu>;
-		phys = <&mipi_dsi1>;
-		phy-names = "dphy";
-		power-domains = <&power RK3399_PD_ISP1>;
-		status = "disabled";
-
-		ports {
-			#address-cells = <1>;
-			#size-cells = <0>;
-
-			port@0 {
-				reg = <0>;
-				#address-cells = <1>;
-				#size-cells = <0>;
-			};
-		};
 	};
 
 	isp1_mmu: iommu@ff924000 {
