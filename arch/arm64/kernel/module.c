/*
 * AArch64 loadable module support.
 *
 * Copyright (C) 2012 ARM Limited
 *
 * This program is free software; you can redistribute it and/or modify
 * it under the terms of the GNU General Public License version 2 as
 * published by the Free Software Foundation.
 *
 * This program is distributed in the hope that it will be useful,
 * but WITHOUT ANY WARRANTY; without even the implied warranty of
 * MERCHANTABILITY or FITNESS FOR A PARTICULAR PURPOSE.  See the
 * GNU General Public License for more details.
 *
 * You should have received a copy of the GNU General Public License
 * along with this program.  If not, see <http://www.gnu.org/licenses/>.
 *
 * Author: Will Deacon <will.deacon@arm.com>
 */

#include <linux/bitops.h>
#include <linux/elf.h>
#include <linux/gfp.h>
#include <linux/kernel.h>
#include <linux/mm.h>
#include <linux/moduleloader.h>
#include <linux/vmalloc.h>
#include <asm/insn.h>

#define	AARCH64_INSN_IMM_MOVNZ		AARCH64_INSN_IMM_MAX
#define	AARCH64_INSN_IMM_MOVK		AARCH64_INSN_IMM_16

void *module_alloc(unsigned long size)
{
	return __vmalloc_node_range(size, 1, MODULES_VADDR, MODULES_END,
				    GFP_KERNEL, PAGE_KERNEL_EXEC, -1,
				    __builtin_return_address(0));
}

enum aarch64_reloc_op {
	RELOC_OP_NONE,
	RELOC_OP_ABS,
	RELOC_OP_PREL,
	RELOC_OP_PAGE,
};

static u64 do_reloc(enum aarch64_reloc_op reloc_op, void *place, u64 val)
{
	switch (reloc_op) {
	case RELOC_OP_ABS:
		return val;
	case RELOC_OP_PREL:
		return val - (u64)place;
	case RELOC_OP_PAGE:
		return (val & ~0xfff) - ((u64)place & ~0xfff);
	case RELOC_OP_NONE:
		return 0;
	}

	pr_err("do_reloc: unknown relocation operation %d\n", reloc_op);
	return 0;
}

static int reloc_data(enum aarch64_reloc_op op, void *place, u64 val, int len)
{
	u64 imm_mask = (1 << len) - 1;
	s64 sval = do_reloc(op, place, val);

	switch (len) {
	case 16:
		*(s16 *)place = sval;
		break;
	case 32:
		*(s32 *)place = sval;
		break;
	case 64:
		*(s64 *)place = sval;
		break;
	default:
		pr_err("Invalid length (%d) for data relocation\n", len);
		return 0;
	}

	/*
	 * Extract the upper value bits (including the sign bit) and
	 * shift them to bit 0.
	 */
	sval = (s64)(sval & ~(imm_mask >> 1)) >> (len - 1);

	/*
	 * Overflow has occurred if the value is not representable in
	 * len bits (i.e the bottom len bits are not sign-extended and
	 * the top bits are not all zero).
	 */
	if ((u64)(sval + 1) > 2)
		return -ERANGE;

	return 0;
}

static int reloc_insn_movw(enum aarch64_reloc_op op, void *place, u64 val,
			   int lsb, enum aarch64_insn_imm_type imm_type)
{
	u64 imm, limit = 0;
	s64 sval;
	u32 insn = le32_to_cpu(*(u32 *)place);

	sval = do_reloc(op, place, val);
	sval >>= lsb;
	imm = sval & 0xffff;

<<<<<<< HEAD
	/* The instruction stream is always little endian. */
	insn = le32_to_cpu(insn);

	switch (type) {
	case INSN_IMM_MOVNZ:
=======
	if (imm_type == AARCH64_INSN_IMM_MOVNZ) {
>>>>>>> d6e6ff5d
		/*
		 * For signed MOVW relocations, we have to manipulate the
		 * instruction encoding depending on whether or not the
		 * immediate is less than zero.
		 */
		insn &= ~(3 << 29);
		if ((s64)imm >= 0) {
			/* >=0: Set the instruction to MOVZ (opcode 10b). */
			insn |= 2 << 29;
		} else {
			/*
			 * <0: Set the instruction to MOVN (opcode 00b).
			 *     Since we've masked the opcode already, we
			 *     don't need to do anything other than
			 *     inverting the new immediate field.
			 */
			imm = ~imm;
		}
		imm_type = AARCH64_INSN_IMM_MOVK;
	}

<<<<<<< HEAD
	/* Update the immediate field. */
	insn &= ~(mask << shift);
	insn |= (imm & mask) << shift;

	return cpu_to_le32(insn);
}

static int reloc_insn_movw(enum aarch64_reloc_op op, void *place, u64 val,
			   int lsb, enum aarch64_imm_type imm_type)
{
	u64 imm, limit = 0;
	s64 sval;
	u32 insn = *(u32 *)place;

	sval = do_reloc(op, place, val);
	sval >>= lsb;
	imm = sval & 0xffff;

=======
>>>>>>> d6e6ff5d
	/* Update the instruction with the new encoding. */
	insn = aarch64_insn_encode_immediate(imm_type, insn, imm);
	*(u32 *)place = cpu_to_le32(insn);

	/* Shift out the immediate field. */
	sval >>= 16;

	/*
	 * For unsigned immediates, the overflow check is straightforward.
	 * For signed immediates, the sign bit is actually the bit past the
	 * most significant bit of the field.
	 * The AARCH64_INSN_IMM_16 immediate type is unsigned.
	 */
	if (imm_type != AARCH64_INSN_IMM_16) {
		sval++;
		limit++;
	}

	/* Check the upper bits depending on the sign of the immediate. */
	if ((u64)sval > limit)
		return -ERANGE;

	return 0;
}

static int reloc_insn_imm(enum aarch64_reloc_op op, void *place, u64 val,
			  int lsb, int len, enum aarch64_insn_imm_type imm_type)
{
	u64 imm, imm_mask;
	s64 sval;
	u32 insn = le32_to_cpu(*(u32 *)place);

	/* Calculate the relocation value. */
	sval = do_reloc(op, place, val);
	sval >>= lsb;

	/* Extract the value bits and shift them to bit 0. */
	imm_mask = (BIT(lsb + len) - 1) >> lsb;
	imm = sval & imm_mask;

	/* Update the instruction's immediate field. */
	insn = aarch64_insn_encode_immediate(imm_type, insn, imm);
	*(u32 *)place = cpu_to_le32(insn);

	/*
	 * Extract the upper value bits (including the sign bit) and
	 * shift them to bit 0.
	 */
	sval = (s64)(sval & ~(imm_mask >> 1)) >> (len - 1);

	/*
	 * Overflow has occurred if the upper bits are not all equal to
	 * the sign bit of the value.
	 */
	if ((u64)(sval + 1) >= 2)
		return -ERANGE;

	return 0;
}

int apply_relocate_add(Elf64_Shdr *sechdrs,
		       const char *strtab,
		       unsigned int symindex,
		       unsigned int relsec,
		       struct module *me)
{
	unsigned int i;
	int ovf;
	bool overflow_check;
	Elf64_Sym *sym;
	void *loc;
	u64 val;
	Elf64_Rela *rel = (void *)sechdrs[relsec].sh_addr;

	for (i = 0; i < sechdrs[relsec].sh_size / sizeof(*rel); i++) {
		/* loc corresponds to P in the AArch64 ELF document. */
		loc = (void *)sechdrs[sechdrs[relsec].sh_info].sh_addr
			+ rel[i].r_offset;

		/* sym is the ELF symbol we're referring to. */
		sym = (Elf64_Sym *)sechdrs[symindex].sh_addr
			+ ELF64_R_SYM(rel[i].r_info);

		/* val corresponds to (S + A) in the AArch64 ELF document. */
		val = sym->st_value + rel[i].r_addend;

		/* Check for overflow by default. */
		overflow_check = true;

		/* Perform the static relocation. */
		switch (ELF64_R_TYPE(rel[i].r_info)) {
		/* Null relocations. */
		case R_ARM_NONE:
		case R_AARCH64_NONE:
			ovf = 0;
			break;

		/* Data relocations. */
		case R_AARCH64_ABS64:
			overflow_check = false;
			ovf = reloc_data(RELOC_OP_ABS, loc, val, 64);
			break;
		case R_AARCH64_ABS32:
			ovf = reloc_data(RELOC_OP_ABS, loc, val, 32);
			break;
		case R_AARCH64_ABS16:
			ovf = reloc_data(RELOC_OP_ABS, loc, val, 16);
			break;
		case R_AARCH64_PREL64:
			overflow_check = false;
			ovf = reloc_data(RELOC_OP_PREL, loc, val, 64);
			break;
		case R_AARCH64_PREL32:
			ovf = reloc_data(RELOC_OP_PREL, loc, val, 32);
			break;
		case R_AARCH64_PREL16:
			ovf = reloc_data(RELOC_OP_PREL, loc, val, 16);
			break;

		/* MOVW instruction relocations. */
		case R_AARCH64_MOVW_UABS_G0_NC:
			overflow_check = false;
		case R_AARCH64_MOVW_UABS_G0:
			ovf = reloc_insn_movw(RELOC_OP_ABS, loc, val, 0,
					      AARCH64_INSN_IMM_16);
			break;
		case R_AARCH64_MOVW_UABS_G1_NC:
			overflow_check = false;
		case R_AARCH64_MOVW_UABS_G1:
			ovf = reloc_insn_movw(RELOC_OP_ABS, loc, val, 16,
					      AARCH64_INSN_IMM_16);
			break;
		case R_AARCH64_MOVW_UABS_G2_NC:
			overflow_check = false;
		case R_AARCH64_MOVW_UABS_G2:
			ovf = reloc_insn_movw(RELOC_OP_ABS, loc, val, 32,
					      AARCH64_INSN_IMM_16);
			break;
		case R_AARCH64_MOVW_UABS_G3:
			/* We're using the top bits so we can't overflow. */
			overflow_check = false;
			ovf = reloc_insn_movw(RELOC_OP_ABS, loc, val, 48,
					      AARCH64_INSN_IMM_16);
			break;
		case R_AARCH64_MOVW_SABS_G0:
			ovf = reloc_insn_movw(RELOC_OP_ABS, loc, val, 0,
					      AARCH64_INSN_IMM_MOVNZ);
			break;
		case R_AARCH64_MOVW_SABS_G1:
			ovf = reloc_insn_movw(RELOC_OP_ABS, loc, val, 16,
					      AARCH64_INSN_IMM_MOVNZ);
			break;
		case R_AARCH64_MOVW_SABS_G2:
			ovf = reloc_insn_movw(RELOC_OP_ABS, loc, val, 32,
					      AARCH64_INSN_IMM_MOVNZ);
			break;
		case R_AARCH64_MOVW_PREL_G0_NC:
			overflow_check = false;
			ovf = reloc_insn_movw(RELOC_OP_PREL, loc, val, 0,
					      AARCH64_INSN_IMM_MOVK);
			break;
		case R_AARCH64_MOVW_PREL_G0:
			ovf = reloc_insn_movw(RELOC_OP_PREL, loc, val, 0,
					      AARCH64_INSN_IMM_MOVNZ);
			break;
		case R_AARCH64_MOVW_PREL_G1_NC:
			overflow_check = false;
			ovf = reloc_insn_movw(RELOC_OP_PREL, loc, val, 16,
					      AARCH64_INSN_IMM_MOVK);
			break;
		case R_AARCH64_MOVW_PREL_G1:
			ovf = reloc_insn_movw(RELOC_OP_PREL, loc, val, 16,
					      AARCH64_INSN_IMM_MOVNZ);
			break;
		case R_AARCH64_MOVW_PREL_G2_NC:
			overflow_check = false;
			ovf = reloc_insn_movw(RELOC_OP_PREL, loc, val, 32,
					      AARCH64_INSN_IMM_MOVK);
			break;
		case R_AARCH64_MOVW_PREL_G2:
			ovf = reloc_insn_movw(RELOC_OP_PREL, loc, val, 32,
					      AARCH64_INSN_IMM_MOVNZ);
			break;
		case R_AARCH64_MOVW_PREL_G3:
			/* We're using the top bits so we can't overflow. */
			overflow_check = false;
			ovf = reloc_insn_movw(RELOC_OP_PREL, loc, val, 48,
					      AARCH64_INSN_IMM_MOVNZ);
			break;

		/* Immediate instruction relocations. */
		case R_AARCH64_LD_PREL_LO19:
			ovf = reloc_insn_imm(RELOC_OP_PREL, loc, val, 2, 19,
					     AARCH64_INSN_IMM_19);
			break;
		case R_AARCH64_ADR_PREL_LO21:
			ovf = reloc_insn_imm(RELOC_OP_PREL, loc, val, 0, 21,
					     AARCH64_INSN_IMM_ADR);
			break;
		case R_AARCH64_ADR_PREL_PG_HI21_NC:
			overflow_check = false;
		case R_AARCH64_ADR_PREL_PG_HI21:
			ovf = reloc_insn_imm(RELOC_OP_PAGE, loc, val, 12, 21,
					     AARCH64_INSN_IMM_ADR);
			break;
		case R_AARCH64_ADD_ABS_LO12_NC:
		case R_AARCH64_LDST8_ABS_LO12_NC:
			overflow_check = false;
			ovf = reloc_insn_imm(RELOC_OP_ABS, loc, val, 0, 12,
					     AARCH64_INSN_IMM_12);
			break;
		case R_AARCH64_LDST16_ABS_LO12_NC:
			overflow_check = false;
			ovf = reloc_insn_imm(RELOC_OP_ABS, loc, val, 1, 11,
					     AARCH64_INSN_IMM_12);
			break;
		case R_AARCH64_LDST32_ABS_LO12_NC:
			overflow_check = false;
			ovf = reloc_insn_imm(RELOC_OP_ABS, loc, val, 2, 10,
					     AARCH64_INSN_IMM_12);
			break;
		case R_AARCH64_LDST64_ABS_LO12_NC:
			overflow_check = false;
			ovf = reloc_insn_imm(RELOC_OP_ABS, loc, val, 3, 9,
					     AARCH64_INSN_IMM_12);
			break;
		case R_AARCH64_LDST128_ABS_LO12_NC:
			overflow_check = false;
			ovf = reloc_insn_imm(RELOC_OP_ABS, loc, val, 4, 8,
					     AARCH64_INSN_IMM_12);
			break;
		case R_AARCH64_TSTBR14:
			ovf = reloc_insn_imm(RELOC_OP_PREL, loc, val, 2, 14,
					     AARCH64_INSN_IMM_14);
			break;
		case R_AARCH64_CONDBR19:
			ovf = reloc_insn_imm(RELOC_OP_PREL, loc, val, 2, 19,
					     AARCH64_INSN_IMM_19);
			break;
		case R_AARCH64_JUMP26:
		case R_AARCH64_CALL26:
			ovf = reloc_insn_imm(RELOC_OP_PREL, loc, val, 2, 26,
					     AARCH64_INSN_IMM_26);
			break;

		default:
			pr_err("module %s: unsupported RELA relocation: %llu\n",
			       me->name, ELF64_R_TYPE(rel[i].r_info));
			return -ENOEXEC;
		}

		if (overflow_check && ovf == -ERANGE)
			goto overflow;

	}

	return 0;

overflow:
	pr_err("module %s: overflow in relocation type %d val %Lx\n",
	       me->name, (int)ELF64_R_TYPE(rel[i].r_info), val);
	return -ENOEXEC;
}<|MERGE_RESOLUTION|>--- conflicted
+++ resolved
@@ -109,15 +109,7 @@
 	sval >>= lsb;
 	imm = sval & 0xffff;
 
-<<<<<<< HEAD
-	/* The instruction stream is always little endian. */
-	insn = le32_to_cpu(insn);
-
-	switch (type) {
-	case INSN_IMM_MOVNZ:
-=======
 	if (imm_type == AARCH64_INSN_IMM_MOVNZ) {
->>>>>>> d6e6ff5d
 		/*
 		 * For signed MOVW relocations, we have to manipulate the
 		 * instruction encoding depending on whether or not the
@@ -139,27 +131,6 @@
 		imm_type = AARCH64_INSN_IMM_MOVK;
 	}
 
-<<<<<<< HEAD
-	/* Update the immediate field. */
-	insn &= ~(mask << shift);
-	insn |= (imm & mask) << shift;
-
-	return cpu_to_le32(insn);
-}
-
-static int reloc_insn_movw(enum aarch64_reloc_op op, void *place, u64 val,
-			   int lsb, enum aarch64_imm_type imm_type)
-{
-	u64 imm, limit = 0;
-	s64 sval;
-	u32 insn = *(u32 *)place;
-
-	sval = do_reloc(op, place, val);
-	sval >>= lsb;
-	imm = sval & 0xffff;
-
-=======
->>>>>>> d6e6ff5d
 	/* Update the instruction with the new encoding. */
 	insn = aarch64_insn_encode_immediate(imm_type, insn, imm);
 	*(u32 *)place = cpu_to_le32(insn);
