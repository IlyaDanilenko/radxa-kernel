--- conflicted
+++ resolved
@@ -26,7 +26,6 @@
 	 * executable, everything else can be mapped with the XN bits
 	 * set.
 	 */
-<<<<<<< HEAD
 	if ((md->attribute & EFI_MEMORY_WB) == 0)
 		prot_val = PROT_DEVICE_nGnRE;
 	else if (md->type == EFI_RUNTIME_SERVICES_CODE ||
@@ -37,228 +36,7 @@
 
 	create_pgd_mapping(mm, md->phys_addr, md->virt_addr,
 			   md->num_pages << EFI_PAGE_SHIFT,
-			   __pgprot(prot_val | PTE_NG));
-=======
-	if (efi.systab->hdr.signature != EFI_SYSTEM_TABLE_SIGNATURE) {
-		pr_err("System table signature incorrect\n");
-		retval = -EINVAL;
-		goto out;
-	}
-	if ((efi.systab->hdr.revision >> 16) < 2)
-		pr_warn("Warning: EFI system table version %d.%02d, expected 2.00 or greater\n",
-			efi.systab->hdr.revision >> 16,
-			efi.systab->hdr.revision & 0xffff);
-
-	/* Show what we know for posterity */
-	c16 = early_memremap(efi_to_phys(efi.systab->fw_vendor),
-			     sizeof(vendor) * sizeof(efi_char16_t));
-	if (c16) {
-		for (i = 0; i < (int) sizeof(vendor) - 1 && *c16; ++i)
-			vendor[i] = c16[i];
-		vendor[i] = '\0';
-		early_memunmap(c16, sizeof(vendor) * sizeof(efi_char16_t));
-	}
-
-	pr_info("EFI v%u.%.02u by %s\n",
-		efi.systab->hdr.revision >> 16,
-		efi.systab->hdr.revision & 0xffff, vendor);
-
-	table_size = sizeof(efi_config_table_64_t) * efi.systab->nr_tables;
-	config_tables = early_memremap(efi_to_phys(efi.systab->tables),
-				       table_size);
-	if (config_tables == NULL) {
-		pr_warn("Unable to map EFI config table array.\n");
-		retval = -ENOMEM;
-		goto out;
-	}
-	retval = efi_config_parse_tables(config_tables, efi.systab->nr_tables,
-					 sizeof(efi_config_table_64_t), NULL);
-
-	early_memunmap(config_tables, table_size);
-out:
-	early_memunmap(efi.systab,  sizeof(efi_system_table_t));
-	return retval;
-}
-
-/*
- * Return true for RAM regions we want to permanently reserve.
- */
-static __init int is_reserve_region(efi_memory_desc_t *md)
-{
-	switch (md->type) {
-	case EFI_LOADER_CODE:
-	case EFI_LOADER_DATA:
-	case EFI_BOOT_SERVICES_CODE:
-	case EFI_BOOT_SERVICES_DATA:
-	case EFI_CONVENTIONAL_MEMORY:
-	case EFI_PERSISTENT_MEMORY:
-		return 0;
-	default:
-		break;
-	}
-	return is_normal_ram(md);
-}
-
-static __init void reserve_regions(void)
-{
-	efi_memory_desc_t *md;
-	u64 paddr, npages, size;
-
-	if (efi_enabled(EFI_DBG))
-		pr_info("Processing EFI memory map:\n");
-
-	for_each_efi_memory_desc(&memmap, md) {
-		paddr = md->phys_addr;
-		npages = md->num_pages;
-
-		if (efi_enabled(EFI_DBG)) {
-			char buf[64];
-
-			pr_info("  0x%012llx-0x%012llx %s",
-				paddr, paddr + (npages << EFI_PAGE_SHIFT) - 1,
-				efi_md_typeattr_format(buf, sizeof(buf), md));
-		}
-
-		memrange_efi_to_native(&paddr, &npages);
-		size = npages << PAGE_SHIFT;
-
-		if (is_normal_ram(md))
-			early_init_dt_add_memory_arch(paddr, size);
-
-		if (is_reserve_region(md)) {
-			memblock_reserve(paddr, size);
-			if (efi_enabled(EFI_DBG))
-				pr_cont("*");
-		}
-
-		if (efi_enabled(EFI_DBG))
-			pr_cont("\n");
-	}
-
-	set_bit(EFI_MEMMAP, &efi.flags);
-}
-
-void __init efi_init(void)
-{
-	struct efi_fdt_params params;
-
-	/* Grab UEFI information placed in FDT by stub */
-	if (!efi_get_fdt_params(&params))
-		return;
-
-	efi_system_table = params.system_table;
-
-	memblock_reserve(params.mmap & PAGE_MASK,
-			 PAGE_ALIGN(params.mmap_size + (params.mmap & ~PAGE_MASK)));
-	memmap.phys_map = params.mmap;
-	memmap.map = early_memremap(params.mmap, params.mmap_size);
-	if (memmap.map == NULL) {
-		/*
-		* If we are booting via UEFI, the UEFI memory map is the only
-		* description of memory we have, so there is little point in
-		* proceeding if we cannot access it.
-		*/
-		panic("Unable to map EFI memory map.\n");
-	}
-	memmap.map_end = memmap.map + params.mmap_size;
-	memmap.desc_size = params.desc_size;
-	memmap.desc_version = params.desc_ver;
-
-	if (uefi_init() < 0)
-		return;
-
-	reserve_regions();
-	early_memunmap(memmap.map, params.mmap_size);
-}
-
-static bool __init efi_virtmap_init(void)
-{
-	efi_memory_desc_t *md;
-
-	init_new_context(NULL, &efi_mm);
-
-	for_each_efi_memory_desc(&memmap, md) {
-		pgprot_t prot;
-
-		if (!(md->attribute & EFI_MEMORY_RUNTIME))
-			continue;
-		if (md->virt_addr == 0)
-			return false;
-
-		pr_info("  EFI remap 0x%016llx => %p\n",
-			md->phys_addr, (void *)md->virt_addr);
-
-		/*
-		 * Only regions of type EFI_RUNTIME_SERVICES_CODE need to be
-		 * executable, everything else can be mapped with the XN bits
-		 * set.
-		 */
-		if (!is_normal_ram(md))
-			prot = __pgprot(PROT_DEVICE_nGnRE);
-		else if (md->type == EFI_RUNTIME_SERVICES_CODE ||
-			 !PAGE_ALIGNED(md->phys_addr))
-			prot = PAGE_KERNEL_EXEC;
-		else
-			prot = PAGE_KERNEL;
-
-		create_pgd_mapping(&efi_mm, md->phys_addr, md->virt_addr,
-				   md->num_pages << EFI_PAGE_SHIFT, 
-				   __pgprot(pgprot_val(prot) | PTE_NG), true);
-	}
-	return true;
-}
-
-/*
- * Enable the UEFI Runtime Services if all prerequisites are in place, i.e.,
- * non-early mapping of the UEFI system table and virtual mappings for all
- * EFI_MEMORY_RUNTIME regions.
- */
-static int __init arm64_enable_runtime_services(void)
-{
-	u64 mapsize;
-
-	if (!efi_enabled(EFI_BOOT)) {
-		pr_info("EFI services will not be available.\n");
-		return 0;
-	}
-
-	if (efi_runtime_disabled()) {
-		pr_info("EFI runtime services will be disabled.\n");
-		return 0;
-	}
-
-	pr_info("Remapping and enabling EFI services.\n");
-
-	mapsize = memmap.map_end - memmap.map;
-	memmap.map = (__force void *)ioremap_cache(memmap.phys_map,
-						   mapsize);
-	if (!memmap.map) {
-		pr_err("Failed to remap EFI memory map\n");
-		return -ENOMEM;
-	}
-	memmap.map_end = memmap.map + mapsize;
-	efi.memmap = &memmap;
-
-	efi.systab = (__force void *)ioremap_cache(efi_system_table,
-						   sizeof(efi_system_table_t));
-	if (!efi.systab) {
-		pr_err("Failed to remap EFI System Table\n");
-		return -ENOMEM;
-	}
-	set_bit(EFI_SYSTEM_TABLES, &efi.flags);
-
-	if (!efi_virtmap_init()) {
-		pr_err("No UEFI virtual mapping was installed -- runtime services will not be available\n");
-		return -ENOMEM;
-	}
-
-	/* Set up runtime services function pointers */
-	efi_native_runtime_setup();
-	set_bit(EFI_RUNTIME_SERVICES, &efi.flags);
-
-	efi.runtime_version = efi.systab->hdr.revision;
-
->>>>>>> 03a929fb
+			   __pgprot(prot_val | PTE_NG), true);
 	return 0;
 }
 
