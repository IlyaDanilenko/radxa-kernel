/*
 * Contains CPU feature definitions
 *
 * Copyright (C) 2015 ARM Ltd.
 *
 * This program is free software; you can redistribute it and/or modify
 * it under the terms of the GNU General Public License version 2 as
 * published by the Free Software Foundation.
 *
 * This program is distributed in the hope that it will be useful,
 * but WITHOUT ANY WARRANTY; without even the implied warranty of
 * MERCHANTABILITY or FITNESS FOR A PARTICULAR PURPOSE.  See the
 * GNU General Public License for more details.
 *
 * You should have received a copy of the GNU General Public License
 * along with this program.  If not, see <http://www.gnu.org/licenses/>.
 */

#define pr_fmt(fmt) "CPU features: " fmt

#include <linux/bsearch.h>
#include <linux/cpumask.h>
#include <linux/sort.h>
#include <linux/stop_machine.h>
#include <linux/types.h>
#include <linux/mm.h>
#include <asm/cpu.h>
#include <asm/cpufeature.h>
#include <asm/cpu_ops.h>
#include <asm/processor.h>
#include <asm/sysreg.h>
#include <asm/virt.h>

unsigned long elf_hwcap __read_mostly;
EXPORT_SYMBOL_GPL(elf_hwcap);

#ifdef CONFIG_COMPAT
#define COMPAT_ELF_HWCAP_DEFAULT	\
				(COMPAT_HWCAP_HALF|COMPAT_HWCAP_THUMB|\
				 COMPAT_HWCAP_FAST_MULT|COMPAT_HWCAP_EDSP|\
				 COMPAT_HWCAP_TLS|COMPAT_HWCAP_VFP|\
				 COMPAT_HWCAP_VFPv3|COMPAT_HWCAP_VFPv4|\
				 COMPAT_HWCAP_NEON|COMPAT_HWCAP_IDIV|\
				 COMPAT_HWCAP_LPAE)
unsigned int compat_elf_hwcap __read_mostly = COMPAT_ELF_HWCAP_DEFAULT;
unsigned int compat_elf_hwcap2 __read_mostly;
#endif

DECLARE_BITMAP(cpu_hwcaps, ARM64_NCAPS);
EXPORT_SYMBOL(cpu_hwcaps);

#define __ARM64_FTR_BITS(SIGNED, STRICT, TYPE, SHIFT, WIDTH, SAFE_VAL) \
	{						\
		.sign = SIGNED,				\
		.strict = STRICT,			\
		.type = TYPE,				\
		.shift = SHIFT,				\
		.width = WIDTH,				\
		.safe_val = SAFE_VAL,			\
	}

/* Define a feature with signed values */
#define ARM64_FTR_BITS(STRICT, TYPE, SHIFT, WIDTH, SAFE_VAL) \
	__ARM64_FTR_BITS(FTR_SIGNED, STRICT, TYPE, SHIFT, WIDTH, SAFE_VAL)

/* Define a feature with unsigned value */
#define U_ARM64_FTR_BITS(STRICT, TYPE, SHIFT, WIDTH, SAFE_VAL) \
	__ARM64_FTR_BITS(FTR_UNSIGNED, STRICT, TYPE, SHIFT, WIDTH, SAFE_VAL)

#define ARM64_FTR_END					\
	{						\
		.width = 0,				\
	}

/* meta feature for alternatives */
static bool __maybe_unused
cpufeature_pan_not_uao(const struct arm64_cpu_capabilities *entry);

static struct arm64_ftr_bits ftr_id_aa64isar0[] = {
	ARM64_FTR_BITS(FTR_STRICT, FTR_EXACT, 32, 32, 0),
	ARM64_FTR_BITS(FTR_STRICT, FTR_EXACT, ID_AA64ISAR0_RDM_SHIFT, 4, 0),
	ARM64_FTR_BITS(FTR_STRICT, FTR_EXACT, 24, 4, 0),
	ARM64_FTR_BITS(FTR_STRICT, FTR_LOWER_SAFE, ID_AA64ISAR0_ATOMICS_SHIFT, 4, 0),
	ARM64_FTR_BITS(FTR_STRICT, FTR_LOWER_SAFE, ID_AA64ISAR0_CRC32_SHIFT, 4, 0),
	ARM64_FTR_BITS(FTR_STRICT, FTR_LOWER_SAFE, ID_AA64ISAR0_SHA2_SHIFT, 4, 0),
	ARM64_FTR_BITS(FTR_STRICT, FTR_LOWER_SAFE, ID_AA64ISAR0_SHA1_SHIFT, 4, 0),
	ARM64_FTR_BITS(FTR_STRICT, FTR_LOWER_SAFE, ID_AA64ISAR0_AES_SHIFT, 4, 0),
	ARM64_FTR_BITS(FTR_STRICT, FTR_EXACT, 0, 4, 0),	/* RAZ */
	ARM64_FTR_END,
};

static struct arm64_ftr_bits ftr_id_aa64pfr0[] = {
	ARM64_FTR_BITS(FTR_STRICT, FTR_EXACT, 32, 32, 0),
	ARM64_FTR_BITS(FTR_STRICT, FTR_EXACT, 28, 4, 0),
	ARM64_FTR_BITS(FTR_STRICT, FTR_EXACT, ID_AA64PFR0_GIC_SHIFT, 4, 0),
	ARM64_FTR_BITS(FTR_STRICT, FTR_LOWER_SAFE, ID_AA64PFR0_ASIMD_SHIFT, 4, ID_AA64PFR0_ASIMD_NI),
	ARM64_FTR_BITS(FTR_STRICT, FTR_LOWER_SAFE, ID_AA64PFR0_FP_SHIFT, 4, ID_AA64PFR0_FP_NI),
	/* Linux doesn't care about the EL3 */
	ARM64_FTR_BITS(FTR_NONSTRICT, FTR_EXACT, ID_AA64PFR0_EL3_SHIFT, 4, 0),
	ARM64_FTR_BITS(FTR_STRICT, FTR_EXACT, ID_AA64PFR0_EL2_SHIFT, 4, 0),
	ARM64_FTR_BITS(FTR_STRICT, FTR_EXACT, ID_AA64PFR0_EL1_SHIFT, 4, ID_AA64PFR0_EL1_64BIT_ONLY),
	ARM64_FTR_BITS(FTR_STRICT, FTR_EXACT, ID_AA64PFR0_EL0_SHIFT, 4, ID_AA64PFR0_EL0_64BIT_ONLY),
	ARM64_FTR_END,
};

static struct arm64_ftr_bits ftr_id_aa64mmfr0[] = {
	ARM64_FTR_BITS(FTR_STRICT, FTR_EXACT, 32, 32, 0),
	ARM64_FTR_BITS(FTR_STRICT, FTR_EXACT, ID_AA64MMFR0_TGRAN4_SHIFT, 4, ID_AA64MMFR0_TGRAN4_NI),
	ARM64_FTR_BITS(FTR_STRICT, FTR_EXACT, ID_AA64MMFR0_TGRAN64_SHIFT, 4, ID_AA64MMFR0_TGRAN64_NI),
	ARM64_FTR_BITS(FTR_STRICT, FTR_EXACT, ID_AA64MMFR0_TGRAN16_SHIFT, 4, ID_AA64MMFR0_TGRAN16_NI),
	ARM64_FTR_BITS(FTR_STRICT, FTR_EXACT, ID_AA64MMFR0_BIGENDEL0_SHIFT, 4, 0),
	/* Linux shouldn't care about secure memory */
	ARM64_FTR_BITS(FTR_NONSTRICT, FTR_EXACT, ID_AA64MMFR0_SNSMEM_SHIFT, 4, 0),
	ARM64_FTR_BITS(FTR_STRICT, FTR_EXACT, ID_AA64MMFR0_BIGENDEL_SHIFT, 4, 0),
	ARM64_FTR_BITS(FTR_STRICT, FTR_EXACT, ID_AA64MMFR0_ASID_SHIFT, 4, 0),
	/*
	 * Differing PARange is fine as long as all peripherals and memory are mapped
	 * within the minimum PARange of all CPUs
	 */
	U_ARM64_FTR_BITS(FTR_NONSTRICT, FTR_LOWER_SAFE, ID_AA64MMFR0_PARANGE_SHIFT, 4, 0),
	ARM64_FTR_END,
};

static struct arm64_ftr_bits ftr_id_aa64mmfr1[] = {
	ARM64_FTR_BITS(FTR_STRICT, FTR_EXACT, 32, 32, 0),
	ARM64_FTR_BITS(FTR_STRICT, FTR_LOWER_SAFE, ID_AA64MMFR1_PAN_SHIFT, 4, 0),
	ARM64_FTR_BITS(FTR_STRICT, FTR_EXACT, ID_AA64MMFR1_LOR_SHIFT, 4, 0),
	ARM64_FTR_BITS(FTR_STRICT, FTR_EXACT, ID_AA64MMFR1_HPD_SHIFT, 4, 0),
	ARM64_FTR_BITS(FTR_STRICT, FTR_EXACT, ID_AA64MMFR1_VHE_SHIFT, 4, 0),
	ARM64_FTR_BITS(FTR_STRICT, FTR_EXACT, ID_AA64MMFR1_VMIDBITS_SHIFT, 4, 0),
	ARM64_FTR_BITS(FTR_STRICT, FTR_EXACT, ID_AA64MMFR1_HADBS_SHIFT, 4, 0),
	ARM64_FTR_END,
};

static struct arm64_ftr_bits ftr_id_aa64mmfr2[] = {
	ARM64_FTR_BITS(FTR_STRICT, FTR_EXACT, ID_AA64MMFR2_UAO_SHIFT, 4, 0),
	ARM64_FTR_END,
};

static struct arm64_ftr_bits ftr_ctr[] = {
	U_ARM64_FTR_BITS(FTR_STRICT, FTR_EXACT, 31, 1, 1),	/* RAO */
	ARM64_FTR_BITS(FTR_STRICT, FTR_EXACT, 28, 3, 0),
	U_ARM64_FTR_BITS(FTR_STRICT, FTR_HIGHER_SAFE, 24, 4, 0),	/* CWG */
	U_ARM64_FTR_BITS(FTR_STRICT, FTR_LOWER_SAFE, 20, 4, 0),	/* ERG */
	U_ARM64_FTR_BITS(FTR_STRICT, FTR_LOWER_SAFE, 16, 4, 1),	/* DminLine */
	/*
	 * Linux can handle differing I-cache policies. Userspace JITs will
	 * make use of *minLine
	 */
	U_ARM64_FTR_BITS(FTR_NONSTRICT, FTR_EXACT, 14, 2, 0),	/* L1Ip */
	ARM64_FTR_BITS(FTR_STRICT, FTR_EXACT, 4, 10, 0),	/* RAZ */
	U_ARM64_FTR_BITS(FTR_STRICT, FTR_LOWER_SAFE, 0, 4, 0),	/* IminLine */
	ARM64_FTR_END,
};

static struct arm64_ftr_bits ftr_id_mmfr0[] = {
	ARM64_FTR_BITS(FTR_STRICT, FTR_EXACT, 28, 4, 0),	/* InnerShr */
	ARM64_FTR_BITS(FTR_STRICT, FTR_EXACT, 24, 4, 0),	/* FCSE */
	ARM64_FTR_BITS(FTR_NONSTRICT, FTR_LOWER_SAFE, 20, 4, 0),	/* AuxReg */
	ARM64_FTR_BITS(FTR_STRICT, FTR_EXACT, 16, 4, 0),	/* TCM */
	ARM64_FTR_BITS(FTR_STRICT, FTR_EXACT, 12, 4, 0),	/* ShareLvl */
	ARM64_FTR_BITS(FTR_STRICT, FTR_EXACT, 8, 4, 0),	/* OuterShr */
	ARM64_FTR_BITS(FTR_STRICT, FTR_EXACT, 4, 4, 0),	/* PMSA */
	ARM64_FTR_BITS(FTR_STRICT, FTR_EXACT, 0, 4, 0),	/* VMSA */
	ARM64_FTR_END,
};

static struct arm64_ftr_bits ftr_id_aa64dfr0[] = {
	ARM64_FTR_BITS(FTR_STRICT, FTR_EXACT, 32, 32, 0),
	U_ARM64_FTR_BITS(FTR_STRICT, FTR_LOWER_SAFE, ID_AA64DFR0_CTX_CMPS_SHIFT, 4, 0),
	U_ARM64_FTR_BITS(FTR_STRICT, FTR_LOWER_SAFE, ID_AA64DFR0_WRPS_SHIFT, 4, 0),
	U_ARM64_FTR_BITS(FTR_STRICT, FTR_LOWER_SAFE, ID_AA64DFR0_BRPS_SHIFT, 4, 0),
	U_ARM64_FTR_BITS(FTR_STRICT, FTR_EXACT, ID_AA64DFR0_PMUVER_SHIFT, 4, 0),
	U_ARM64_FTR_BITS(FTR_STRICT, FTR_EXACT, ID_AA64DFR0_TRACEVER_SHIFT, 4, 0),
	U_ARM64_FTR_BITS(FTR_STRICT, FTR_EXACT, ID_AA64DFR0_DEBUGVER_SHIFT, 4, 0x6),
	ARM64_FTR_END,
};

static struct arm64_ftr_bits ftr_mvfr2[] = {
	ARM64_FTR_BITS(FTR_STRICT, FTR_EXACT, 8, 24, 0),	/* RAZ */
	ARM64_FTR_BITS(FTR_STRICT, FTR_EXACT, 4, 4, 0),		/* FPMisc */
	ARM64_FTR_BITS(FTR_STRICT, FTR_EXACT, 0, 4, 0),		/* SIMDMisc */
	ARM64_FTR_END,
};

static struct arm64_ftr_bits ftr_dczid[] = {
	ARM64_FTR_BITS(FTR_STRICT, FTR_EXACT, 5, 27, 0),	/* RAZ */
	ARM64_FTR_BITS(FTR_STRICT, FTR_EXACT, 4, 1, 1),		/* DZP */
	ARM64_FTR_BITS(FTR_STRICT, FTR_LOWER_SAFE, 0, 4, 0),	/* BS */
	ARM64_FTR_END,
};


static struct arm64_ftr_bits ftr_id_isar5[] = {
	ARM64_FTR_BITS(FTR_STRICT, FTR_EXACT, ID_ISAR5_RDM_SHIFT, 4, 0),
	ARM64_FTR_BITS(FTR_STRICT, FTR_EXACT, 20, 4, 0),	/* RAZ */
	ARM64_FTR_BITS(FTR_STRICT, FTR_EXACT, ID_ISAR5_CRC32_SHIFT, 4, 0),
	ARM64_FTR_BITS(FTR_STRICT, FTR_EXACT, ID_ISAR5_SHA2_SHIFT, 4, 0),
	ARM64_FTR_BITS(FTR_STRICT, FTR_EXACT, ID_ISAR5_SHA1_SHIFT, 4, 0),
	ARM64_FTR_BITS(FTR_STRICT, FTR_EXACT, ID_ISAR5_AES_SHIFT, 4, 0),
	ARM64_FTR_BITS(FTR_STRICT, FTR_EXACT, ID_ISAR5_SEVL_SHIFT, 4, 0),
	ARM64_FTR_END,
};

static struct arm64_ftr_bits ftr_id_mmfr4[] = {
	ARM64_FTR_BITS(FTR_STRICT, FTR_EXACT, 8, 24, 0),	/* RAZ */
	ARM64_FTR_BITS(FTR_STRICT, FTR_EXACT, 4, 4, 0),		/* ac2 */
	ARM64_FTR_BITS(FTR_STRICT, FTR_EXACT, 0, 4, 0),		/* RAZ */
	ARM64_FTR_END,
};

static struct arm64_ftr_bits ftr_id_pfr0[] = {
	ARM64_FTR_BITS(FTR_STRICT, FTR_EXACT, 16, 16, 0),	/* RAZ */
	ARM64_FTR_BITS(FTR_STRICT, FTR_EXACT, 12, 4, 0),	/* State3 */
	ARM64_FTR_BITS(FTR_STRICT, FTR_EXACT, 8, 4, 0),		/* State2 */
	ARM64_FTR_BITS(FTR_STRICT, FTR_EXACT, 4, 4, 0),		/* State1 */
	ARM64_FTR_BITS(FTR_STRICT, FTR_EXACT, 0, 4, 0),		/* State0 */
	ARM64_FTR_END,
};

/*
 * Common ftr bits for a 32bit register with all hidden, strict
 * attributes, with 4bit feature fields and a default safe value of
 * 0. Covers the following 32bit registers:
 * id_isar[0-4], id_mmfr[1-3], id_pfr1, mvfr[0-1]
 */
static struct arm64_ftr_bits ftr_generic_32bits[] = {
	ARM64_FTR_BITS(FTR_STRICT, FTR_LOWER_SAFE, 28, 4, 0),
	ARM64_FTR_BITS(FTR_STRICT, FTR_LOWER_SAFE, 24, 4, 0),
	ARM64_FTR_BITS(FTR_STRICT, FTR_LOWER_SAFE, 20, 4, 0),
	ARM64_FTR_BITS(FTR_STRICT, FTR_LOWER_SAFE, 16, 4, 0),
	ARM64_FTR_BITS(FTR_STRICT, FTR_LOWER_SAFE, 12, 4, 0),
	ARM64_FTR_BITS(FTR_STRICT, FTR_LOWER_SAFE, 8, 4, 0),
	ARM64_FTR_BITS(FTR_STRICT, FTR_LOWER_SAFE, 4, 4, 0),
	ARM64_FTR_BITS(FTR_STRICT, FTR_LOWER_SAFE, 0, 4, 0),
	ARM64_FTR_END,
};

static struct arm64_ftr_bits ftr_generic[] = {
	ARM64_FTR_BITS(FTR_STRICT, FTR_EXACT, 0, 64, 0),
	ARM64_FTR_END,
};

static struct arm64_ftr_bits ftr_generic32[] = {
	ARM64_FTR_BITS(FTR_STRICT, FTR_EXACT, 0, 32, 0),
	ARM64_FTR_END,
};

static struct arm64_ftr_bits ftr_aa64raz[] = {
	ARM64_FTR_BITS(FTR_STRICT, FTR_EXACT, 0, 64, 0),
	ARM64_FTR_END,
};

#define ARM64_FTR_REG(id, table)		\
	{					\
		.sys_id = id,			\
		.name = #id,			\
		.ftr_bits = &((table)[0]),	\
	}

static struct arm64_ftr_reg arm64_ftr_regs[] = {

	/* Op1 = 0, CRn = 0, CRm = 1 */
	ARM64_FTR_REG(SYS_ID_PFR0_EL1, ftr_id_pfr0),
	ARM64_FTR_REG(SYS_ID_PFR1_EL1, ftr_generic_32bits),
	ARM64_FTR_REG(SYS_ID_DFR0_EL1, ftr_generic_32bits),
	ARM64_FTR_REG(SYS_ID_MMFR0_EL1, ftr_id_mmfr0),
	ARM64_FTR_REG(SYS_ID_MMFR1_EL1, ftr_generic_32bits),
	ARM64_FTR_REG(SYS_ID_MMFR2_EL1, ftr_generic_32bits),
	ARM64_FTR_REG(SYS_ID_MMFR3_EL1, ftr_generic_32bits),

	/* Op1 = 0, CRn = 0, CRm = 2 */
	ARM64_FTR_REG(SYS_ID_ISAR0_EL1, ftr_generic_32bits),
	ARM64_FTR_REG(SYS_ID_ISAR1_EL1, ftr_generic_32bits),
	ARM64_FTR_REG(SYS_ID_ISAR2_EL1, ftr_generic_32bits),
	ARM64_FTR_REG(SYS_ID_ISAR3_EL1, ftr_generic_32bits),
	ARM64_FTR_REG(SYS_ID_ISAR4_EL1, ftr_generic_32bits),
	ARM64_FTR_REG(SYS_ID_ISAR5_EL1, ftr_id_isar5),
	ARM64_FTR_REG(SYS_ID_MMFR4_EL1, ftr_id_mmfr4),

	/* Op1 = 0, CRn = 0, CRm = 3 */
	ARM64_FTR_REG(SYS_MVFR0_EL1, ftr_generic_32bits),
	ARM64_FTR_REG(SYS_MVFR1_EL1, ftr_generic_32bits),
	ARM64_FTR_REG(SYS_MVFR2_EL1, ftr_mvfr2),

	/* Op1 = 0, CRn = 0, CRm = 4 */
	ARM64_FTR_REG(SYS_ID_AA64PFR0_EL1, ftr_id_aa64pfr0),
	ARM64_FTR_REG(SYS_ID_AA64PFR1_EL1, ftr_aa64raz),

	/* Op1 = 0, CRn = 0, CRm = 5 */
	ARM64_FTR_REG(SYS_ID_AA64DFR0_EL1, ftr_id_aa64dfr0),
	ARM64_FTR_REG(SYS_ID_AA64DFR1_EL1, ftr_generic),

	/* Op1 = 0, CRn = 0, CRm = 6 */
	ARM64_FTR_REG(SYS_ID_AA64ISAR0_EL1, ftr_id_aa64isar0),
	ARM64_FTR_REG(SYS_ID_AA64ISAR1_EL1, ftr_aa64raz),

	/* Op1 = 0, CRn = 0, CRm = 7 */
	ARM64_FTR_REG(SYS_ID_AA64MMFR0_EL1, ftr_id_aa64mmfr0),
	ARM64_FTR_REG(SYS_ID_AA64MMFR1_EL1, ftr_id_aa64mmfr1),
	ARM64_FTR_REG(SYS_ID_AA64MMFR2_EL1, ftr_id_aa64mmfr2),

	/* Op1 = 3, CRn = 0, CRm = 0 */
	ARM64_FTR_REG(SYS_CTR_EL0, ftr_ctr),
	ARM64_FTR_REG(SYS_DCZID_EL0, ftr_dczid),

	/* Op1 = 3, CRn = 14, CRm = 0 */
	ARM64_FTR_REG(SYS_CNTFRQ_EL0, ftr_generic32),
};

static int search_cmp_ftr_reg(const void *id, const void *regp)
{
	return (int)(unsigned long)id - (int)((const struct arm64_ftr_reg *)regp)->sys_id;
}

/*
 * get_arm64_ftr_reg - Lookup a feature register entry using its
 * sys_reg() encoding. With the array arm64_ftr_regs sorted in the
 * ascending order of sys_id , we use binary search to find a matching
 * entry.
 *
 * returns - Upon success,  matching ftr_reg entry for id.
 *         - NULL on failure. It is upto the caller to decide
 *	     the impact of a failure.
 */
static struct arm64_ftr_reg *get_arm64_ftr_reg(u32 sys_id)
{
	return bsearch((const void *)(unsigned long)sys_id,
			arm64_ftr_regs,
			ARRAY_SIZE(arm64_ftr_regs),
			sizeof(arm64_ftr_regs[0]),
			search_cmp_ftr_reg);
}

static u64 arm64_ftr_set_value(struct arm64_ftr_bits *ftrp, s64 reg, s64 ftr_val)
{
	u64 mask = arm64_ftr_mask(ftrp);

	reg &= ~mask;
	reg |= (ftr_val << ftrp->shift) & mask;
	return reg;
}

static s64 arm64_ftr_safe_value(struct arm64_ftr_bits *ftrp, s64 new, s64 cur)
{
	s64 ret = 0;

	switch (ftrp->type) {
	case FTR_EXACT:
		ret = ftrp->safe_val;
		break;
	case FTR_LOWER_SAFE:
		ret = new < cur ? new : cur;
		break;
	case FTR_HIGHER_SAFE:
		ret = new > cur ? new : cur;
		break;
	default:
		BUG();
	}

	return ret;
}

static int __init sort_cmp_ftr_regs(const void *a, const void *b)
{
	return ((const struct arm64_ftr_reg *)a)->sys_id -
		 ((const struct arm64_ftr_reg *)b)->sys_id;
}

static void __init swap_ftr_regs(void *a, void *b, int size)
{
	struct arm64_ftr_reg tmp = *(struct arm64_ftr_reg *)a;
	*(struct arm64_ftr_reg *)a = *(struct arm64_ftr_reg *)b;
	*(struct arm64_ftr_reg *)b = tmp;
}

static void __init sort_ftr_regs(void)
{
	/* Keep the array sorted so that we can do the binary search */
	sort(arm64_ftr_regs,
		ARRAY_SIZE(arm64_ftr_regs),
		sizeof(arm64_ftr_regs[0]),
		sort_cmp_ftr_regs,
		swap_ftr_regs);
}

/*
 * Initialise the CPU feature register from Boot CPU values.
 * Also initiliases the strict_mask for the register.
 */
static void __init init_cpu_ftr_reg(u32 sys_reg, u64 new)
{
	u64 val = 0;
	u64 strict_mask = ~0x0ULL;
	struct arm64_ftr_bits *ftrp;
	struct arm64_ftr_reg *reg = get_arm64_ftr_reg(sys_reg);

	BUG_ON(!reg);

	for (ftrp  = reg->ftr_bits; ftrp->width; ftrp++) {
		s64 ftr_new = arm64_ftr_value(ftrp, new);

		val = arm64_ftr_set_value(ftrp, val, ftr_new);
		if (!ftrp->strict)
			strict_mask &= ~arm64_ftr_mask(ftrp);
	}
	reg->sys_val = val;
	reg->strict_mask = strict_mask;
}

void __init init_cpu_features(struct cpuinfo_arm64 *info)
{
	/* Before we start using the tables, make sure it is sorted */
	sort_ftr_regs();

	init_cpu_ftr_reg(SYS_CTR_EL0, info->reg_ctr);
	init_cpu_ftr_reg(SYS_DCZID_EL0, info->reg_dczid);
	init_cpu_ftr_reg(SYS_CNTFRQ_EL0, info->reg_cntfrq);
	init_cpu_ftr_reg(SYS_ID_AA64DFR0_EL1, info->reg_id_aa64dfr0);
	init_cpu_ftr_reg(SYS_ID_AA64DFR1_EL1, info->reg_id_aa64dfr1);
	init_cpu_ftr_reg(SYS_ID_AA64ISAR0_EL1, info->reg_id_aa64isar0);
	init_cpu_ftr_reg(SYS_ID_AA64ISAR1_EL1, info->reg_id_aa64isar1);
	init_cpu_ftr_reg(SYS_ID_AA64MMFR0_EL1, info->reg_id_aa64mmfr0);
	init_cpu_ftr_reg(SYS_ID_AA64MMFR1_EL1, info->reg_id_aa64mmfr1);
	init_cpu_ftr_reg(SYS_ID_AA64MMFR2_EL1, info->reg_id_aa64mmfr2);
	init_cpu_ftr_reg(SYS_ID_AA64PFR0_EL1, info->reg_id_aa64pfr0);
	init_cpu_ftr_reg(SYS_ID_AA64PFR1_EL1, info->reg_id_aa64pfr1);
	init_cpu_ftr_reg(SYS_ID_DFR0_EL1, info->reg_id_dfr0);
	init_cpu_ftr_reg(SYS_ID_ISAR0_EL1, info->reg_id_isar0);
	init_cpu_ftr_reg(SYS_ID_ISAR1_EL1, info->reg_id_isar1);
	init_cpu_ftr_reg(SYS_ID_ISAR2_EL1, info->reg_id_isar2);
	init_cpu_ftr_reg(SYS_ID_ISAR3_EL1, info->reg_id_isar3);
	init_cpu_ftr_reg(SYS_ID_ISAR4_EL1, info->reg_id_isar4);
	init_cpu_ftr_reg(SYS_ID_ISAR5_EL1, info->reg_id_isar5);
	init_cpu_ftr_reg(SYS_ID_MMFR0_EL1, info->reg_id_mmfr0);
	init_cpu_ftr_reg(SYS_ID_MMFR1_EL1, info->reg_id_mmfr1);
	init_cpu_ftr_reg(SYS_ID_MMFR2_EL1, info->reg_id_mmfr2);
	init_cpu_ftr_reg(SYS_ID_MMFR3_EL1, info->reg_id_mmfr3);
	init_cpu_ftr_reg(SYS_ID_PFR0_EL1, info->reg_id_pfr0);
	init_cpu_ftr_reg(SYS_ID_PFR1_EL1, info->reg_id_pfr1);
	init_cpu_ftr_reg(SYS_MVFR0_EL1, info->reg_mvfr0);
	init_cpu_ftr_reg(SYS_MVFR1_EL1, info->reg_mvfr1);
	init_cpu_ftr_reg(SYS_MVFR2_EL1, info->reg_mvfr2);
}

static void update_cpu_ftr_reg(struct arm64_ftr_reg *reg, u64 new)
{
	struct arm64_ftr_bits *ftrp;

	for (ftrp = reg->ftr_bits; ftrp->width; ftrp++) {
		s64 ftr_cur = arm64_ftr_value(ftrp, reg->sys_val);
		s64 ftr_new = arm64_ftr_value(ftrp, new);

		if (ftr_cur == ftr_new)
			continue;
		/* Find a safe value */
		ftr_new = arm64_ftr_safe_value(ftrp, ftr_new, ftr_cur);
		reg->sys_val = arm64_ftr_set_value(ftrp, reg->sys_val, ftr_new);
	}

}

static int check_update_ftr_reg(u32 sys_id, int cpu, u64 val, u64 boot)
{
	struct arm64_ftr_reg *regp = get_arm64_ftr_reg(sys_id);

	BUG_ON(!regp);
	update_cpu_ftr_reg(regp, val);
	if ((boot & regp->strict_mask) == (val & regp->strict_mask))
		return 0;
	pr_warn("SANITY CHECK: Unexpected variation in %s. Boot CPU: %#016llx, CPU%d: %#016llx\n",
			regp->name, boot, cpu, val);
	return 1;
}

/*
 * Update system wide CPU feature registers with the values from a
 * non-boot CPU. Also performs SANITY checks to make sure that there
 * aren't any insane variations from that of the boot CPU.
 */
void update_cpu_features(int cpu,
			 struct cpuinfo_arm64 *info,
			 struct cpuinfo_arm64 *boot)
{
	int taint = 0;

	/*
	 * The kernel can handle differing I-cache policies, but otherwise
	 * caches should look identical. Userspace JITs will make use of
	 * *minLine.
	 */
	taint |= check_update_ftr_reg(SYS_CTR_EL0, cpu,
				      info->reg_ctr, boot->reg_ctr);

	/*
	 * Userspace may perform DC ZVA instructions. Mismatched block sizes
	 * could result in too much or too little memory being zeroed if a
	 * process is preempted and migrated between CPUs.
	 */
	taint |= check_update_ftr_reg(SYS_DCZID_EL0, cpu,
				      info->reg_dczid, boot->reg_dczid);

	/* If different, timekeeping will be broken (especially with KVM) */
	taint |= check_update_ftr_reg(SYS_CNTFRQ_EL0, cpu,
				      info->reg_cntfrq, boot->reg_cntfrq);

	/*
	 * The kernel uses self-hosted debug features and expects CPUs to
	 * support identical debug features. We presently need CTX_CMPs, WRPs,
	 * and BRPs to be identical.
	 * ID_AA64DFR1 is currently RES0.
	 */
	taint |= check_update_ftr_reg(SYS_ID_AA64DFR0_EL1, cpu,
				      info->reg_id_aa64dfr0, boot->reg_id_aa64dfr0);
	taint |= check_update_ftr_reg(SYS_ID_AA64DFR1_EL1, cpu,
				      info->reg_id_aa64dfr1, boot->reg_id_aa64dfr1);
	/*
	 * Even in big.LITTLE, processors should be identical instruction-set
	 * wise.
	 */
	taint |= check_update_ftr_reg(SYS_ID_AA64ISAR0_EL1, cpu,
				      info->reg_id_aa64isar0, boot->reg_id_aa64isar0);
	taint |= check_update_ftr_reg(SYS_ID_AA64ISAR1_EL1, cpu,
				      info->reg_id_aa64isar1, boot->reg_id_aa64isar1);

	/*
	 * Differing PARange support is fine as long as all peripherals and
	 * memory are mapped within the minimum PARange of all CPUs.
	 * Linux should not care about secure memory.
	 */
	taint |= check_update_ftr_reg(SYS_ID_AA64MMFR0_EL1, cpu,
				      info->reg_id_aa64mmfr0, boot->reg_id_aa64mmfr0);
	taint |= check_update_ftr_reg(SYS_ID_AA64MMFR1_EL1, cpu,
				      info->reg_id_aa64mmfr1, boot->reg_id_aa64mmfr1);
	taint |= check_update_ftr_reg(SYS_ID_AA64MMFR2_EL1, cpu,
				      info->reg_id_aa64mmfr2, boot->reg_id_aa64mmfr2);

	/*
	 * EL3 is not our concern.
	 * ID_AA64PFR1 is currently RES0.
	 */
	taint |= check_update_ftr_reg(SYS_ID_AA64PFR0_EL1, cpu,
				      info->reg_id_aa64pfr0, boot->reg_id_aa64pfr0);
	taint |= check_update_ftr_reg(SYS_ID_AA64PFR1_EL1, cpu,
				      info->reg_id_aa64pfr1, boot->reg_id_aa64pfr1);

	/*
	 * If we have AArch32, we care about 32-bit features for compat. These
	 * registers should be RES0 otherwise.
	 */
	taint |= check_update_ftr_reg(SYS_ID_DFR0_EL1, cpu,
					info->reg_id_dfr0, boot->reg_id_dfr0);
	taint |= check_update_ftr_reg(SYS_ID_ISAR0_EL1, cpu,
					info->reg_id_isar0, boot->reg_id_isar0);
	taint |= check_update_ftr_reg(SYS_ID_ISAR1_EL1, cpu,
					info->reg_id_isar1, boot->reg_id_isar1);
	taint |= check_update_ftr_reg(SYS_ID_ISAR2_EL1, cpu,
					info->reg_id_isar2, boot->reg_id_isar2);
	taint |= check_update_ftr_reg(SYS_ID_ISAR3_EL1, cpu,
					info->reg_id_isar3, boot->reg_id_isar3);
	taint |= check_update_ftr_reg(SYS_ID_ISAR4_EL1, cpu,
					info->reg_id_isar4, boot->reg_id_isar4);
	taint |= check_update_ftr_reg(SYS_ID_ISAR5_EL1, cpu,
					info->reg_id_isar5, boot->reg_id_isar5);

	/*
	 * Regardless of the value of the AuxReg field, the AIFSR, ADFSR, and
	 * ACTLR formats could differ across CPUs and therefore would have to
	 * be trapped for virtualization anyway.
	 */
	taint |= check_update_ftr_reg(SYS_ID_MMFR0_EL1, cpu,
					info->reg_id_mmfr0, boot->reg_id_mmfr0);
	taint |= check_update_ftr_reg(SYS_ID_MMFR1_EL1, cpu,
					info->reg_id_mmfr1, boot->reg_id_mmfr1);
	taint |= check_update_ftr_reg(SYS_ID_MMFR2_EL1, cpu,
					info->reg_id_mmfr2, boot->reg_id_mmfr2);
	taint |= check_update_ftr_reg(SYS_ID_MMFR3_EL1, cpu,
					info->reg_id_mmfr3, boot->reg_id_mmfr3);
	taint |= check_update_ftr_reg(SYS_ID_PFR0_EL1, cpu,
					info->reg_id_pfr0, boot->reg_id_pfr0);
	taint |= check_update_ftr_reg(SYS_ID_PFR1_EL1, cpu,
					info->reg_id_pfr1, boot->reg_id_pfr1);
	taint |= check_update_ftr_reg(SYS_MVFR0_EL1, cpu,
					info->reg_mvfr0, boot->reg_mvfr0);
	taint |= check_update_ftr_reg(SYS_MVFR1_EL1, cpu,
					info->reg_mvfr1, boot->reg_mvfr1);
	taint |= check_update_ftr_reg(SYS_MVFR2_EL1, cpu,
					info->reg_mvfr2, boot->reg_mvfr2);

	/*
	 * Mismatched CPU features are a recipe for disaster. Don't even
	 * pretend to support them.
	 */
	WARN_TAINT_ONCE(taint, TAINT_CPU_OUT_OF_SPEC,
			"Unsupported CPU feature variation.\n");
}

u64 read_system_reg(u32 id)
{
	struct arm64_ftr_reg *regp = get_arm64_ftr_reg(id);

	/* We shouldn't get a request for an unsupported register */
	BUG_ON(!regp);
	return regp->sys_val;
}

#include <linux/irqchip/arm-gic-v3.h>

static bool
feature_matches(u64 reg, const struct arm64_cpu_capabilities *entry)
{
	int val = cpuid_feature_extract_field(reg, entry->field_pos);

	return val >= entry->min_field_value;
}

static bool
has_cpuid_feature(const struct arm64_cpu_capabilities *entry)
{
	u64 val;

	val = read_system_reg(entry->sys_reg);
	return feature_matches(val, entry);
}

static bool has_useable_gicv3_cpuif(const struct arm64_cpu_capabilities *entry)
{
	bool has_sre;

	if (!has_cpuid_feature(entry))
		return false;

	has_sre = gic_enable_sre();
	if (!has_sre)
		pr_warn_once("%s present but disabled by higher exception level\n",
			     entry->desc);

	return has_sre;
}

static bool has_no_hw_prefetch(const struct arm64_cpu_capabilities *entry)
{
	u32 midr = read_cpuid_id();
	u32 rv_min, rv_max;

	/* Cavium ThunderX pass 1.x and 2.x */
	rv_min = 0;
	rv_max = (1 << MIDR_VARIANT_SHIFT) | MIDR_REVISION_MASK;

	return MIDR_IS_CPU_MODEL_RANGE(midr, MIDR_THUNDERX, rv_min, rv_max);
}

static bool runs_at_el2(const struct arm64_cpu_capabilities *entry)
{
	return is_kernel_in_hyp_mode();
}

#ifdef CONFIG_UNMAP_KERNEL_AT_EL0
static int __kpti_forced; /* 0: not forced, >0: forced on, <0: forced off */

static bool unmap_kernel_at_el0(const struct arm64_cpu_capabilities *entry)
{
	/* Forced on command line? */
	if (__kpti_forced) {
		pr_info_once("kernel page table isolation forced %s by command line option\n",
			     __kpti_forced > 0 ? "ON" : "OFF");
		return __kpti_forced > 0;
	}

	/* Useful for KASLR robustness */
	if (IS_ENABLED(CONFIG_RANDOMIZE_BASE))
		return true;

	return false;
}

static int __init parse_kpti(char *str)
{
	bool enabled;
	int ret = strtobool(str, &enabled);

	if (ret)
		return ret;

	__kpti_forced = enabled ? 1 : -1;
	return 0;
}
__setup("kpti=", parse_kpti);
#endif	/* CONFIG_UNMAP_KERNEL_AT_EL0 */

static const struct arm64_cpu_capabilities arm64_features[] = {
	{
		.desc = "GIC system register CPU interface",
		.capability = ARM64_HAS_SYSREG_GIC_CPUIF,
		.matches = has_useable_gicv3_cpuif,
		.sys_reg = SYS_ID_AA64PFR0_EL1,
		.field_pos = ID_AA64PFR0_GIC_SHIFT,
		.min_field_value = 1,
	},
#ifdef CONFIG_ARM64_PAN
	{
		.desc = "Privileged Access Never",
		.capability = ARM64_HAS_PAN,
		.matches = has_cpuid_feature,
		.sys_reg = SYS_ID_AA64MMFR1_EL1,
		.field_pos = ID_AA64MMFR1_PAN_SHIFT,
		.min_field_value = 1,
		.enable = cpu_enable_pan,
	},
#endif /* CONFIG_ARM64_PAN */
#if defined(CONFIG_AS_LSE) && defined(CONFIG_ARM64_LSE_ATOMICS)
	{
		.desc = "LSE atomic instructions",
		.capability = ARM64_HAS_LSE_ATOMICS,
		.matches = has_cpuid_feature,
		.sys_reg = SYS_ID_AA64ISAR0_EL1,
		.field_pos = ID_AA64ISAR0_ATOMICS_SHIFT,
		.min_field_value = 2,
	},
#endif /* CONFIG_AS_LSE && CONFIG_ARM64_LSE_ATOMICS */
	{
		.desc = "Software prefetching using PRFM",
		.capability = ARM64_HAS_NO_HW_PREFETCH,
		.matches = has_no_hw_prefetch,
	},
#ifdef CONFIG_ARM64_UAO
	{
		.desc = "User Access Override",
		.capability = ARM64_HAS_UAO,
		.matches = has_cpuid_feature,
		.sys_reg = SYS_ID_AA64MMFR2_EL1,
		.field_pos = ID_AA64MMFR2_UAO_SHIFT,
		.min_field_value = 1,
		.enable = cpu_enable_uao,
	},
#endif /* CONFIG_ARM64_UAO */
#ifdef CONFIG_ARM64_PAN
	{
		.capability = ARM64_ALT_PAN_NOT_UAO,
		.matches = cpufeature_pan_not_uao,
	},
#endif /* CONFIG_ARM64_PAN */
	{
		.desc = "Virtualization Host Extensions",
		.capability = ARM64_HAS_VIRT_HOST_EXTN,
		.matches = runs_at_el2,
	},
<<<<<<< HEAD
#ifdef CONFIG_UNMAP_KERNEL_AT_EL0
	{
		.capability = ARM64_UNMAP_KERNEL_AT_EL0,
		.matches = unmap_kernel_at_el0,
	},
#endif
=======
	{
		.desc = "32-bit EL0 Support",
		.capability = ARM64_HAS_32BIT_EL0,
		.matches = has_cpuid_feature,
		.sys_reg = SYS_ID_AA64PFR0_EL1,
		.field_pos = ID_AA64PFR0_EL0_SHIFT,
		.min_field_value = ID_AA64PFR0_EL0_32BIT_64BIT,
	},
>>>>>>> 684d5e05
	{},
};

#define HWCAP_CAP(reg, field, min_value, type, cap)		\
	{							\
		.desc = #cap,					\
		.matches = has_cpuid_feature,			\
		.sys_reg = reg,					\
		.field_pos = field,				\
		.min_field_value = min_value,			\
		.hwcap_type = type,				\
		.hwcap = cap,					\
	}

static const struct arm64_cpu_capabilities arm64_hwcaps[] = {
	HWCAP_CAP(SYS_ID_AA64ISAR0_EL1, ID_AA64ISAR0_AES_SHIFT, 2, CAP_HWCAP, HWCAP_PMULL),
	HWCAP_CAP(SYS_ID_AA64ISAR0_EL1, ID_AA64ISAR0_AES_SHIFT, 1, CAP_HWCAP, HWCAP_AES),
	HWCAP_CAP(SYS_ID_AA64ISAR0_EL1, ID_AA64ISAR0_SHA1_SHIFT, 1, CAP_HWCAP, HWCAP_SHA1),
	HWCAP_CAP(SYS_ID_AA64ISAR0_EL1, ID_AA64ISAR0_SHA2_SHIFT, 1, CAP_HWCAP, HWCAP_SHA2),
	HWCAP_CAP(SYS_ID_AA64ISAR0_EL1, ID_AA64ISAR0_CRC32_SHIFT, 1, CAP_HWCAP, HWCAP_CRC32),
	HWCAP_CAP(SYS_ID_AA64ISAR0_EL1, ID_AA64ISAR0_ATOMICS_SHIFT, 2, CAP_HWCAP, HWCAP_ATOMICS),
	HWCAP_CAP(SYS_ID_AA64PFR0_EL1, ID_AA64PFR0_FP_SHIFT, 0, CAP_HWCAP, HWCAP_FP),
	HWCAP_CAP(SYS_ID_AA64PFR0_EL1, ID_AA64PFR0_ASIMD_SHIFT, 0, CAP_HWCAP, HWCAP_ASIMD),
#ifdef CONFIG_COMPAT
	HWCAP_CAP(SYS_ID_ISAR5_EL1, ID_ISAR5_AES_SHIFT, 2, CAP_COMPAT_HWCAP2, COMPAT_HWCAP2_PMULL),
	HWCAP_CAP(SYS_ID_ISAR5_EL1, ID_ISAR5_AES_SHIFT, 1, CAP_COMPAT_HWCAP2, COMPAT_HWCAP2_AES),
	HWCAP_CAP(SYS_ID_ISAR5_EL1, ID_ISAR5_SHA1_SHIFT, 1, CAP_COMPAT_HWCAP2, COMPAT_HWCAP2_SHA1),
	HWCAP_CAP(SYS_ID_ISAR5_EL1, ID_ISAR5_SHA2_SHIFT, 1, CAP_COMPAT_HWCAP2, COMPAT_HWCAP2_SHA2),
	HWCAP_CAP(SYS_ID_ISAR5_EL1, ID_ISAR5_CRC32_SHIFT, 1, CAP_COMPAT_HWCAP2, COMPAT_HWCAP2_CRC32),
#endif
	{},
};

static void __init cap_set_hwcap(const struct arm64_cpu_capabilities *cap)
{
	switch (cap->hwcap_type) {
	case CAP_HWCAP:
		elf_hwcap |= cap->hwcap;
		break;
#ifdef CONFIG_COMPAT
	case CAP_COMPAT_HWCAP:
		compat_elf_hwcap |= (u32)cap->hwcap;
		break;
	case CAP_COMPAT_HWCAP2:
		compat_elf_hwcap2 |= (u32)cap->hwcap;
		break;
#endif
	default:
		WARN_ON(1);
		break;
	}
}

/* Check if we have a particular HWCAP enabled */
static bool __maybe_unused cpus_have_hwcap(const struct arm64_cpu_capabilities *cap)
{
	bool rc;

	switch (cap->hwcap_type) {
	case CAP_HWCAP:
		rc = (elf_hwcap & cap->hwcap) != 0;
		break;
#ifdef CONFIG_COMPAT
	case CAP_COMPAT_HWCAP:
		rc = (compat_elf_hwcap & (u32)cap->hwcap) != 0;
		break;
	case CAP_COMPAT_HWCAP2:
		rc = (compat_elf_hwcap2 & (u32)cap->hwcap) != 0;
		break;
#endif
	default:
		WARN_ON(1);
		rc = false;
	}

	return rc;
}

static void __init setup_cpu_hwcaps(void)
{
	int i;
	const struct arm64_cpu_capabilities *hwcaps = arm64_hwcaps;

	for (i = 0; hwcaps[i].matches; i++)
		if (hwcaps[i].matches(&hwcaps[i]))
			cap_set_hwcap(&hwcaps[i]);
}

void update_cpu_capabilities(const struct arm64_cpu_capabilities *caps,
			    const char *info)
{
	int i;

	for (i = 0; caps[i].matches; i++) {
		if (!caps[i].matches(&caps[i]))
			continue;

		if (!cpus_have_cap(caps[i].capability) && caps[i].desc)
			pr_info("%s %s\n", info, caps[i].desc);
		cpus_set_cap(caps[i].capability);
	}
}

/*
 * Run through the enabled capabilities and enable() it on all active
 * CPUs
 */
static void __init
enable_cpu_capabilities(const struct arm64_cpu_capabilities *caps)
{
	int i;

	for (i = 0; caps[i].matches; i++)
		if (caps[i].enable && cpus_have_cap(caps[i].capability))
			/*
			 * Use stop_machine() as it schedules the work allowing
			 * us to modify PSTATE, instead of on_each_cpu() which
			 * uses an IPI, giving us a PSTATE that disappears when
			 * we return.
			 */
			stop_machine(caps[i].enable, NULL, cpu_online_mask);
}

#ifdef CONFIG_HOTPLUG_CPU

/*
 * Flag to indicate if we have computed the system wide
 * capabilities based on the boot time active CPUs. This
 * will be used to determine if a new booting CPU should
 * go through the verification process to make sure that it
 * supports the system capabilities, without using a hotplug
 * notifier.
 */
static bool sys_caps_initialised;

static inline void set_sys_caps_initialised(void)
{
	sys_caps_initialised = true;
}

/*
 * __raw_read_system_reg() - Used by a STARTING cpu before cpuinfo is populated.
 */
static u64 __raw_read_system_reg(u32 sys_id)
{
	switch (sys_id) {
	case SYS_ID_PFR0_EL1:		return read_cpuid(SYS_ID_PFR0_EL1);
	case SYS_ID_PFR1_EL1:		return read_cpuid(SYS_ID_PFR1_EL1);
	case SYS_ID_DFR0_EL1:		return read_cpuid(SYS_ID_DFR0_EL1);
	case SYS_ID_MMFR0_EL1:		return read_cpuid(SYS_ID_MMFR0_EL1);
	case SYS_ID_MMFR1_EL1:		return read_cpuid(SYS_ID_MMFR1_EL1);
	case SYS_ID_MMFR2_EL1:		return read_cpuid(SYS_ID_MMFR2_EL1);
	case SYS_ID_MMFR3_EL1:		return read_cpuid(SYS_ID_MMFR3_EL1);
	case SYS_ID_ISAR0_EL1:		return read_cpuid(SYS_ID_ISAR0_EL1);
	case SYS_ID_ISAR1_EL1:		return read_cpuid(SYS_ID_ISAR1_EL1);
	case SYS_ID_ISAR2_EL1:		return read_cpuid(SYS_ID_ISAR2_EL1);
	case SYS_ID_ISAR3_EL1:		return read_cpuid(SYS_ID_ISAR3_EL1);
	case SYS_ID_ISAR4_EL1:		return read_cpuid(SYS_ID_ISAR4_EL1);
	case SYS_ID_ISAR5_EL1:		return read_cpuid(SYS_ID_ISAR4_EL1);
	case SYS_MVFR0_EL1:		return read_cpuid(SYS_MVFR0_EL1);
	case SYS_MVFR1_EL1:		return read_cpuid(SYS_MVFR1_EL1);
	case SYS_MVFR2_EL1:		return read_cpuid(SYS_MVFR2_EL1);

	case SYS_ID_AA64PFR0_EL1:	return read_cpuid(SYS_ID_AA64PFR0_EL1);
	case SYS_ID_AA64PFR1_EL1:	return read_cpuid(SYS_ID_AA64PFR0_EL1);
	case SYS_ID_AA64DFR0_EL1:	return read_cpuid(SYS_ID_AA64DFR0_EL1);
	case SYS_ID_AA64DFR1_EL1:	return read_cpuid(SYS_ID_AA64DFR0_EL1);
	case SYS_ID_AA64MMFR0_EL1:	return read_cpuid(SYS_ID_AA64MMFR0_EL1);
	case SYS_ID_AA64MMFR1_EL1:	return read_cpuid(SYS_ID_AA64MMFR1_EL1);
	case SYS_ID_AA64MMFR2_EL1:	return read_cpuid(SYS_ID_AA64MMFR2_EL1);
	case SYS_ID_AA64ISAR0_EL1:	return read_cpuid(SYS_ID_AA64ISAR0_EL1);
	case SYS_ID_AA64ISAR1_EL1:	return read_cpuid(SYS_ID_AA64ISAR1_EL1);

	case SYS_CNTFRQ_EL0:		return read_cpuid(SYS_CNTFRQ_EL0);
	case SYS_CTR_EL0:		return read_cpuid(SYS_CTR_EL0);
	case SYS_DCZID_EL0:		return read_cpuid(SYS_DCZID_EL0);
	default:
		BUG();
		return 0;
	}
}

/*
 * Run through the enabled system capabilities and enable() it on this CPU.
 * The capabilities were decided based on the available CPUs at the boot time.
 * Any new CPU should match the system wide status of the capability. If the
 * new CPU doesn't have a capability which the system now has enabled, we
 * cannot do anything to fix it up and could cause unexpected failures. So
 * we park the CPU.
 */
void verify_local_cpu_capabilities(void)
{
	int i;
	const struct arm64_cpu_capabilities *caps;

	/*
	 * If we haven't computed the system capabilities, there is nothing
	 * to verify.
	 */
	if (!sys_caps_initialised)
		return;

	caps = arm64_features;
	for (i = 0; caps[i].matches; i++) {
		if (!cpus_have_cap(caps[i].capability) || !caps[i].sys_reg)
			continue;
		/*
		 * If the new CPU misses an advertised feature, we cannot proceed
		 * further, park the cpu.
		 */
		if (!feature_matches(__raw_read_system_reg(caps[i].sys_reg), &caps[i])) {
			pr_crit("CPU%d: missing feature: %s\n",
					smp_processor_id(), caps[i].desc);
			cpu_die_early();
		}
		if (caps[i].enable)
			caps[i].enable(NULL);
	}

	for (i = 0, caps = arm64_hwcaps; caps[i].matches; i++) {
		if (!cpus_have_hwcap(&caps[i]))
			continue;
		if (!feature_matches(__raw_read_system_reg(caps[i].sys_reg), &caps[i])) {
			pr_crit("CPU%d: missing HWCAP: %s\n",
					smp_processor_id(), caps[i].desc);
			cpu_die_early();
		}
	}
}

#else	/* !CONFIG_HOTPLUG_CPU */

static inline void set_sys_caps_initialised(void)
{
}

#endif	/* CONFIG_HOTPLUG_CPU */

static void __init setup_feature_capabilities(void)
{
	update_cpu_capabilities(arm64_features, "detected feature:");
	enable_cpu_capabilities(arm64_features);
}

void __init setup_cpu_features(void)
{
	u32 cwg;
	int cls;

	/* Set the CPU feature capabilies */
	setup_feature_capabilities();
	setup_cpu_hwcaps();

	/* Advertise that we have computed the system capabilities */
	set_sys_caps_initialised();

	/*
	 * Check for sane CTR_EL0.CWG value.
	 */
	cwg = cache_type_cwg();
	cls = cache_line_size();
	if (!cwg)
		pr_warn("No Cache Writeback Granule information, assuming cache line size %d\n",
			cls);
	if (L1_CACHE_BYTES < cls)
		pr_warn("L1_CACHE_BYTES smaller than the Cache Writeback Granule (%d < %d)\n",
			L1_CACHE_BYTES, cls);
}

static bool __maybe_unused
cpufeature_pan_not_uao(const struct arm64_cpu_capabilities *entry)
{
	return (cpus_have_cap(ARM64_HAS_PAN) && !cpus_have_cap(ARM64_HAS_UAO));
}<|MERGE_RESOLUTION|>--- conflicted
+++ resolved
@@ -746,14 +746,12 @@
 		.capability = ARM64_HAS_VIRT_HOST_EXTN,
 		.matches = runs_at_el2,
 	},
-<<<<<<< HEAD
 #ifdef CONFIG_UNMAP_KERNEL_AT_EL0
 	{
 		.capability = ARM64_UNMAP_KERNEL_AT_EL0,
 		.matches = unmap_kernel_at_el0,
 	},
 #endif
-=======
 	{
 		.desc = "32-bit EL0 Support",
 		.capability = ARM64_HAS_32BIT_EL0,
@@ -762,7 +760,6 @@
 		.field_pos = ID_AA64PFR0_EL0_SHIFT,
 		.min_field_value = ID_AA64PFR0_EL0_32BIT_64BIT,
 	},
->>>>>>> 684d5e05
 	{},
 };
 
