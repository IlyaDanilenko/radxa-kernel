--- conflicted
+++ resolved
@@ -379,8 +379,6 @@
 				clocks = <&clks 107>;
 			};
 
-<<<<<<< HEAD
-=======
 			owire: owire@83fa4000 {
 				compatible = "fsl,imx51-owire", "fsl,imx21-owire";
 				reg = <0x83fa4000 0x4000>;
@@ -389,7 +387,6 @@
 				status = "disabled";
 			};
 
->>>>>>> d8ec26d7
 			ecspi2: ecspi@83fac000 {
 				#address-cells = <1>;
 				#size-cells = <0>;
@@ -763,14 +760,11 @@
 			fsl,pins = <
 				MX51_PAD_UART1_RXD__UART1_RXD 0x1c5
 				MX51_PAD_UART1_TXD__UART1_TXD 0x1c5
-<<<<<<< HEAD
-=======
 			>;
 		};
 
 		pinctrl_uart1_rtscts_1: uart1rtscts-1 {
 			fsl,pins = <
->>>>>>> d8ec26d7
 				MX51_PAD_UART1_RTS__UART1_RTS 0x1c5
 				MX51_PAD_UART1_CTS__UART1_CTS 0x1c5
 			>;
@@ -791,14 +785,11 @@
 			fsl,pins = <
 				MX51_PAD_EIM_D25__UART3_RXD 0x1c5
 				MX51_PAD_EIM_D26__UART3_TXD 0x1c5
-<<<<<<< HEAD
-=======
 			>;
 		};
 
 		pinctrl_uart3_rtscts_1: uart3rtscts-1 {
 			fsl,pins = <
->>>>>>> d8ec26d7
 				MX51_PAD_EIM_D27__UART3_RTS 0x1c5
 				MX51_PAD_EIM_D24__UART3_CTS 0x1c5
 			>;
