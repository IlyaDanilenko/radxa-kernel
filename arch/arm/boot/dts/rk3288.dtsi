--- conflicted
+++ resolved
@@ -258,52 +258,6 @@
 		};
 	};
 
-<<<<<<< HEAD
-=======
-	amba: bus {
-		compatible = "simple-bus";
-		#address-cells = <2>;
-		#size-cells = <2>;
-		ranges;
-
-		dmac_peri: dma-controller@ff250000 {
-			compatible = "arm,pl330", "arm,primecell";
-			reg = <0x0 0xff250000 0x0 0x4000>;
-			interrupts = <GIC_SPI 2 IRQ_TYPE_LEVEL_HIGH>,
-				     <GIC_SPI 3 IRQ_TYPE_LEVEL_HIGH>;
-			#dma-cells = <1>;
-			arm,pl330-broken-no-flushp;
-			arm,pl330-periph-burst;
-			clocks = <&cru ACLK_DMAC2>;
-			clock-names = "apb_pclk";
-		};
-
-		dmac_bus_ns: dma-controller@ff600000 {
-			compatible = "arm,pl330", "arm,primecell";
-			reg = <0x0 0xff600000 0x0 0x4000>;
-			interrupts = <GIC_SPI 0 IRQ_TYPE_LEVEL_HIGH>,
-				     <GIC_SPI 1 IRQ_TYPE_LEVEL_HIGH>;
-			#dma-cells = <1>;
-			arm,pl330-broken-no-flushp;
-			arm,pl330-periph-burst;
-			clocks = <&cru ACLK_DMAC1>;
-			clock-names = "apb_pclk";
-			status = "disabled";
-		};
-
-		dmac_bus_s: dma-controller@ffb20000 {
-			compatible = "arm,pl330", "arm,primecell";
-			reg = <0x0 0xffb20000 0x0 0x4000>;
-			interrupts = <GIC_SPI 0 IRQ_TYPE_LEVEL_HIGH>,
-				     <GIC_SPI 1 IRQ_TYPE_LEVEL_HIGH>;
-			#dma-cells = <1>;
-			arm,pl330-broken-no-flushp;
-			arm,pl330-periph-burst;
-			clocks = <&cru ACLK_DMAC1>;
-			clock-names = "apb_pclk";
-		};
-	};
-
 	firmware {
 		optee: optee {
 			compatible = "linaro,optee-tz";
@@ -311,7 +265,6 @@
 		};
 	};
 
->>>>>>> 52f971ee
 	reserved-memory {
 		#address-cells = <2>;
 		#size-cells = <2>;
@@ -799,7 +752,6 @@
 		status = "disabled";
 	};
 
-<<<<<<< HEAD
 	dmac_bus_ns: dma-controller@ff600000 {
 		compatible = "arm,pl330", "arm,primecell";
 		reg = <0x0 0xff600000 0x0 0x4000>;
@@ -813,21 +765,6 @@
 		status = "disabled";
 	};
 
-	i2c0: i2c@ff650000 {
-		compatible = "rockchip,rk3288-i2c";
-		reg = <0x0 0xff650000 0x0 0x1000>;
-		interrupts = <GIC_SPI 60 IRQ_TYPE_LEVEL_HIGH>;
-		#address-cells = <1>;
-		#size-cells = <0>;
-		clock-names = "i2c";
-		clocks = <&cru PCLK_I2C0>;
-		pinctrl-names = "default";
-		pinctrl-0 = <&i2c0_xfer>;
-		status = "disabled";
-	};
-
-=======
->>>>>>> 52f971ee
 	i2c2: i2c@ff660000 {
 		compatible = "rockchip,rk3288-i2c";
 		reg = <0x0 0xff660000 0x0 0x1000>;
@@ -1265,8 +1202,6 @@
 		clock-names = "aclk", "hclk", "sclk", "apb_pclk";
 		resets = <&cru SRST_CRYPTO>;
 		reset-names = "crypto-rst";
-<<<<<<< HEAD
-=======
 		status = "disabled";
 	};
 
@@ -1297,7 +1232,6 @@
 		allocator = <1>;
 		version = <1>;
 		status = "disabled";
->>>>>>> 52f971ee
 	};
 
 	iep_mmu: iommu@ff900800 {
@@ -1611,18 +1545,11 @@
 		compatible = "rockchip,rk3288-dp";
 		reg = <0x0 0xff970000 0x0 0x4000>;
 		interrupts = <GIC_SPI 98 IRQ_TYPE_LEVEL_HIGH>;
-<<<<<<< HEAD
-		clocks = <&cru SCLK_EDP>, <&cru PCLK_EDP_CTRL>;
-		clock-names = "dp", "pclk";
-		phys = <&edp_phy>;
-		phy-names = "dp";
-=======
 		clocks = <&cru SCLK_EDP_24M>, <&cru PCLK_EDP_CTRL>,
 			 <&cru SCLK_EDP>;
 		clock-names = "dp", "pclk", "spdif";
 		assigned-clocks = <&cru SCLK_EDP_24M>;
 		assigned-clock-parents = <&xin24m>;
->>>>>>> 52f971ee
 		power-domains = <&power RK3288_PD_VIO>;
 		resets = <&cru SRST_EDP>;
 		reset-names = "dp";
