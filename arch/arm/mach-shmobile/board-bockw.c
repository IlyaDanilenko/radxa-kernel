--- conflicted
+++ resolved
@@ -18,12 +18,9 @@
  * Foundation, Inc., 51 Franklin St, Fifth Floor, Boston, MA  02110-1301  USA
  */
 
-<<<<<<< HEAD
-=======
 #include <linux/mfd/tmio.h>
 #include <linux/mmc/host.h>
 #include <linux/mtd/partitions.h>
->>>>>>> 2c83322c
 #include <linux/pinctrl/machine.h>
 #include <linux/platform_device.h>
 #include <linux/regulator/fixed.h>
@@ -79,9 +76,6 @@
 	DEFINE_RES_IRQ(irq_pin(0)), /* IRQ 0 */
 };
 
-<<<<<<< HEAD
-static const struct pinctrl_map bockw_pinctrl_map[] = {
-=======
 /* SDHI */
 static struct sh_mobile_sdhi_info sdhi0_info = {
 	.tmio_caps	= MMC_CAP_SD_HIGHSPEED,
@@ -158,23 +152,17 @@
 				  "mmc_data8", "mmc"),
 	PIN_MAP_MUX_GROUP_DEFAULT("sh_mmcif", "pfc-r8a7778",
 				  "mmc_ctrl", "mmc"),
->>>>>>> 2c83322c
 	/* SCIF0 */
 	PIN_MAP_MUX_GROUP_DEFAULT("sh-sci.0", "pfc-r8a7778",
 				  "scif0_data_a", "scif0"),
 	PIN_MAP_MUX_GROUP_DEFAULT("sh-sci.0", "pfc-r8a7778",
 				  "scif0_ctrl", "scif0"),
-<<<<<<< HEAD
-};
-
-=======
 	/* SDHI0 */
 	PIN_MAP_MUX_GROUP_DEFAULT("sh_mobile_sdhi.0", "pfc-r8a7778",
 				  "sdhi0", "sdhi0"),
 };
 
 #define FPGA	0x18200000
->>>>>>> 2c83322c
 #define IRQ0MR	0x30
 #define PFC	0xfffc0000
 #define PUPR4	0x110
@@ -190,25 +178,17 @@
 	r8a7778_add_hspi_device(0);
 	r8a7778_add_mmc_device(&sh_mmcif_plat);
 
-<<<<<<< HEAD
-=======
 	i2c_register_board_info(0, i2c0_devices,
 				ARRAY_SIZE(i2c0_devices));
 	spi_register_board_info(spi_board_info,
 				ARRAY_SIZE(spi_board_info));
->>>>>>> 2c83322c
 	pinctrl_register_mappings(bockw_pinctrl_map,
 				  ARRAY_SIZE(bockw_pinctrl_map));
 	r8a7778_pinmux_init();
 
-<<<<<<< HEAD
-	fpga = ioremap_nocache(0x18200000, SZ_1M);
-	if (fpga) {
-=======
 	/* for SMSC */
 	base = ioremap_nocache(FPGA, SZ_1M);
 	if (base) {
->>>>>>> 2c83322c
 		/*
 		 * CAUTION
 		 *
