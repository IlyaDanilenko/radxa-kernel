--- conflicted
+++ resolved
@@ -482,10 +482,7 @@
 550	common	process_madvise			sys_process_madvise
 551	common	epoll_pwait2			sys_epoll_pwait2
 552	common	mount_setattr			sys_mount_setattr
-<<<<<<< HEAD
 553	common	quotactl_path			sys_quotactl_path
-=======
 554	common	landlock_create_ruleset		sys_landlock_create_ruleset
 555	common	landlock_add_rule		sys_landlock_add_rule
-556	common	landlock_restrict_self		sys_landlock_restrict_self
->>>>>>> 3532b0b4
+556	common	landlock_restrict_self		sys_landlock_restrict_self