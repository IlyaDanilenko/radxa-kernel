// SPDX-License-Identifier: GPL-2.0
/*
 * SLUB: A slab allocator that limits cache line use instead of queuing
 * objects in per cpu and per node lists.
 *
 * The allocator synchronizes using per slab locks or atomic operations
 * and only uses a centralized lock to manage a pool of partial slabs.
 *
 * (C) 2007 SGI, Christoph Lameter
 * (C) 2011 Linux Foundation, Christoph Lameter
 */

#include <linux/mm.h>
#include <linux/swap.h> /* struct reclaim_state */
#include <linux/module.h>
#include <linux/bit_spinlock.h>
#include <linux/interrupt.h>
#include <linux/swab.h>
#include <linux/bitops.h>
#include <linux/slab.h>
#include "slab.h"
#include <linux/proc_fs.h>
#include <linux/seq_file.h>
#include <linux/kasan.h>
#include <linux/kmsan.h>
#include <linux/cpu.h>
#include <linux/cpuset.h>
#include <linux/mempolicy.h>
#include <linux/ctype.h>
#include <linux/stackdepot.h>
#include <linux/debugobjects.h>
#include <linux/kallsyms.h>
#include <linux/kfence.h>
#include <linux/memory.h>
#include <linux/math64.h>
#include <linux/fault-inject.h>
#include <linux/stacktrace.h>
#include <linux/prefetch.h>
#include <linux/memcontrol.h>
#include <linux/random.h>
#include <kunit/test.h>
#include <linux/sort.h>

#include <linux/debugfs.h>
#include <trace/events/kmem.h>

#include "internal.h"

/*
 * Lock order:
 *   1. slab_mutex (Global Mutex)
 *   2. node->list_lock (Spinlock)
 *   3. kmem_cache->cpu_slab->lock (Local lock)
 *   4. slab_lock(slab) (Only on some arches)
 *   5. object_map_lock (Only for debugging)
 *
 *   slab_mutex
 *
 *   The role of the slab_mutex is to protect the list of all the slabs
 *   and to synchronize major metadata changes to slab cache structures.
 *   Also synchronizes memory hotplug callbacks.
 *
 *   slab_lock
 *
 *   The slab_lock is a wrapper around the page lock, thus it is a bit
 *   spinlock.
 *
 *   The slab_lock is only used on arches that do not have the ability
 *   to do a cmpxchg_double. It only protects:
 *
 *	A. slab->freelist	-> List of free objects in a slab
 *	B. slab->inuse		-> Number of objects in use
 *	C. slab->objects	-> Number of objects in slab
 *	D. slab->frozen		-> frozen state
 *
 *   Frozen slabs
 *
 *   If a slab is frozen then it is exempt from list management. It is not
 *   on any list except per cpu partial list. The processor that froze the
 *   slab is the one who can perform list operations on the slab. Other
 *   processors may put objects onto the freelist but the processor that
 *   froze the slab is the only one that can retrieve the objects from the
 *   slab's freelist.
 *
 *   list_lock
 *
 *   The list_lock protects the partial and full list on each node and
 *   the partial slab counter. If taken then no new slabs may be added or
 *   removed from the lists nor make the number of partial slabs be modified.
 *   (Note that the total number of slabs is an atomic value that may be
 *   modified without taking the list lock).
 *
 *   The list_lock is a centralized lock and thus we avoid taking it as
 *   much as possible. As long as SLUB does not have to handle partial
 *   slabs, operations can continue without any centralized lock. F.e.
 *   allocating a long series of objects that fill up slabs does not require
 *   the list lock.
 *
 *   For debug caches, all allocations are forced to go through a list_lock
 *   protected region to serialize against concurrent validation.
 *
 *   cpu_slab->lock local lock
 *
 *   This locks protect slowpath manipulation of all kmem_cache_cpu fields
 *   except the stat counters. This is a percpu structure manipulated only by
 *   the local cpu, so the lock protects against being preempted or interrupted
 *   by an irq. Fast path operations rely on lockless operations instead.
 *
 *   On PREEMPT_RT, the local lock neither disables interrupts nor preemption
 *   which means the lockless fastpath cannot be used as it might interfere with
 *   an in-progress slow path operations. In this case the local lock is always
 *   taken but it still utilizes the freelist for the common operations.
 *
 *   lockless fastpaths
 *
 *   The fast path allocation (slab_alloc_node()) and freeing (do_slab_free())
 *   are fully lockless when satisfied from the percpu slab (and when
 *   cmpxchg_double is possible to use, otherwise slab_lock is taken).
 *   They also don't disable preemption or migration or irqs. They rely on
 *   the transaction id (tid) field to detect being preempted or moved to
 *   another cpu.
 *
 *   irq, preemption, migration considerations
 *
 *   Interrupts are disabled as part of list_lock or local_lock operations, or
 *   around the slab_lock operation, in order to make the slab allocator safe
 *   to use in the context of an irq.
 *
 *   In addition, preemption (or migration on PREEMPT_RT) is disabled in the
 *   allocation slowpath, bulk allocation, and put_cpu_partial(), so that the
 *   local cpu doesn't change in the process and e.g. the kmem_cache_cpu pointer
 *   doesn't have to be revalidated in each section protected by the local lock.
 *
 * SLUB assigns one slab for allocation to each processor.
 * Allocations only occur from these slabs called cpu slabs.
 *
 * Slabs with free elements are kept on a partial list and during regular
 * operations no list for full slabs is used. If an object in a full slab is
 * freed then the slab will show up again on the partial lists.
 * We track full slabs for debugging purposes though because otherwise we
 * cannot scan all objects.
 *
 * Slabs are freed when they become empty. Teardown and setup is
 * minimal so we rely on the page allocators per cpu caches for
 * fast frees and allocs.
 *
 * slab->frozen		The slab is frozen and exempt from list processing.
 * 			This means that the slab is dedicated to a purpose
 * 			such as satisfying allocations for a specific
 * 			processor. Objects may be freed in the slab while
 * 			it is frozen but slab_free will then skip the usual
 * 			list operations. It is up to the processor holding
 * 			the slab to integrate the slab into the slab lists
 * 			when the slab is no longer needed.
 *
 * 			One use of this flag is to mark slabs that are
 * 			used for allocations. Then such a slab becomes a cpu
 * 			slab. The cpu slab may be equipped with an additional
 * 			freelist that allows lockless access to
 * 			free objects in addition to the regular freelist
 * 			that requires the slab lock.
 *
 * SLAB_DEBUG_FLAGS	Slab requires special handling due to debug
 * 			options set. This moves	slab handling out of
 * 			the fast path and disables lockless freelists.
 */

/*
 * We could simply use migrate_disable()/enable() but as long as it's a
 * function call even on !PREEMPT_RT, use inline preempt_disable() there.
 */
#ifndef CONFIG_PREEMPT_RT
#define slub_get_cpu_ptr(var)		get_cpu_ptr(var)
#define slub_put_cpu_ptr(var)		put_cpu_ptr(var)
#define USE_LOCKLESS_FAST_PATH()	(true)
#else
#define slub_get_cpu_ptr(var)		\
({					\
	migrate_disable();		\
	this_cpu_ptr(var);		\
})
#define slub_put_cpu_ptr(var)		\
do {					\
	(void)(var);			\
	migrate_enable();		\
} while (0)
#define USE_LOCKLESS_FAST_PATH()	(false)
#endif

#ifdef CONFIG_SLUB_DEBUG
#ifdef CONFIG_SLUB_DEBUG_ON
DEFINE_STATIC_KEY_TRUE(slub_debug_enabled);
#else
DEFINE_STATIC_KEY_FALSE(slub_debug_enabled);
#endif
#endif		/* CONFIG_SLUB_DEBUG */

/* Structure holding parameters for get_partial() call chain */
struct partial_context {
	struct slab **slab;
	gfp_t flags;
	unsigned int orig_size;
};

static inline bool kmem_cache_debug(struct kmem_cache *s)
{
	return kmem_cache_debug_flags(s, SLAB_DEBUG_FLAGS);
}

static inline bool slub_debug_orig_size(struct kmem_cache *s)
{
	return (kmem_cache_debug_flags(s, SLAB_STORE_USER) &&
			(s->flags & SLAB_KMALLOC));
}

void *fixup_red_left(struct kmem_cache *s, void *p)
{
	if (kmem_cache_debug_flags(s, SLAB_RED_ZONE))
		p += s->red_left_pad;

	return p;
}

static inline bool kmem_cache_has_cpu_partial(struct kmem_cache *s)
{
#ifdef CONFIG_SLUB_CPU_PARTIAL
	return !kmem_cache_debug(s);
#else
	return false;
#endif
}

/*
 * Issues still to be resolved:
 *
 * - Support PAGE_ALLOC_DEBUG. Should be easy to do.
 *
 * - Variable sizing of the per node arrays
 */

/* Enable to log cmpxchg failures */
#undef SLUB_DEBUG_CMPXCHG

/*
 * Minimum number of partial slabs. These will be left on the partial
 * lists even if they are empty. kmem_cache_shrink may reclaim them.
 */
#define MIN_PARTIAL 5

/*
 * Maximum number of desirable partial slabs.
 * The existence of more partial slabs makes kmem_cache_shrink
 * sort the partial list by the number of objects in use.
 */
#define MAX_PARTIAL 10

#define DEBUG_DEFAULT_FLAGS (SLAB_CONSISTENCY_CHECKS | SLAB_RED_ZONE | \
				SLAB_POISON | SLAB_STORE_USER)

/*
 * These debug flags cannot use CMPXCHG because there might be consistency
 * issues when checking or reading debug information
 */
#define SLAB_NO_CMPXCHG (SLAB_CONSISTENCY_CHECKS | SLAB_STORE_USER | \
				SLAB_TRACE)


/*
 * Debugging flags that require metadata to be stored in the slab.  These get
 * disabled when slub_debug=O is used and a cache's min order increases with
 * metadata.
 */
#define DEBUG_METADATA_FLAGS (SLAB_RED_ZONE | SLAB_POISON | SLAB_STORE_USER)

#define OO_SHIFT	16
#define OO_MASK		((1 << OO_SHIFT) - 1)
#define MAX_OBJS_PER_PAGE	32767 /* since slab.objects is u15 */

/* Internal SLUB flags */
/* Poison object */
#define __OBJECT_POISON		((slab_flags_t __force)0x80000000U)
/* Use cmpxchg_double */
#define __CMPXCHG_DOUBLE	((slab_flags_t __force)0x40000000U)

<<<<<<< HEAD
/*
 * Tracking user of a slab.
 */
#define TRACK_ADDRS_COUNT 16
struct track {
	unsigned long addr;	/* Called from address */
#ifdef CONFIG_STACKDEPOT
	depot_stack_handle_t handle;
#endif
	int cpu;		/* Was running on cpu */
	int pid;		/* Pid context */
	unsigned long when;	/* When did the operation occur */
};

enum track_item { TRACK_ALLOC, TRACK_FREE };

#ifdef CONFIG_SYSFS
=======
#ifdef CONFIG_SLUB_SYSFS
>>>>>>> 52f971ee
static int sysfs_slab_add(struct kmem_cache *);
static int sysfs_slab_alias(struct kmem_cache *, const char *);
#else
static inline int sysfs_slab_add(struct kmem_cache *s) { return 0; }
static inline int sysfs_slab_alias(struct kmem_cache *s, const char *p)
							{ return 0; }
#endif

#if defined(CONFIG_DEBUG_FS) && defined(CONFIG_SLUB_DEBUG)
static void debugfs_slab_add(struct kmem_cache *);
#else
static inline void debugfs_slab_add(struct kmem_cache *s) { }
#endif

static inline void stat(const struct kmem_cache *s, enum stat_item si)
{
#ifdef CONFIG_SLUB_STATS
	/*
	 * The rmw is racy on a preemptible kernel but this is acceptable, so
	 * avoid this_cpu_add()'s irq-disable overhead.
	 */
	raw_cpu_inc(s->cpu_slab->stat[si]);
#endif
}

/*
 * Tracks for which NUMA nodes we have kmem_cache_nodes allocated.
 * Corresponds to node_state[N_NORMAL_MEMORY], but can temporarily
 * differ during memory hotplug/hotremove operations.
 * Protected by slab_mutex.
 */
static nodemask_t slab_nodes;

/*
 * Workqueue used for flush_cpu_slab().
 */
static struct workqueue_struct *flushwq;

/********************************************************************
 * 			Core slab cache functions
 *******************************************************************/

/*
 * Returns freelist pointer (ptr). With hardening, this is obfuscated
 * with an XOR of the address where the pointer is held and a per-cache
 * random number.
 */
static inline void *freelist_ptr(const struct kmem_cache *s, void *ptr,
				 unsigned long ptr_addr)
{
#ifdef CONFIG_SLAB_FREELIST_HARDENED
	/*
	 * When CONFIG_KASAN_SW/HW_TAGS is enabled, ptr_addr might be tagged.
	 * Normally, this doesn't cause any issues, as both set_freepointer()
	 * and get_freepointer() are called with a pointer with the same tag.
	 * However, there are some issues with CONFIG_SLUB_DEBUG code. For
	 * example, when __free_slub() iterates over objects in a cache, it
	 * passes untagged pointers to check_object(). check_object() in turns
	 * calls get_freepointer() with an untagged pointer, which causes the
	 * freepointer to be restored incorrectly.
	 */
	return (void *)((unsigned long)ptr ^ s->random ^
			swab((unsigned long)kasan_reset_tag((void *)ptr_addr)));
#else
	return ptr;
#endif
}

/* Returns the freelist pointer recorded at location ptr_addr. */
static inline void *freelist_dereference(const struct kmem_cache *s,
					 void *ptr_addr)
{
	return freelist_ptr(s, (void *)*(unsigned long *)(ptr_addr),
			    (unsigned long)ptr_addr);
}

static inline void *get_freepointer(struct kmem_cache *s, void *object)
{
	object = kasan_reset_tag(object);
	return freelist_dereference(s, object + s->offset);
}

static void prefetch_freepointer(const struct kmem_cache *s, void *object)
{
	prefetchw(object + s->offset);
}

/*
 * When running under KMSAN, get_freepointer_safe() may return an uninitialized
 * pointer value in the case the current thread loses the race for the next
 * memory chunk in the freelist. In that case this_cpu_cmpxchg_double() in
 * slab_alloc_node() will fail, so the uninitialized value won't be used, but
 * KMSAN will still check all arguments of cmpxchg because of imperfect
 * handling of inline assembly.
 * To work around this problem, we apply __no_kmsan_checks to ensure that
 * get_freepointer_safe() returns initialized memory.
 */
__no_kmsan_checks
static inline void *get_freepointer_safe(struct kmem_cache *s, void *object)
{
	unsigned long freepointer_addr;
	void *p;

	if (!debug_pagealloc_enabled_static())
		return get_freepointer(s, object);

	object = kasan_reset_tag(object);
	freepointer_addr = (unsigned long)object + s->offset;
	copy_from_kernel_nofault(&p, (void **)freepointer_addr, sizeof(p));
	return freelist_ptr(s, p, freepointer_addr);
}

static inline void set_freepointer(struct kmem_cache *s, void *object, void *fp)
{
	unsigned long freeptr_addr = (unsigned long)object + s->offset;

#ifdef CONFIG_SLAB_FREELIST_HARDENED
	BUG_ON(object == fp); /* naive detection of double free or corruption */
#endif

	freeptr_addr = (unsigned long)kasan_reset_tag((void *)freeptr_addr);
	*(void **)freeptr_addr = freelist_ptr(s, fp, freeptr_addr);
}

/* Loop over all objects in a slab */
#define for_each_object(__p, __s, __addr, __objects) \
	for (__p = fixup_red_left(__s, __addr); \
		__p < (__addr) + (__objects) * (__s)->size; \
		__p += (__s)->size)

static inline unsigned int order_objects(unsigned int order, unsigned int size)
{
	return ((unsigned int)PAGE_SIZE << order) / size;
}

static inline struct kmem_cache_order_objects oo_make(unsigned int order,
		unsigned int size)
{
	struct kmem_cache_order_objects x = {
		(order << OO_SHIFT) + order_objects(order, size)
	};

	return x;
}

static inline unsigned int oo_order(struct kmem_cache_order_objects x)
{
	return x.x >> OO_SHIFT;
}

static inline unsigned int oo_objects(struct kmem_cache_order_objects x)
{
	return x.x & OO_MASK;
}

#ifdef CONFIG_SLUB_CPU_PARTIAL
static void slub_set_cpu_partial(struct kmem_cache *s, unsigned int nr_objects)
{
	unsigned int nr_slabs;

	s->cpu_partial = nr_objects;

	/*
	 * We take the number of objects but actually limit the number of
	 * slabs on the per cpu partial list, in order to limit excessive
	 * growth of the list. For simplicity we assume that the slabs will
	 * be half-full.
	 */
	nr_slabs = DIV_ROUND_UP(nr_objects * 2, oo_objects(s->oo));
	s->cpu_partial_slabs = nr_slabs;
}
#else
static inline void
slub_set_cpu_partial(struct kmem_cache *s, unsigned int nr_objects)
{
}
#endif /* CONFIG_SLUB_CPU_PARTIAL */

/*
 * Per slab locking using the pagelock
 */
static __always_inline void slab_lock(struct slab *slab)
{
	struct page *page = slab_page(slab);

	VM_BUG_ON_PAGE(PageTail(page), page);
	bit_spin_lock(PG_locked, &page->flags);
}

static __always_inline void slab_unlock(struct slab *slab)
{
	struct page *page = slab_page(slab);

	VM_BUG_ON_PAGE(PageTail(page), page);
	__bit_spin_unlock(PG_locked, &page->flags);
}

/*
 * Interrupts must be disabled (for the fallback code to work right), typically
 * by an _irqsave() lock variant. On PREEMPT_RT the preempt_disable(), which is
 * part of bit_spin_lock(), is sufficient because the policy is not to allow any
 * allocation/ free operation in hardirq context. Therefore nothing can
 * interrupt the operation.
 */
static inline bool __cmpxchg_double_slab(struct kmem_cache *s, struct slab *slab,
		void *freelist_old, unsigned long counters_old,
		void *freelist_new, unsigned long counters_new,
		const char *n)
{
	if (USE_LOCKLESS_FAST_PATH())
		lockdep_assert_irqs_disabled();
#if defined(CONFIG_HAVE_CMPXCHG_DOUBLE) && \
    defined(CONFIG_HAVE_ALIGNED_STRUCT_PAGE)
	if (s->flags & __CMPXCHG_DOUBLE) {
		if (cmpxchg_double(&slab->freelist, &slab->counters,
				   freelist_old, counters_old,
				   freelist_new, counters_new))
			return true;
	} else
#endif
	{
		slab_lock(slab);
		if (slab->freelist == freelist_old &&
					slab->counters == counters_old) {
			slab->freelist = freelist_new;
			slab->counters = counters_new;
			slab_unlock(slab);
			return true;
		}
		slab_unlock(slab);
	}

	cpu_relax();
	stat(s, CMPXCHG_DOUBLE_FAIL);

#ifdef SLUB_DEBUG_CMPXCHG
	pr_info("%s %s: cmpxchg double redo ", n, s->name);
#endif

	return false;
}

static inline bool cmpxchg_double_slab(struct kmem_cache *s, struct slab *slab,
		void *freelist_old, unsigned long counters_old,
		void *freelist_new, unsigned long counters_new,
		const char *n)
{
#if defined(CONFIG_HAVE_CMPXCHG_DOUBLE) && \
    defined(CONFIG_HAVE_ALIGNED_STRUCT_PAGE)
	if (s->flags & __CMPXCHG_DOUBLE) {
		if (cmpxchg_double(&slab->freelist, &slab->counters,
				   freelist_old, counters_old,
				   freelist_new, counters_new))
			return true;
	} else
#endif
	{
		unsigned long flags;

		local_irq_save(flags);
		slab_lock(slab);
		if (slab->freelist == freelist_old &&
					slab->counters == counters_old) {
			slab->freelist = freelist_new;
			slab->counters = counters_new;
			slab_unlock(slab);
			local_irq_restore(flags);
			return true;
		}
		slab_unlock(slab);
		local_irq_restore(flags);
	}

	cpu_relax();
	stat(s, CMPXCHG_DOUBLE_FAIL);

#ifdef SLUB_DEBUG_CMPXCHG
	pr_info("%s %s: cmpxchg double redo ", n, s->name);
#endif

	return false;
}

#ifdef CONFIG_SLUB_DEBUG
static unsigned long object_map[BITS_TO_LONGS(MAX_OBJS_PER_PAGE)];
static DEFINE_SPINLOCK(object_map_lock);

static void __fill_map(unsigned long *obj_map, struct kmem_cache *s,
		       struct slab *slab)
{
	void *addr = slab_address(slab);
	void *p;

	bitmap_zero(obj_map, slab->objects);

	for (p = slab->freelist; p; p = get_freepointer(s, p))
		set_bit(__obj_to_index(s, addr, p), obj_map);
}

#if IS_ENABLED(CONFIG_KUNIT)
static bool slab_add_kunit_errors(void)
{
	struct kunit_resource *resource;

	if (likely(!current->kunit_test))
		return false;

	resource = kunit_find_named_resource(current->kunit_test, "slab_errors");
	if (!resource)
		return false;

	(*(int *)resource->data)++;
	kunit_put_resource(resource);
	return true;
}
#else
static inline bool slab_add_kunit_errors(void) { return false; }
#endif

static inline unsigned int size_from_object(struct kmem_cache *s)
{
	if (s->flags & SLAB_RED_ZONE)
		return s->size - s->red_left_pad;

	return s->size;
}

static inline void *restore_red_left(struct kmem_cache *s, void *p)
{
	if (s->flags & SLAB_RED_ZONE)
		p -= s->red_left_pad;

	return p;
}

/*
 * Debug settings:
 */
#if defined(CONFIG_SLUB_DEBUG_ON)
static slab_flags_t slub_debug = DEBUG_DEFAULT_FLAGS;
#else
static slab_flags_t slub_debug;
#endif

static char *slub_debug_string;
static int disable_higher_order_debug;

/*
 * slub is about to manipulate internal object metadata.  This memory lies
 * outside the range of the allocated object, so accessing it would normally
 * be reported by kasan as a bounds error.  metadata_access_enable() is used
 * to tell kasan that these accesses are OK.
 */
static inline void metadata_access_enable(void)
{
	kasan_disable_current();
}

static inline void metadata_access_disable(void)
{
	kasan_enable_current();
}

/*
 * Object debugging
 */

/* Verify that a pointer has an address that is valid within a slab page */
static inline int check_valid_pointer(struct kmem_cache *s,
				struct slab *slab, void *object)
{
	void *base;

	if (!object)
		return 1;

	base = slab_address(slab);
	object = kasan_reset_tag(object);
	object = restore_red_left(s, object);
	if (object < base || object >= base + slab->objects * s->size ||
		(object - base) % s->size) {
		return 0;
	}

	return 1;
}

static void print_section(char *level, char *text, u8 *addr,
			  unsigned int length)
{
	metadata_access_enable();
	print_hex_dump(level, text, DUMP_PREFIX_ADDRESS,
			16, 1, kasan_reset_tag((void *)addr), length, 1);
	metadata_access_disable();
}

/*
 * See comment in calculate_sizes().
 */
static inline bool freeptr_outside_object(struct kmem_cache *s)
{
	return s->offset >= s->inuse;
}

/*
 * Return offset of the end of info block which is inuse + free pointer if
 * not overlapping with object.
 */
static inline unsigned int get_info_end(struct kmem_cache *s)
{
	if (freeptr_outside_object(s))
		return s->inuse + sizeof(void *);
	else
		return s->inuse;
}

static struct track *get_track(struct kmem_cache *s, void *object,
	enum track_item alloc)
{
	struct track *p;

	p = object + get_info_end(s);

	return kasan_reset_tag(p + alloc);
}

#ifdef CONFIG_STACKDEPOT
static noinline depot_stack_handle_t set_track_prepare(void)
{
	depot_stack_handle_t handle;
	unsigned long entries[TRACK_ADDRS_COUNT];
	unsigned int nr_entries;

	nr_entries = stack_trace_save(entries, ARRAY_SIZE(entries), 3);
	handle = stack_depot_save(entries, nr_entries, GFP_NOWAIT);

	return handle;
}
#else
static inline depot_stack_handle_t set_track_prepare(void)
{
	return 0;
}
#endif

static void set_track_update(struct kmem_cache *s, void *object,
			     enum track_item alloc, unsigned long addr,
			     depot_stack_handle_t handle)
{
	struct track *p = get_track(s, object, alloc);

#ifdef CONFIG_STACKDEPOT
	p->handle = handle;
#endif
	p->addr = addr;
	p->cpu = smp_processor_id();
	p->pid = current->pid;
	p->when = jiffies;
}

static __always_inline void set_track(struct kmem_cache *s, void *object,
				      enum track_item alloc, unsigned long addr)
{
	depot_stack_handle_t handle = set_track_prepare();

	set_track_update(s, object, alloc, addr, handle);
}

static void init_tracking(struct kmem_cache *s, void *object)
{
	struct track *p;

	if (!(s->flags & SLAB_STORE_USER))
		return;

	p = get_track(s, object, TRACK_ALLOC);
	memset(p, 0, 2*sizeof(struct track));
}

static void print_track(const char *s, struct track *t, unsigned long pr_time)
{
	depot_stack_handle_t handle __maybe_unused;

	if (!t->addr)
		return;

	pr_err("%s in %pS age=%lu cpu=%u pid=%d\n",
	       s, (void *)t->addr, pr_time - t->when, t->cpu, t->pid);
#ifdef CONFIG_STACKDEPOT
	handle = READ_ONCE(t->handle);
	if (handle)
		stack_depot_print(handle);
	else
		pr_err("object allocation/free stack trace missing\n");
#endif
}

void print_tracking(struct kmem_cache *s, void *object)
{
	unsigned long pr_time = jiffies;
	if (!(s->flags & SLAB_STORE_USER))
		return;

	print_track("Allocated", get_track(s, object, TRACK_ALLOC), pr_time);
	print_track("Freed", get_track(s, object, TRACK_FREE), pr_time);
}

static void print_slab_info(const struct slab *slab)
{
	struct folio *folio = (struct folio *)slab_folio(slab);

	pr_err("Slab 0x%p objects=%u used=%u fp=0x%p flags=%pGp\n",
	       slab, slab->objects, slab->inuse, slab->freelist,
	       folio_flags(folio, 0));
}

/*
 * kmalloc caches has fixed sizes (mostly power of 2), and kmalloc() API
 * family will round up the real request size to these fixed ones, so
 * there could be an extra area than what is requested. Save the original
 * request size in the meta data area, for better debug and sanity check.
 */
static inline void set_orig_size(struct kmem_cache *s,
				void *object, unsigned int orig_size)
{
	void *p = kasan_reset_tag(object);

	if (!slub_debug_orig_size(s))
		return;

	p += get_info_end(s);
	p += sizeof(struct track) * 2;

	*(unsigned int *)p = orig_size;
}

static inline unsigned int get_orig_size(struct kmem_cache *s, void *object)
{
	void *p = kasan_reset_tag(object);

	if (!slub_debug_orig_size(s))
		return s->object_size;

	p += get_info_end(s);
	p += sizeof(struct track) * 2;

	return *(unsigned int *)p;
}

static void slab_bug(struct kmem_cache *s, char *fmt, ...)
{
	struct va_format vaf;
	va_list args;

	va_start(args, fmt);
	vaf.fmt = fmt;
	vaf.va = &args;
	pr_err("=============================================================================\n");
	pr_err("BUG %s (%s): %pV\n", s->name, print_tainted(), &vaf);
	pr_err("-----------------------------------------------------------------------------\n\n");
	va_end(args);
}

__printf(2, 3)
static void slab_fix(struct kmem_cache *s, char *fmt, ...)
{
	struct va_format vaf;
	va_list args;

	if (slab_add_kunit_errors())
		return;

	va_start(args, fmt);
	vaf.fmt = fmt;
	vaf.va = &args;
	pr_err("FIX %s: %pV\n", s->name, &vaf);
	va_end(args);
}

static void print_trailer(struct kmem_cache *s, struct slab *slab, u8 *p)
{
	unsigned int off;	/* Offset of last byte */
	u8 *addr = slab_address(slab);

	print_tracking(s, p);

	print_slab_info(slab);

	pr_err("Object 0x%p @offset=%tu fp=0x%p\n\n",
	       p, p - addr, get_freepointer(s, p));

	if (s->flags & SLAB_RED_ZONE)
		print_section(KERN_ERR, "Redzone  ", p - s->red_left_pad,
			      s->red_left_pad);
	else if (p > addr + 16)
		print_section(KERN_ERR, "Bytes b4 ", p - 16, 16);

	print_section(KERN_ERR,         "Object   ", p,
		      min_t(unsigned int, s->object_size, PAGE_SIZE));
	if (s->flags & SLAB_RED_ZONE)
		print_section(KERN_ERR, "Redzone  ", p + s->object_size,
			s->inuse - s->object_size);

	off = get_info_end(s);

	if (s->flags & SLAB_STORE_USER)
		off += 2 * sizeof(struct track);

	if (slub_debug_orig_size(s))
		off += sizeof(unsigned int);

	off += kasan_metadata_size(s);

	if (off != size_from_object(s))
		/* Beginning of the filler is the free pointer */
		print_section(KERN_ERR, "Padding  ", p + off,
			      size_from_object(s) - off);

	dump_stack();
}

static void object_err(struct kmem_cache *s, struct slab *slab,
			u8 *object, char *reason)
{
	if (slab_add_kunit_errors())
		return;

	slab_bug(s, "%s", reason);
	print_trailer(s, slab, object);
	add_taint(TAINT_BAD_PAGE, LOCKDEP_NOW_UNRELIABLE);
}

static bool freelist_corrupted(struct kmem_cache *s, struct slab *slab,
			       void **freelist, void *nextfree)
{
	if ((s->flags & SLAB_CONSISTENCY_CHECKS) &&
	    !check_valid_pointer(s, slab, nextfree) && freelist) {
		object_err(s, slab, *freelist, "Freechain corrupt");
		*freelist = NULL;
		slab_fix(s, "Isolate corrupted freechain");
		return true;
	}

	return false;
}

static __printf(3, 4) void slab_err(struct kmem_cache *s, struct slab *slab,
			const char *fmt, ...)
{
	va_list args;
	char buf[100];

	if (slab_add_kunit_errors())
		return;

	va_start(args, fmt);
	vsnprintf(buf, sizeof(buf), fmt, args);
	va_end(args);
	slab_bug(s, "%s", buf);
	print_slab_info(slab);
	dump_stack();
	add_taint(TAINT_BAD_PAGE, LOCKDEP_NOW_UNRELIABLE);
}

static void init_object(struct kmem_cache *s, void *object, u8 val)
{
	u8 *p = kasan_reset_tag(object);

	if (s->flags & SLAB_RED_ZONE)
		memset(p - s->red_left_pad, val, s->red_left_pad);

	if (s->flags & __OBJECT_POISON) {
		memset(p, POISON_FREE, s->object_size - 1);
		p[s->object_size - 1] = POISON_END;
	}

	if (s->flags & SLAB_RED_ZONE)
		memset(p + s->object_size, val, s->inuse - s->object_size);
}

static void restore_bytes(struct kmem_cache *s, char *message, u8 data,
						void *from, void *to)
{
	slab_fix(s, "Restoring %s 0x%p-0x%p=0x%x", message, from, to - 1, data);
	memset(from, data, to - from);
}

static int check_bytes_and_report(struct kmem_cache *s, struct slab *slab,
			u8 *object, char *what,
			u8 *start, unsigned int value, unsigned int bytes)
{
	u8 *fault;
	u8 *end;
	u8 *addr = slab_address(slab);

	metadata_access_enable();
	fault = memchr_inv(kasan_reset_tag(start), value, bytes);
	metadata_access_disable();
	if (!fault)
		return 1;

	end = start + bytes;
	while (end > fault && end[-1] == value)
		end--;

	if (slab_add_kunit_errors())
		goto skip_bug_print;

	slab_bug(s, "%s overwritten", what);
	pr_err("0x%p-0x%p @offset=%tu. First byte 0x%x instead of 0x%x\n",
					fault, end - 1, fault - addr,
					fault[0], value);
	print_trailer(s, slab, object);
	add_taint(TAINT_BAD_PAGE, LOCKDEP_NOW_UNRELIABLE);

skip_bug_print:
	restore_bytes(s, what, value, fault, end);
	return 0;
}

/*
 * Object layout:
 *
 * object address
 * 	Bytes of the object to be managed.
 * 	If the freepointer may overlay the object then the free
 *	pointer is at the middle of the object.
 *
 * 	Poisoning uses 0x6b (POISON_FREE) and the last byte is
 * 	0xa5 (POISON_END)
 *
 * object + s->object_size
 * 	Padding to reach word boundary. This is also used for Redzoning.
 * 	Padding is extended by another word if Redzoning is enabled and
 * 	object_size == inuse.
 *
 * 	We fill with 0xbb (RED_INACTIVE) for inactive objects and with
 * 	0xcc (RED_ACTIVE) for objects in use.
 *
 * object + s->inuse
 * 	Meta data starts here.
 *
 * 	A. Free pointer (if we cannot overwrite object on free)
 * 	B. Tracking data for SLAB_STORE_USER
 *	C. Original request size for kmalloc object (SLAB_STORE_USER enabled)
 *	D. Padding to reach required alignment boundary or at minimum
 * 		one word if debugging is on to be able to detect writes
 * 		before the word boundary.
 *
 *	Padding is done using 0x5a (POISON_INUSE)
 *
 * object + s->size
 * 	Nothing is used beyond s->size.
 *
 * If slabcaches are merged then the object_size and inuse boundaries are mostly
 * ignored. And therefore no slab options that rely on these boundaries
 * may be used with merged slabcaches.
 */

static int check_pad_bytes(struct kmem_cache *s, struct slab *slab, u8 *p)
{
	unsigned long off = get_info_end(s);	/* The end of info */

	if (s->flags & SLAB_STORE_USER) {
		/* We also have user information there */
		off += 2 * sizeof(struct track);

		if (s->flags & SLAB_KMALLOC)
			off += sizeof(unsigned int);
	}

	off += kasan_metadata_size(s);

	if (size_from_object(s) == off)
		return 1;

	return check_bytes_and_report(s, slab, p, "Object padding",
			p + off, POISON_INUSE, size_from_object(s) - off);
}

/* Check the pad bytes at the end of a slab page */
static void slab_pad_check(struct kmem_cache *s, struct slab *slab)
{
	u8 *start;
	u8 *fault;
	u8 *end;
	u8 *pad;
	int length;
	int remainder;

	if (!(s->flags & SLAB_POISON))
		return;

	start = slab_address(slab);
	length = slab_size(slab);
	end = start + length;
	remainder = length % s->size;
	if (!remainder)
		return;

	pad = end - remainder;
	metadata_access_enable();
	fault = memchr_inv(kasan_reset_tag(pad), POISON_INUSE, remainder);
	metadata_access_disable();
	if (!fault)
		return;
	while (end > fault && end[-1] == POISON_INUSE)
		end--;

	slab_err(s, slab, "Padding overwritten. 0x%p-0x%p @offset=%tu",
			fault, end - 1, fault - start);
	print_section(KERN_ERR, "Padding ", pad, remainder);

	restore_bytes(s, "slab padding", POISON_INUSE, fault, end);
}

static int check_object(struct kmem_cache *s, struct slab *slab,
					void *object, u8 val)
{
	u8 *p = object;
	u8 *endobject = object + s->object_size;

	if (s->flags & SLAB_RED_ZONE) {
		if (!check_bytes_and_report(s, slab, object, "Left Redzone",
			object - s->red_left_pad, val, s->red_left_pad))
			return 0;

		if (!check_bytes_and_report(s, slab, object, "Right Redzone",
			endobject, val, s->inuse - s->object_size))
			return 0;
	} else {
		if ((s->flags & SLAB_POISON) && s->object_size < s->inuse) {
			check_bytes_and_report(s, slab, p, "Alignment padding",
				endobject, POISON_INUSE,
				s->inuse - s->object_size);
		}
	}

	if (s->flags & SLAB_POISON) {
		if (val != SLUB_RED_ACTIVE && (s->flags & __OBJECT_POISON) &&
			(!check_bytes_and_report(s, slab, p, "Poison", p,
					POISON_FREE, s->object_size - 1) ||
			 !check_bytes_and_report(s, slab, p, "End Poison",
				p + s->object_size - 1, POISON_END, 1)))
			return 0;
		/*
		 * check_pad_bytes cleans up on its own.
		 */
		check_pad_bytes(s, slab, p);
	}

	if (!freeptr_outside_object(s) && val == SLUB_RED_ACTIVE)
		/*
		 * Object and freepointer overlap. Cannot check
		 * freepointer while object is allocated.
		 */
		return 1;

	/* Check free pointer validity */
	if (!check_valid_pointer(s, slab, get_freepointer(s, p))) {
		object_err(s, slab, p, "Freepointer corrupt");
		/*
		 * No choice but to zap it and thus lose the remainder
		 * of the free objects in this slab. May cause
		 * another error because the object count is now wrong.
		 */
		set_freepointer(s, p, NULL);
		return 0;
	}
	return 1;
}

static int check_slab(struct kmem_cache *s, struct slab *slab)
{
	int maxobj;

	if (!folio_test_slab(slab_folio(slab))) {
		slab_err(s, slab, "Not a valid slab page");
		return 0;
	}

	maxobj = order_objects(slab_order(slab), s->size);
	if (slab->objects > maxobj) {
		slab_err(s, slab, "objects %u > max %u",
			slab->objects, maxobj);
		return 0;
	}
	if (slab->inuse > slab->objects) {
		slab_err(s, slab, "inuse %u > max %u",
			slab->inuse, slab->objects);
		return 0;
	}
	/* Slab_pad_check fixes things up after itself */
	slab_pad_check(s, slab);
	return 1;
}

/*
 * Determine if a certain object in a slab is on the freelist. Must hold the
 * slab lock to guarantee that the chains are in a consistent state.
 */
static int on_freelist(struct kmem_cache *s, struct slab *slab, void *search)
{
	int nr = 0;
	void *fp;
	void *object = NULL;
	int max_objects;

	fp = slab->freelist;
	while (fp && nr <= slab->objects) {
		if (fp == search)
			return 1;
		if (!check_valid_pointer(s, slab, fp)) {
			if (object) {
				object_err(s, slab, object,
					"Freechain corrupt");
				set_freepointer(s, object, NULL);
			} else {
				slab_err(s, slab, "Freepointer corrupt");
				slab->freelist = NULL;
				slab->inuse = slab->objects;
				slab_fix(s, "Freelist cleared");
				return 0;
			}
			break;
		}
		object = fp;
		fp = get_freepointer(s, object);
		nr++;
	}

	max_objects = order_objects(slab_order(slab), s->size);
	if (max_objects > MAX_OBJS_PER_PAGE)
		max_objects = MAX_OBJS_PER_PAGE;

	if (slab->objects != max_objects) {
		slab_err(s, slab, "Wrong number of objects. Found %d but should be %d",
			 slab->objects, max_objects);
		slab->objects = max_objects;
		slab_fix(s, "Number of objects adjusted");
	}
	if (slab->inuse != slab->objects - nr) {
		slab_err(s, slab, "Wrong object count. Counter is %d but counted were %d",
			 slab->inuse, slab->objects - nr);
		slab->inuse = slab->objects - nr;
		slab_fix(s, "Object count adjusted");
	}
	return search == NULL;
}

static void trace(struct kmem_cache *s, struct slab *slab, void *object,
								int alloc)
{
	if (s->flags & SLAB_TRACE) {
		pr_info("TRACE %s %s 0x%p inuse=%d fp=0x%p\n",
			s->name,
			alloc ? "alloc" : "free",
			object, slab->inuse,
			slab->freelist);

		if (!alloc)
			print_section(KERN_INFO, "Object ", (void *)object,
					s->object_size);

		dump_stack();
	}
}

/*
 * Tracking of fully allocated slabs for debugging purposes.
 */
static void add_full(struct kmem_cache *s,
	struct kmem_cache_node *n, struct slab *slab)
{
	if (!(s->flags & SLAB_STORE_USER))
		return;

	lockdep_assert_held(&n->list_lock);
	list_add(&slab->slab_list, &n->full);
}

static void remove_full(struct kmem_cache *s, struct kmem_cache_node *n, struct slab *slab)
{
	if (!(s->flags & SLAB_STORE_USER))
		return;

	lockdep_assert_held(&n->list_lock);
	list_del(&slab->slab_list);
}

/* Tracking of the number of slabs for debugging purposes */
static inline unsigned long slabs_node(struct kmem_cache *s, int node)
{
	struct kmem_cache_node *n = get_node(s, node);

	return atomic_long_read(&n->nr_slabs);
}

static inline unsigned long node_nr_slabs(struct kmem_cache_node *n)
{
	return atomic_long_read(&n->nr_slabs);
}

static inline void inc_slabs_node(struct kmem_cache *s, int node, int objects)
{
	struct kmem_cache_node *n = get_node(s, node);

	/*
	 * May be called early in order to allocate a slab for the
	 * kmem_cache_node structure. Solve the chicken-egg
	 * dilemma by deferring the increment of the count during
	 * bootstrap (see early_kmem_cache_node_alloc).
	 */
	if (likely(n)) {
		atomic_long_inc(&n->nr_slabs);
		atomic_long_add(objects, &n->total_objects);
	}
}
static inline void dec_slabs_node(struct kmem_cache *s, int node, int objects)
{
	struct kmem_cache_node *n = get_node(s, node);

	atomic_long_dec(&n->nr_slabs);
	atomic_long_sub(objects, &n->total_objects);
}

/* Object debug checks for alloc/free paths */
static void setup_object_debug(struct kmem_cache *s, void *object)
{
	if (!kmem_cache_debug_flags(s, SLAB_STORE_USER|SLAB_RED_ZONE|__OBJECT_POISON))
		return;

	init_object(s, object, SLUB_RED_INACTIVE);
	init_tracking(s, object);
}

static
void setup_slab_debug(struct kmem_cache *s, struct slab *slab, void *addr)
{
	if (!kmem_cache_debug_flags(s, SLAB_POISON))
		return;

	metadata_access_enable();
	memset(kasan_reset_tag(addr), POISON_INUSE, slab_size(slab));
	metadata_access_disable();
}

static inline int alloc_consistency_checks(struct kmem_cache *s,
					struct slab *slab, void *object)
{
	if (!check_slab(s, slab))
		return 0;

	if (!check_valid_pointer(s, slab, object)) {
		object_err(s, slab, object, "Freelist Pointer check fails");
		return 0;
	}

	if (!check_object(s, slab, object, SLUB_RED_INACTIVE))
		return 0;

	return 1;
}

static noinline int alloc_debug_processing(struct kmem_cache *s,
			struct slab *slab, void *object, int orig_size)
{
	if (s->flags & SLAB_CONSISTENCY_CHECKS) {
		if (!alloc_consistency_checks(s, slab, object))
			goto bad;
	}

	/* Success. Perform special debug activities for allocs */
	trace(s, slab, object, 1);
	set_orig_size(s, object, orig_size);
	init_object(s, object, SLUB_RED_ACTIVE);
	return 1;

bad:
	if (folio_test_slab(slab_folio(slab))) {
		/*
		 * If this is a slab page then lets do the best we can
		 * to avoid issues in the future. Marking all objects
		 * as used avoids touching the remaining objects.
		 */
		slab_fix(s, "Marking all objects used");
		slab->inuse = slab->objects;
		slab->freelist = NULL;
	}
	return 0;
}

static inline int free_consistency_checks(struct kmem_cache *s,
		struct slab *slab, void *object, unsigned long addr)
{
	if (!check_valid_pointer(s, slab, object)) {
		slab_err(s, slab, "Invalid object pointer 0x%p", object);
		return 0;
	}

	if (on_freelist(s, slab, object)) {
		object_err(s, slab, object, "Object already free");
		return 0;
	}

	if (!check_object(s, slab, object, SLUB_RED_ACTIVE))
		return 0;

	if (unlikely(s != slab->slab_cache)) {
		if (!folio_test_slab(slab_folio(slab))) {
			slab_err(s, slab, "Attempt to free object(0x%p) outside of slab",
				 object);
		} else if (!slab->slab_cache) {
			pr_err("SLUB <none>: no slab for object 0x%p.\n",
			       object);
			dump_stack();
		} else
			object_err(s, slab, object,
					"page slab pointer corrupt.");
		return 0;
	}
	return 1;
}

/*
 * Parse a block of slub_debug options. Blocks are delimited by ';'
 *
 * @str:    start of block
 * @flags:  returns parsed flags, or DEBUG_DEFAULT_FLAGS if none specified
 * @slabs:  return start of list of slabs, or NULL when there's no list
 * @init:   assume this is initial parsing and not per-kmem-create parsing
 *
 * returns the start of next block if there's any, or NULL
 */
static char *
parse_slub_debug_flags(char *str, slab_flags_t *flags, char **slabs, bool init)
{
	bool higher_order_disable = false;

	/* Skip any completely empty blocks */
	while (*str && *str == ';')
		str++;

	if (*str == ',') {
		/*
		 * No options but restriction on slabs. This means full
		 * debugging for slabs matching a pattern.
		 */
		*flags = DEBUG_DEFAULT_FLAGS;
		goto check_slabs;
	}
	*flags = 0;

	/* Determine which debug features should be switched on */
	for (; *str && *str != ',' && *str != ';'; str++) {
		switch (tolower(*str)) {
		case '-':
			*flags = 0;
			break;
		case 'f':
			*flags |= SLAB_CONSISTENCY_CHECKS;
			break;
		case 'z':
			*flags |= SLAB_RED_ZONE;
			break;
		case 'p':
			*flags |= SLAB_POISON;
			break;
		case 'u':
			*flags |= SLAB_STORE_USER;
			break;
		case 't':
			*flags |= SLAB_TRACE;
			break;
		case 'a':
			*flags |= SLAB_FAILSLAB;
			break;
		case 'o':
			/*
			 * Avoid enabling debugging on caches if its minimum
			 * order would increase as a result.
			 */
			higher_order_disable = true;
			break;
		default:
			if (init)
				pr_err("slub_debug option '%c' unknown. skipped\n", *str);
		}
	}
check_slabs:
	if (*str == ',')
		*slabs = ++str;
	else
		*slabs = NULL;

	/* Skip over the slab list */
	while (*str && *str != ';')
		str++;

	/* Skip any completely empty blocks */
	while (*str && *str == ';')
		str++;

	if (init && higher_order_disable)
		disable_higher_order_debug = 1;

	if (*str)
		return str;
	else
		return NULL;
}

static int __init setup_slub_debug(char *str)
{
	slab_flags_t flags;
	slab_flags_t global_flags;
	char *saved_str;
	char *slab_list;
	bool global_slub_debug_changed = false;
	bool slab_list_specified = false;

	global_flags = DEBUG_DEFAULT_FLAGS;
	if (*str++ != '=' || !*str)
		/*
		 * No options specified. Switch on full debugging.
		 */
		goto out;

	saved_str = str;
	while (str) {
		str = parse_slub_debug_flags(str, &flags, &slab_list, true);

		if (!slab_list) {
			global_flags = flags;
			global_slub_debug_changed = true;
		} else {
			slab_list_specified = true;
			if (flags & SLAB_STORE_USER)
				stack_depot_want_early_init();
		}
	}

	/*
	 * For backwards compatibility, a single list of flags with list of
	 * slabs means debugging is only changed for those slabs, so the global
	 * slub_debug should be unchanged (0 or DEBUG_DEFAULT_FLAGS, depending
	 * on CONFIG_SLUB_DEBUG_ON). We can extended that to multiple lists as
	 * long as there is no option specifying flags without a slab list.
	 */
	if (slab_list_specified) {
		if (!global_slub_debug_changed)
			global_flags = slub_debug;
		slub_debug_string = saved_str;
	}
out:
	slub_debug = global_flags;
	if (slub_debug & SLAB_STORE_USER)
		stack_depot_want_early_init();
	if (slub_debug != 0 || slub_debug_string)
		static_branch_enable(&slub_debug_enabled);
	else
		static_branch_disable(&slub_debug_enabled);
	if ((static_branch_unlikely(&init_on_alloc) ||
	     static_branch_unlikely(&init_on_free)) &&
	    (slub_debug & SLAB_POISON))
		pr_info("mem auto-init: SLAB_POISON will take precedence over init_on_alloc/init_on_free\n");
	return 1;
}

__setup("slub_debug", setup_slub_debug);

/*
 * kmem_cache_flags - apply debugging options to the cache
 * @object_size:	the size of an object without meta data
 * @flags:		flags to set
 * @name:		name of the cache
 *
 * Debug option(s) are applied to @flags. In addition to the debug
 * option(s), if a slab name (or multiple) is specified i.e.
 * slub_debug=<Debug-Options>,<slab name1>,<slab name2> ...
 * then only the select slabs will receive the debug option(s).
 */
slab_flags_t kmem_cache_flags(unsigned int object_size,
	slab_flags_t flags, const char *name)
{
	char *iter;
	size_t len;
	char *next_block;
	slab_flags_t block_flags;
	slab_flags_t slub_debug_local = slub_debug;

	if (flags & SLAB_NO_USER_FLAGS)
		return flags;

	/*
	 * If the slab cache is for debugging (e.g. kmemleak) then
	 * don't store user (stack trace) information by default,
	 * but let the user enable it via the command line below.
	 */
	if (flags & SLAB_NOLEAKTRACE)
		slub_debug_local &= ~SLAB_STORE_USER;

	len = strlen(name);
	next_block = slub_debug_string;
	/* Go through all blocks of debug options, see if any matches our slab's name */
	while (next_block) {
		next_block = parse_slub_debug_flags(next_block, &block_flags, &iter, false);
		if (!iter)
			continue;
		/* Found a block that has a slab list, search it */
		while (*iter) {
			char *end, *glob;
			size_t cmplen;

			end = strchrnul(iter, ',');
			if (next_block && next_block < end)
				end = next_block - 1;

			glob = strnchr(iter, end - iter, '*');
			if (glob)
				cmplen = glob - iter;
			else
				cmplen = max_t(size_t, len, (end - iter));

			if (!strncmp(name, iter, cmplen)) {
				flags |= block_flags;
				return flags;
			}

			if (!*end || *end == ';')
				break;
			iter = end + 1;
		}
	}

	return flags | slub_debug_local;
}
#else /* !CONFIG_SLUB_DEBUG */
static inline void setup_object_debug(struct kmem_cache *s, void *object) {}
static inline
void setup_slab_debug(struct kmem_cache *s, struct slab *slab, void *addr) {}

static inline int alloc_debug_processing(struct kmem_cache *s,
	struct slab *slab, void *object, int orig_size) { return 0; }

static inline void free_debug_processing(
	struct kmem_cache *s, struct slab *slab,
	void *head, void *tail, int bulk_cnt,
	unsigned long addr) {}

static inline void slab_pad_check(struct kmem_cache *s, struct slab *slab) {}
static inline int check_object(struct kmem_cache *s, struct slab *slab,
			void *object, u8 val) { return 1; }
static inline void set_track(struct kmem_cache *s, void *object,
			     enum track_item alloc, unsigned long addr) {}
static inline void add_full(struct kmem_cache *s, struct kmem_cache_node *n,
					struct slab *slab) {}
static inline void remove_full(struct kmem_cache *s, struct kmem_cache_node *n,
					struct slab *slab) {}
slab_flags_t kmem_cache_flags(unsigned int object_size,
	slab_flags_t flags, const char *name)
{
	return flags;
}
#define slub_debug 0

#define disable_higher_order_debug 0

static inline unsigned long slabs_node(struct kmem_cache *s, int node)
							{ return 0; }
static inline unsigned long node_nr_slabs(struct kmem_cache_node *n)
							{ return 0; }
static inline void inc_slabs_node(struct kmem_cache *s, int node,
							int objects) {}
static inline void dec_slabs_node(struct kmem_cache *s, int node,
							int objects) {}

static bool freelist_corrupted(struct kmem_cache *s, struct slab *slab,
			       void **freelist, void *nextfree)
{
	return false;
}
#endif /* CONFIG_SLUB_DEBUG */

/*
 * Hooks for other subsystems that check memory allocations. In a typical
 * production configuration these hooks all should produce no code at all.
 */
static __always_inline bool slab_free_hook(struct kmem_cache *s,
						void *x, bool init)
{
	kmemleak_free_recursive(x, s->flags);
	kmsan_slab_free(s, x);

	debug_check_no_locks_freed(x, s->object_size);

	if (!(s->flags & SLAB_DEBUG_OBJECTS))
		debug_check_no_obj_freed(x, s->object_size);

	/* Use KCSAN to help debug racy use-after-free. */
	if (!(s->flags & SLAB_TYPESAFE_BY_RCU))
		__kcsan_check_access(x, s->object_size,
				     KCSAN_ACCESS_WRITE | KCSAN_ACCESS_ASSERT);

	/*
	 * As memory initialization might be integrated into KASAN,
	 * kasan_slab_free and initialization memset's must be
	 * kept together to avoid discrepancies in behavior.
	 *
	 * The initialization memset's clear the object and the metadata,
	 * but don't touch the SLAB redzone.
	 */
	if (init) {
		int rsize;

		if (!kasan_has_integrated_init())
			memset(kasan_reset_tag(x), 0, s->object_size);
		rsize = (s->flags & SLAB_RED_ZONE) ? s->red_left_pad : 0;
		memset((char *)kasan_reset_tag(x) + s->inuse, 0,
		       s->size - s->inuse - rsize);
	}
	/* KASAN might put x into memory quarantine, delaying its reuse. */
	return kasan_slab_free(s, x, init);
}

static inline bool slab_free_freelist_hook(struct kmem_cache *s,
					   void **head, void **tail,
					   int *cnt)
{

	void *object;
	void *next = *head;
	void *old_tail = *tail ? *tail : *head;

	if (is_kfence_address(next)) {
		slab_free_hook(s, next, false);
		return true;
	}

	/* Head and tail of the reconstructed freelist */
	*head = NULL;
	*tail = NULL;

	do {
		object = next;
		next = get_freepointer(s, object);

		/* If object's reuse doesn't have to be delayed */
		if (!slab_free_hook(s, object, slab_want_init_on_free(s))) {
			/* Move object to the new freelist */
			set_freepointer(s, object, *head);
			*head = object;
			if (!*tail)
				*tail = object;
		} else {
			/*
			 * Adjust the reconstructed freelist depth
			 * accordingly if object's reuse is delayed.
			 */
			--(*cnt);
		}
	} while (object != old_tail);

	if (*head == *tail)
		*tail = NULL;

	return *head != NULL;
}

static void *setup_object(struct kmem_cache *s, void *object)
{
	setup_object_debug(s, object);
	object = kasan_init_slab_obj(s, object);
	if (unlikely(s->ctor)) {
		kasan_unpoison_object_data(s, object);
		s->ctor(object);
		kasan_poison_object_data(s, object);
	}
	return object;
}

/*
 * Slab allocation and freeing
 */
static inline struct slab *alloc_slab_page(gfp_t flags, int node,
		struct kmem_cache_order_objects oo)
{
	struct folio *folio;
	struct slab *slab;
	unsigned int order = oo_order(oo);

	if (node == NUMA_NO_NODE)
		folio = (struct folio *)alloc_pages(flags, order);
	else
		folio = (struct folio *)__alloc_pages_node(node, flags, order);

	if (!folio)
		return NULL;

	slab = folio_slab(folio);
	__folio_set_slab(folio);
	if (page_is_pfmemalloc(folio_page(folio, 0)))
		slab_set_pfmemalloc(slab);

	return slab;
}

#ifdef CONFIG_SLAB_FREELIST_RANDOM
/* Pre-initialize the random sequence cache */
static int init_cache_random_seq(struct kmem_cache *s)
{
	unsigned int count = oo_objects(s->oo);
	int err;

	/* Bailout if already initialised */
	if (s->random_seq)
		return 0;

	err = cache_random_seq_create(s, count, GFP_KERNEL);
	if (err) {
		pr_err("SLUB: Unable to initialize free list for %s\n",
			s->name);
		return err;
	}

	/* Transform to an offset on the set of pages */
	if (s->random_seq) {
		unsigned int i;

		for (i = 0; i < count; i++)
			s->random_seq[i] *= s->size;
	}
	return 0;
}

/* Initialize each random sequence freelist per cache */
static void __init init_freelist_randomization(void)
{
	struct kmem_cache *s;

	mutex_lock(&slab_mutex);

	list_for_each_entry(s, &slab_caches, list)
		init_cache_random_seq(s);

	mutex_unlock(&slab_mutex);
}

/* Get the next entry on the pre-computed freelist randomized */
static void *next_freelist_entry(struct kmem_cache *s, struct slab *slab,
				unsigned long *pos, void *start,
				unsigned long page_limit,
				unsigned long freelist_count)
{
	unsigned int idx;

	/*
	 * If the target page allocation failed, the number of objects on the
	 * page might be smaller than the usual size defined by the cache.
	 */
	do {
		idx = s->random_seq[*pos];
		*pos += 1;
		if (*pos >= freelist_count)
			*pos = 0;
	} while (unlikely(idx >= page_limit));

	return (char *)start + idx;
}

/* Shuffle the single linked freelist based on a random pre-computed sequence */
static bool shuffle_freelist(struct kmem_cache *s, struct slab *slab)
{
	void *start;
	void *cur;
	void *next;
	unsigned long idx, pos, page_limit, freelist_count;

	if (slab->objects < 2 || !s->random_seq)
		return false;

	freelist_count = oo_objects(s->oo);
	pos = prandom_u32_max(freelist_count);

	page_limit = slab->objects * s->size;
	start = fixup_red_left(s, slab_address(slab));

	/* First entry is used as the base of the freelist */
	cur = next_freelist_entry(s, slab, &pos, start, page_limit,
				freelist_count);
	cur = setup_object(s, cur);
	slab->freelist = cur;

	for (idx = 1; idx < slab->objects; idx++) {
		next = next_freelist_entry(s, slab, &pos, start, page_limit,
			freelist_count);
		next = setup_object(s, next);
		set_freepointer(s, cur, next);
		cur = next;
	}
	set_freepointer(s, cur, NULL);

	return true;
}
#else
static inline int init_cache_random_seq(struct kmem_cache *s)
{
	return 0;
}
static inline void init_freelist_randomization(void) { }
static inline bool shuffle_freelist(struct kmem_cache *s, struct slab *slab)
{
	return false;
}
#endif /* CONFIG_SLAB_FREELIST_RANDOM */

static struct slab *allocate_slab(struct kmem_cache *s, gfp_t flags, int node)
{
	struct slab *slab;
	struct kmem_cache_order_objects oo = s->oo;
	gfp_t alloc_gfp;
	void *start, *p, *next;
	int idx;
	bool shuffle;

	flags &= gfp_allowed_mask;

	flags |= s->allocflags;

	/*
	 * Let the initial higher-order allocation fail under memory pressure
	 * so we fall-back to the minimum order allocation.
	 */
	alloc_gfp = (flags | __GFP_NOWARN | __GFP_NORETRY) & ~__GFP_NOFAIL;
	if ((alloc_gfp & __GFP_DIRECT_RECLAIM) && oo_order(oo) > oo_order(s->min))
		alloc_gfp = (alloc_gfp | __GFP_NOMEMALLOC) & ~__GFP_RECLAIM;

	slab = alloc_slab_page(alloc_gfp, node, oo);
	if (unlikely(!slab)) {
		oo = s->min;
		alloc_gfp = flags;
		/*
		 * Allocation may have failed due to fragmentation.
		 * Try a lower order alloc if possible
		 */
		slab = alloc_slab_page(alloc_gfp, node, oo);
		if (unlikely(!slab))
			return NULL;
		stat(s, ORDER_FALLBACK);
	}

	slab->objects = oo_objects(oo);
	slab->inuse = 0;
	slab->frozen = 0;

	account_slab(slab, oo_order(oo), s, flags);

	slab->slab_cache = s;

	kasan_poison_slab(slab);

	start = slab_address(slab);

	setup_slab_debug(s, slab, start);

	shuffle = shuffle_freelist(s, slab);

	if (!shuffle) {
		start = fixup_red_left(s, start);
		start = setup_object(s, start);
		slab->freelist = start;
		for (idx = 0, p = start; idx < slab->objects - 1; idx++) {
			next = p + s->size;
			next = setup_object(s, next);
			set_freepointer(s, p, next);
			p = next;
		}
		set_freepointer(s, p, NULL);
	}

	return slab;
}

static struct slab *new_slab(struct kmem_cache *s, gfp_t flags, int node)
{
	if (unlikely(flags & GFP_SLAB_BUG_MASK))
		flags = kmalloc_fix_flags(flags);

	WARN_ON_ONCE(s->ctor && (flags & __GFP_ZERO));

	return allocate_slab(s,
		flags & (GFP_RECLAIM_MASK | GFP_CONSTRAINT_MASK), node);
}

static void __free_slab(struct kmem_cache *s, struct slab *slab)
{
	struct folio *folio = slab_folio(slab);
	int order = folio_order(folio);
	int pages = 1 << order;

	if (kmem_cache_debug_flags(s, SLAB_CONSISTENCY_CHECKS)) {
		void *p;

		slab_pad_check(s, slab);
		for_each_object(p, s, slab_address(slab), slab->objects)
			check_object(s, slab, p, SLUB_RED_INACTIVE);
	}

	__slab_clear_pfmemalloc(slab);
	__folio_clear_slab(folio);
	folio->mapping = NULL;
	if (current->reclaim_state)
		current->reclaim_state->reclaimed_slab += pages;
	unaccount_slab(slab, order, s);
	__free_pages(folio_page(folio, 0), order);
}

static void rcu_free_slab(struct rcu_head *h)
{
	struct slab *slab = container_of(h, struct slab, rcu_head);

	__free_slab(slab->slab_cache, slab);
}

static void free_slab(struct kmem_cache *s, struct slab *slab)
{
	if (unlikely(s->flags & SLAB_TYPESAFE_BY_RCU)) {
		call_rcu(&slab->rcu_head, rcu_free_slab);
	} else
		__free_slab(s, slab);
}

static void discard_slab(struct kmem_cache *s, struct slab *slab)
{
	dec_slabs_node(s, slab_nid(slab), slab->objects);
	free_slab(s, slab);
}

/*
 * Management of partially allocated slabs.
 */
static inline void
__add_partial(struct kmem_cache_node *n, struct slab *slab, int tail)
{
	n->nr_partial++;
	if (tail == DEACTIVATE_TO_TAIL)
		list_add_tail(&slab->slab_list, &n->partial);
	else
		list_add(&slab->slab_list, &n->partial);
}

static inline void add_partial(struct kmem_cache_node *n,
				struct slab *slab, int tail)
{
	lockdep_assert_held(&n->list_lock);
	__add_partial(n, slab, tail);
}

static inline void remove_partial(struct kmem_cache_node *n,
					struct slab *slab)
{
	lockdep_assert_held(&n->list_lock);
	list_del(&slab->slab_list);
	n->nr_partial--;
}

/*
 * Called only for kmem_cache_debug() caches instead of acquire_slab(), with a
 * slab from the n->partial list. Remove only a single object from the slab, do
 * the alloc_debug_processing() checks and leave the slab on the list, or move
 * it to full list if it was the last free object.
 */
static void *alloc_single_from_partial(struct kmem_cache *s,
		struct kmem_cache_node *n, struct slab *slab, int orig_size)
{
	void *object;

	lockdep_assert_held(&n->list_lock);

	object = slab->freelist;
	slab->freelist = get_freepointer(s, object);
	slab->inuse++;

	if (!alloc_debug_processing(s, slab, object, orig_size)) {
		remove_partial(n, slab);
		return NULL;
	}

	if (slab->inuse == slab->objects) {
		remove_partial(n, slab);
		add_full(s, n, slab);
	}

	return object;
}

/*
 * Called only for kmem_cache_debug() caches to allocate from a freshly
 * allocated slab. Allocate a single object instead of whole freelist
 * and put the slab to the partial (or full) list.
 */
static void *alloc_single_from_new_slab(struct kmem_cache *s,
					struct slab *slab, int orig_size)
{
	int nid = slab_nid(slab);
	struct kmem_cache_node *n = get_node(s, nid);
	unsigned long flags;
	void *object;


	object = slab->freelist;
	slab->freelist = get_freepointer(s, object);
	slab->inuse = 1;

	if (!alloc_debug_processing(s, slab, object, orig_size))
		/*
		 * It's not really expected that this would fail on a
		 * freshly allocated slab, but a concurrent memory
		 * corruption in theory could cause that.
		 */
		return NULL;

	spin_lock_irqsave(&n->list_lock, flags);

	if (slab->inuse == slab->objects)
		add_full(s, n, slab);
	else
		add_partial(n, slab, DEACTIVATE_TO_HEAD);

	inc_slabs_node(s, nid, slab->objects);
	spin_unlock_irqrestore(&n->list_lock, flags);

	return object;
}

/*
 * Remove slab from the partial list, freeze it and
 * return the pointer to the freelist.
 *
 * Returns a list of objects or NULL if it fails.
 */
static inline void *acquire_slab(struct kmem_cache *s,
		struct kmem_cache_node *n, struct slab *slab,
		int mode)
{
	void *freelist;
	unsigned long counters;
	struct slab new;

	lockdep_assert_held(&n->list_lock);

	/*
	 * Zap the freelist and set the frozen bit.
	 * The old freelist is the list of objects for the
	 * per cpu allocation list.
	 */
	freelist = slab->freelist;
	counters = slab->counters;
	new.counters = counters;
	if (mode) {
		new.inuse = slab->objects;
		new.freelist = NULL;
	} else {
		new.freelist = freelist;
	}

	VM_BUG_ON(new.frozen);
	new.frozen = 1;

	if (!__cmpxchg_double_slab(s, slab,
			freelist, counters,
			new.freelist, new.counters,
			"acquire_slab"))
		return NULL;

	remove_partial(n, slab);
	WARN_ON(!freelist);
	return freelist;
}

#ifdef CONFIG_SLUB_CPU_PARTIAL
static void put_cpu_partial(struct kmem_cache *s, struct slab *slab, int drain);
#else
static inline void put_cpu_partial(struct kmem_cache *s, struct slab *slab,
				   int drain) { }
#endif
static inline bool pfmemalloc_match(struct slab *slab, gfp_t gfpflags);

/*
 * Try to allocate a partial slab from a specific node.
 */
static void *get_partial_node(struct kmem_cache *s, struct kmem_cache_node *n,
			      struct partial_context *pc)
{
	struct slab *slab, *slab2;
	void *object = NULL;
	unsigned long flags;
	unsigned int partial_slabs = 0;

	/*
	 * Racy check. If we mistakenly see no partial slabs then we
	 * just allocate an empty slab. If we mistakenly try to get a
	 * partial slab and there is none available then get_partial()
	 * will return NULL.
	 */
	if (!n || !n->nr_partial)
		return NULL;

	spin_lock_irqsave(&n->list_lock, flags);
	list_for_each_entry_safe(slab, slab2, &n->partial, slab_list) {
		void *t;

		if (!pfmemalloc_match(slab, pc->flags))
			continue;

		if (kmem_cache_debug(s)) {
			object = alloc_single_from_partial(s, n, slab,
							pc->orig_size);
			if (object)
				break;
			continue;
		}

		t = acquire_slab(s, n, slab, object == NULL);
		if (!t)
			break;

		if (!object) {
			*pc->slab = slab;
			stat(s, ALLOC_FROM_PARTIAL);
			object = t;
		} else {
			put_cpu_partial(s, slab, 0);
			stat(s, CPU_PARTIAL_NODE);
			partial_slabs++;
		}
#ifdef CONFIG_SLUB_CPU_PARTIAL
		if (!kmem_cache_has_cpu_partial(s)
			|| partial_slabs > s->cpu_partial_slabs / 2)
			break;
#else
		break;
#endif

	}
	spin_unlock_irqrestore(&n->list_lock, flags);
	return object;
}

/*
 * Get a slab from somewhere. Search in increasing NUMA distances.
 */
static void *get_any_partial(struct kmem_cache *s, struct partial_context *pc)
{
#ifdef CONFIG_NUMA
	struct zonelist *zonelist;
	struct zoneref *z;
	struct zone *zone;
	enum zone_type highest_zoneidx = gfp_zone(pc->flags);
	void *object;
	unsigned int cpuset_mems_cookie;

	/*
	 * The defrag ratio allows a configuration of the tradeoffs between
	 * inter node defragmentation and node local allocations. A lower
	 * defrag_ratio increases the tendency to do local allocations
	 * instead of attempting to obtain partial slabs from other nodes.
	 *
	 * If the defrag_ratio is set to 0 then kmalloc() always
	 * returns node local objects. If the ratio is higher then kmalloc()
	 * may return off node objects because partial slabs are obtained
	 * from other nodes and filled up.
	 *
	 * If /sys/kernel/slab/xx/remote_node_defrag_ratio is set to 100
	 * (which makes defrag_ratio = 1000) then every (well almost)
	 * allocation will first attempt to defrag slab caches on other nodes.
	 * This means scanning over all nodes to look for partial slabs which
	 * may be expensive if we do it every time we are trying to find a slab
	 * with available objects.
	 */
	if (!s->remote_node_defrag_ratio ||
			get_cycles() % 1024 > s->remote_node_defrag_ratio)
		return NULL;

	do {
		cpuset_mems_cookie = read_mems_allowed_begin();
		zonelist = node_zonelist(mempolicy_slab_node(), pc->flags);
		for_each_zone_zonelist(zone, z, zonelist, highest_zoneidx) {
			struct kmem_cache_node *n;

			n = get_node(s, zone_to_nid(zone));

			if (n && cpuset_zone_allowed(zone, pc->flags) &&
					n->nr_partial > s->min_partial) {
				object = get_partial_node(s, n, pc);
				if (object) {
					/*
					 * Don't check read_mems_allowed_retry()
					 * here - if mems_allowed was updated in
					 * parallel, that was a harmless race
					 * between allocation and the cpuset
					 * update
					 */
					return object;
				}
			}
		}
	} while (read_mems_allowed_retry(cpuset_mems_cookie));
#endif	/* CONFIG_NUMA */
	return NULL;
}

/*
 * Get a partial slab, lock it and return it.
 */
static void *get_partial(struct kmem_cache *s, int node, struct partial_context *pc)
{
	void *object;
	int searchnode = node;

	if (node == NUMA_NO_NODE)
		searchnode = numa_mem_id();

	object = get_partial_node(s, get_node(s, searchnode), pc);
	if (object || node != NUMA_NO_NODE)
		return object;

	return get_any_partial(s, pc);
}

#ifdef CONFIG_PREEMPTION
/*
 * Calculate the next globally unique transaction for disambiguation
 * during cmpxchg. The transactions start with the cpu number and are then
 * incremented by CONFIG_NR_CPUS.
 */
#define TID_STEP  roundup_pow_of_two(CONFIG_NR_CPUS)
#else
/*
 * No preemption supported therefore also no need to check for
 * different cpus.
 */
#define TID_STEP 1
#endif

static inline unsigned long next_tid(unsigned long tid)
{
	return tid + TID_STEP;
}

#ifdef SLUB_DEBUG_CMPXCHG
static inline unsigned int tid_to_cpu(unsigned long tid)
{
	return tid % TID_STEP;
}

static inline unsigned long tid_to_event(unsigned long tid)
{
	return tid / TID_STEP;
}
#endif

static inline unsigned int init_tid(int cpu)
{
	return cpu;
}

static inline void note_cmpxchg_failure(const char *n,
		const struct kmem_cache *s, unsigned long tid)
{
#ifdef SLUB_DEBUG_CMPXCHG
	unsigned long actual_tid = __this_cpu_read(s->cpu_slab->tid);

	pr_info("%s %s: cmpxchg redo ", n, s->name);

#ifdef CONFIG_PREEMPTION
	if (tid_to_cpu(tid) != tid_to_cpu(actual_tid))
		pr_warn("due to cpu change %d -> %d\n",
			tid_to_cpu(tid), tid_to_cpu(actual_tid));
	else
#endif
	if (tid_to_event(tid) != tid_to_event(actual_tid))
		pr_warn("due to cpu running other code. Event %ld->%ld\n",
			tid_to_event(tid), tid_to_event(actual_tid));
	else
		pr_warn("for unknown reason: actual=%lx was=%lx target=%lx\n",
			actual_tid, tid, next_tid(tid));
#endif
	stat(s, CMPXCHG_DOUBLE_CPU_FAIL);
}

static void init_kmem_cache_cpus(struct kmem_cache *s)
{
	int cpu;
	struct kmem_cache_cpu *c;

	for_each_possible_cpu(cpu) {
		c = per_cpu_ptr(s->cpu_slab, cpu);
		local_lock_init(&c->lock);
		c->tid = init_tid(cpu);
	}
}

/*
 * Finishes removing the cpu slab. Merges cpu's freelist with slab's freelist,
 * unfreezes the slabs and puts it on the proper list.
 * Assumes the slab has been already safely taken away from kmem_cache_cpu
 * by the caller.
 */
static void deactivate_slab(struct kmem_cache *s, struct slab *slab,
			    void *freelist)
{
	enum slab_modes { M_NONE, M_PARTIAL, M_FULL, M_FREE, M_FULL_NOLIST };
	struct kmem_cache_node *n = get_node(s, slab_nid(slab));
	int free_delta = 0;
	enum slab_modes mode = M_NONE;
	void *nextfree, *freelist_iter, *freelist_tail;
	int tail = DEACTIVATE_TO_HEAD;
	unsigned long flags = 0;
	struct slab new;
	struct slab old;

	if (slab->freelist) {
		stat(s, DEACTIVATE_REMOTE_FREES);
		tail = DEACTIVATE_TO_TAIL;
	}

	/*
	 * Stage one: Count the objects on cpu's freelist as free_delta and
	 * remember the last object in freelist_tail for later splicing.
	 */
	freelist_tail = NULL;
	freelist_iter = freelist;
	while (freelist_iter) {
		nextfree = get_freepointer(s, freelist_iter);

		/*
		 * If 'nextfree' is invalid, it is possible that the object at
		 * 'freelist_iter' is already corrupted.  So isolate all objects
		 * starting at 'freelist_iter' by skipping them.
		 */
		if (freelist_corrupted(s, slab, &freelist_iter, nextfree))
			break;

		freelist_tail = freelist_iter;
		free_delta++;

		freelist_iter = nextfree;
	}

	/*
	 * Stage two: Unfreeze the slab while splicing the per-cpu
	 * freelist to the head of slab's freelist.
	 *
	 * Ensure that the slab is unfrozen while the list presence
	 * reflects the actual number of objects during unfreeze.
	 *
	 * We first perform cmpxchg holding lock and insert to list
	 * when it succeed. If there is mismatch then the slab is not
	 * unfrozen and number of objects in the slab may have changed.
	 * Then release lock and retry cmpxchg again.
	 */
redo:

	old.freelist = READ_ONCE(slab->freelist);
	old.counters = READ_ONCE(slab->counters);
	VM_BUG_ON(!old.frozen);

	/* Determine target state of the slab */
	new.counters = old.counters;
	if (freelist_tail) {
		new.inuse -= free_delta;
		set_freepointer(s, freelist_tail, old.freelist);
		new.freelist = freelist;
	} else
		new.freelist = old.freelist;

	new.frozen = 0;

	if (!new.inuse && n->nr_partial >= s->min_partial) {
		mode = M_FREE;
	} else if (new.freelist) {
		mode = M_PARTIAL;
		/*
		 * Taking the spinlock removes the possibility that
		 * acquire_slab() will see a slab that is frozen
		 */
		spin_lock_irqsave(&n->list_lock, flags);
	} else if (kmem_cache_debug_flags(s, SLAB_STORE_USER)) {
		mode = M_FULL;
		/*
		 * This also ensures that the scanning of full
		 * slabs from diagnostic functions will not see
		 * any frozen slabs.
		 */
		spin_lock_irqsave(&n->list_lock, flags);
	} else {
		mode = M_FULL_NOLIST;
	}


	if (!cmpxchg_double_slab(s, slab,
				old.freelist, old.counters,
				new.freelist, new.counters,
				"unfreezing slab")) {
		if (mode == M_PARTIAL || mode == M_FULL)
			spin_unlock_irqrestore(&n->list_lock, flags);
		goto redo;
	}


	if (mode == M_PARTIAL) {
		add_partial(n, slab, tail);
		spin_unlock_irqrestore(&n->list_lock, flags);
		stat(s, tail);
	} else if (mode == M_FREE) {
		stat(s, DEACTIVATE_EMPTY);
		discard_slab(s, slab);
		stat(s, FREE_SLAB);
	} else if (mode == M_FULL) {
		add_full(s, n, slab);
		spin_unlock_irqrestore(&n->list_lock, flags);
		stat(s, DEACTIVATE_FULL);
	} else if (mode == M_FULL_NOLIST) {
		stat(s, DEACTIVATE_FULL);
	}
}

#ifdef CONFIG_SLUB_CPU_PARTIAL
static void __unfreeze_partials(struct kmem_cache *s, struct slab *partial_slab)
{
	struct kmem_cache_node *n = NULL, *n2 = NULL;
	struct slab *slab, *slab_to_discard = NULL;
	unsigned long flags = 0;

	while (partial_slab) {
		struct slab new;
		struct slab old;

		slab = partial_slab;
		partial_slab = slab->next;

		n2 = get_node(s, slab_nid(slab));
		if (n != n2) {
			if (n)
				spin_unlock_irqrestore(&n->list_lock, flags);

			n = n2;
			spin_lock_irqsave(&n->list_lock, flags);
		}

		do {

			old.freelist = slab->freelist;
			old.counters = slab->counters;
			VM_BUG_ON(!old.frozen);

			new.counters = old.counters;
			new.freelist = old.freelist;

			new.frozen = 0;

		} while (!__cmpxchg_double_slab(s, slab,
				old.freelist, old.counters,
				new.freelist, new.counters,
				"unfreezing slab"));

		if (unlikely(!new.inuse && n->nr_partial >= s->min_partial)) {
			slab->next = slab_to_discard;
			slab_to_discard = slab;
		} else {
			add_partial(n, slab, DEACTIVATE_TO_TAIL);
			stat(s, FREE_ADD_PARTIAL);
		}
	}

	if (n)
		spin_unlock_irqrestore(&n->list_lock, flags);

	while (slab_to_discard) {
		slab = slab_to_discard;
		slab_to_discard = slab_to_discard->next;

		stat(s, DEACTIVATE_EMPTY);
		discard_slab(s, slab);
		stat(s, FREE_SLAB);
	}
}

/*
 * Unfreeze all the cpu partial slabs.
 */
static void unfreeze_partials(struct kmem_cache *s)
{
	struct slab *partial_slab;
	unsigned long flags;

	local_lock_irqsave(&s->cpu_slab->lock, flags);
	partial_slab = this_cpu_read(s->cpu_slab->partial);
	this_cpu_write(s->cpu_slab->partial, NULL);
	local_unlock_irqrestore(&s->cpu_slab->lock, flags);

	if (partial_slab)
		__unfreeze_partials(s, partial_slab);
}

static void unfreeze_partials_cpu(struct kmem_cache *s,
				  struct kmem_cache_cpu *c)
{
	struct slab *partial_slab;

	partial_slab = slub_percpu_partial(c);
	c->partial = NULL;

	if (partial_slab)
		__unfreeze_partials(s, partial_slab);
}

/*
 * Put a slab that was just frozen (in __slab_free|get_partial_node) into a
 * partial slab slot if available.
 *
 * If we did not find a slot then simply move all the partials to the
 * per node partial list.
 */
static void put_cpu_partial(struct kmem_cache *s, struct slab *slab, int drain)
{
	struct slab *oldslab;
	struct slab *slab_to_unfreeze = NULL;
	unsigned long flags;
	int slabs = 0;

	local_lock_irqsave(&s->cpu_slab->lock, flags);

	oldslab = this_cpu_read(s->cpu_slab->partial);

	if (oldslab) {
		if (drain && oldslab->slabs >= s->cpu_partial_slabs) {
			/*
			 * Partial array is full. Move the existing set to the
			 * per node partial list. Postpone the actual unfreezing
			 * outside of the critical section.
			 */
			slab_to_unfreeze = oldslab;
			oldslab = NULL;
		} else {
			slabs = oldslab->slabs;
		}
	}

	slabs++;

	slab->slabs = slabs;
	slab->next = oldslab;

	this_cpu_write(s->cpu_slab->partial, slab);

	local_unlock_irqrestore(&s->cpu_slab->lock, flags);

	if (slab_to_unfreeze) {
		__unfreeze_partials(s, slab_to_unfreeze);
		stat(s, CPU_PARTIAL_DRAIN);
	}
}

#else	/* CONFIG_SLUB_CPU_PARTIAL */

static inline void unfreeze_partials(struct kmem_cache *s) { }
static inline void unfreeze_partials_cpu(struct kmem_cache *s,
				  struct kmem_cache_cpu *c) { }

#endif	/* CONFIG_SLUB_CPU_PARTIAL */

static inline void flush_slab(struct kmem_cache *s, struct kmem_cache_cpu *c)
{
	unsigned long flags;
	struct slab *slab;
	void *freelist;

	local_lock_irqsave(&s->cpu_slab->lock, flags);

	slab = c->slab;
	freelist = c->freelist;

	c->slab = NULL;
	c->freelist = NULL;
	c->tid = next_tid(c->tid);

	local_unlock_irqrestore(&s->cpu_slab->lock, flags);

	if (slab) {
		deactivate_slab(s, slab, freelist);
		stat(s, CPUSLAB_FLUSH);
	}
}

static inline void __flush_cpu_slab(struct kmem_cache *s, int cpu)
{
	struct kmem_cache_cpu *c = per_cpu_ptr(s->cpu_slab, cpu);
	void *freelist = c->freelist;
	struct slab *slab = c->slab;

	c->slab = NULL;
	c->freelist = NULL;
	c->tid = next_tid(c->tid);

	if (slab) {
		deactivate_slab(s, slab, freelist);
		stat(s, CPUSLAB_FLUSH);
	}

	unfreeze_partials_cpu(s, c);
}

struct slub_flush_work {
	struct work_struct work;
	struct kmem_cache *s;
	bool skip;
};

/*
 * Flush cpu slab.
 *
 * Called from CPU work handler with migration disabled.
 */
static void flush_cpu_slab(struct work_struct *w)
{
	struct kmem_cache *s;
	struct kmem_cache_cpu *c;
	struct slub_flush_work *sfw;

	sfw = container_of(w, struct slub_flush_work, work);

	s = sfw->s;
	c = this_cpu_ptr(s->cpu_slab);

	if (c->slab)
		flush_slab(s, c);

	unfreeze_partials(s);
}

static bool has_cpu_slab(int cpu, struct kmem_cache *s)
{
	struct kmem_cache_cpu *c = per_cpu_ptr(s->cpu_slab, cpu);

	return c->slab || slub_percpu_partial(c);
}

static DEFINE_MUTEX(flush_lock);
static DEFINE_PER_CPU(struct slub_flush_work, slub_flush);

static void flush_all_cpus_locked(struct kmem_cache *s)
{
	struct slub_flush_work *sfw;
	unsigned int cpu;

	lockdep_assert_cpus_held();
	mutex_lock(&flush_lock);

	for_each_online_cpu(cpu) {
		sfw = &per_cpu(slub_flush, cpu);
		if (!has_cpu_slab(cpu, s)) {
			sfw->skip = true;
			continue;
		}
		INIT_WORK(&sfw->work, flush_cpu_slab);
		sfw->skip = false;
		sfw->s = s;
		queue_work_on(cpu, flushwq, &sfw->work);
	}

	for_each_online_cpu(cpu) {
		sfw = &per_cpu(slub_flush, cpu);
		if (sfw->skip)
			continue;
		flush_work(&sfw->work);
	}

	mutex_unlock(&flush_lock);
}

static void flush_all(struct kmem_cache *s)
{
	cpus_read_lock();
	flush_all_cpus_locked(s);
	cpus_read_unlock();
}

/*
 * Use the cpu notifier to insure that the cpu slabs are flushed when
 * necessary.
 */
static int slub_cpu_dead(unsigned int cpu)
{
	struct kmem_cache *s;

	mutex_lock(&slab_mutex);
	list_for_each_entry(s, &slab_caches, list)
		__flush_cpu_slab(s, cpu);
	mutex_unlock(&slab_mutex);
	return 0;
}

/*
 * Check if the objects in a per cpu structure fit numa
 * locality expectations.
 */
static inline int node_match(struct slab *slab, int node)
{
#ifdef CONFIG_NUMA
	if (node != NUMA_NO_NODE && slab_nid(slab) != node)
		return 0;
#endif
	return 1;
}

#ifdef CONFIG_SLUB_DEBUG
static int count_free(struct slab *slab)
{
	return slab->objects - slab->inuse;
}

static inline unsigned long node_nr_objs(struct kmem_cache_node *n)
{
	return atomic_long_read(&n->total_objects);
}

/* Supports checking bulk free of a constructed freelist */
static noinline void free_debug_processing(
	struct kmem_cache *s, struct slab *slab,
	void *head, void *tail, int bulk_cnt,
	unsigned long addr)
{
	struct kmem_cache_node *n = get_node(s, slab_nid(slab));
	struct slab *slab_free = NULL;
	void *object = head;
	int cnt = 0;
	unsigned long flags;
	bool checks_ok = false;
	depot_stack_handle_t handle = 0;

	if (s->flags & SLAB_STORE_USER)
		handle = set_track_prepare();

	spin_lock_irqsave(&n->list_lock, flags);

	if (s->flags & SLAB_CONSISTENCY_CHECKS) {
		if (!check_slab(s, slab))
			goto out;
	}

	if (slab->inuse < bulk_cnt) {
		slab_err(s, slab, "Slab has %d allocated objects but %d are to be freed\n",
			 slab->inuse, bulk_cnt);
		goto out;
	}

next_object:

	if (++cnt > bulk_cnt)
		goto out_cnt;

	if (s->flags & SLAB_CONSISTENCY_CHECKS) {
		if (!free_consistency_checks(s, slab, object, addr))
			goto out;
	}

	if (s->flags & SLAB_STORE_USER)
		set_track_update(s, object, TRACK_FREE, addr, handle);
	trace(s, slab, object, 0);
	/* Freepointer not overwritten by init_object(), SLAB_POISON moved it */
	init_object(s, object, SLUB_RED_INACTIVE);

	/* Reached end of constructed freelist yet? */
	if (object != tail) {
		object = get_freepointer(s, object);
		goto next_object;
	}
	checks_ok = true;

out_cnt:
	if (cnt != bulk_cnt)
		slab_err(s, slab, "Bulk free expected %d objects but found %d\n",
			 bulk_cnt, cnt);

out:
	if (checks_ok) {
		void *prior = slab->freelist;

		/* Perform the actual freeing while we still hold the locks */
		slab->inuse -= cnt;
		set_freepointer(s, tail, prior);
		slab->freelist = head;

		/*
		 * If the slab is empty, and node's partial list is full,
		 * it should be discarded anyway no matter it's on full or
		 * partial list.
		 */
		if (slab->inuse == 0 && n->nr_partial >= s->min_partial)
			slab_free = slab;

		if (!prior) {
			/* was on full list */
			remove_full(s, n, slab);
			if (!slab_free) {
				add_partial(n, slab, DEACTIVATE_TO_TAIL);
				stat(s, FREE_ADD_PARTIAL);
			}
		} else if (slab_free) {
			remove_partial(n, slab);
			stat(s, FREE_REMOVE_PARTIAL);
		}
	}

	if (slab_free) {
		/*
		 * Update the counters while still holding n->list_lock to
		 * prevent spurious validation warnings
		 */
		dec_slabs_node(s, slab_nid(slab_free), slab_free->objects);
	}

	spin_unlock_irqrestore(&n->list_lock, flags);

	if (!checks_ok)
		slab_fix(s, "Object at 0x%p not freed", object);

	if (slab_free) {
		stat(s, FREE_SLAB);
		free_slab(s, slab_free);
	}
}
#endif /* CONFIG_SLUB_DEBUG */

#if defined(CONFIG_SLUB_DEBUG) || defined(CONFIG_SLUB_SYSFS)
static unsigned long count_partial(struct kmem_cache_node *n,
					int (*get_count)(struct slab *))
{
	unsigned long flags;
	unsigned long x = 0;
	struct slab *slab;

	spin_lock_irqsave(&n->list_lock, flags);
	list_for_each_entry(slab, &n->partial, slab_list)
		x += get_count(slab);
	spin_unlock_irqrestore(&n->list_lock, flags);
	return x;
}
#endif /* CONFIG_SLUB_DEBUG || CONFIG_SLUB_SYSFS */

static noinline void
slab_out_of_memory(struct kmem_cache *s, gfp_t gfpflags, int nid)
{
#ifdef CONFIG_SLUB_DEBUG
	static DEFINE_RATELIMIT_STATE(slub_oom_rs, DEFAULT_RATELIMIT_INTERVAL,
				      DEFAULT_RATELIMIT_BURST);
	int node;
	struct kmem_cache_node *n;

	if ((gfpflags & __GFP_NOWARN) || !__ratelimit(&slub_oom_rs))
		return;

	pr_warn("SLUB: Unable to allocate memory on node %d, gfp=%#x(%pGg)\n",
		nid, gfpflags, &gfpflags);
	pr_warn("  cache: %s, object size: %u, buffer size: %u, default order: %u, min order: %u\n",
		s->name, s->object_size, s->size, oo_order(s->oo),
		oo_order(s->min));

	if (oo_order(s->min) > get_order(s->object_size))
		pr_warn("  %s debugging increased min order, use slub_debug=O to disable.\n",
			s->name);

	for_each_kmem_cache_node(s, node, n) {
		unsigned long nr_slabs;
		unsigned long nr_objs;
		unsigned long nr_free;

		nr_free  = count_partial(n, count_free);
		nr_slabs = node_nr_slabs(n);
		nr_objs  = node_nr_objs(n);

		pr_warn("  node %d: slabs: %ld, objs: %ld, free: %ld\n",
			node, nr_slabs, nr_objs, nr_free);
	}
#endif
}

static inline bool pfmemalloc_match(struct slab *slab, gfp_t gfpflags)
{
	if (unlikely(slab_test_pfmemalloc(slab)))
		return gfp_pfmemalloc_allowed(gfpflags);

	return true;
}

/*
 * Check the slab->freelist and either transfer the freelist to the
 * per cpu freelist or deactivate the slab.
 *
 * The slab is still frozen if the return value is not NULL.
 *
 * If this function returns NULL then the slab has been unfrozen.
 */
static inline void *get_freelist(struct kmem_cache *s, struct slab *slab)
{
	struct slab new;
	unsigned long counters;
	void *freelist;

	lockdep_assert_held(this_cpu_ptr(&s->cpu_slab->lock));

	do {
		freelist = slab->freelist;
		counters = slab->counters;

		new.counters = counters;
		VM_BUG_ON(!new.frozen);

		new.inuse = slab->objects;
		new.frozen = freelist != NULL;

	} while (!__cmpxchg_double_slab(s, slab,
		freelist, counters,
		NULL, new.counters,
		"get_freelist"));

	return freelist;
}

/*
 * Slow path. The lockless freelist is empty or we need to perform
 * debugging duties.
 *
 * Processing is still very fast if new objects have been freed to the
 * regular freelist. In that case we simply take over the regular freelist
 * as the lockless freelist and zap the regular freelist.
 *
 * If that is not working then we fall back to the partial lists. We take the
 * first element of the freelist as the object to allocate now and move the
 * rest of the freelist to the lockless freelist.
 *
 * And if we were unable to get a new slab from the partial slab lists then
 * we need to allocate a new slab. This is the slowest path since it involves
 * a call to the page allocator and the setup of a new slab.
 *
 * Version of __slab_alloc to use when we know that preemption is
 * already disabled (which is the case for bulk allocation).
 */
static void *___slab_alloc(struct kmem_cache *s, gfp_t gfpflags, int node,
			  unsigned long addr, struct kmem_cache_cpu *c, unsigned int orig_size)
{
	void *freelist;
	struct slab *slab;
	unsigned long flags;
	struct partial_context pc;

	stat(s, ALLOC_SLOWPATH);

reread_slab:

	slab = READ_ONCE(c->slab);
	if (!slab) {
		/*
		 * if the node is not online or has no normal memory, just
		 * ignore the node constraint
		 */
		if (unlikely(node != NUMA_NO_NODE &&
			     !node_isset(node, slab_nodes)))
			node = NUMA_NO_NODE;
		goto new_slab;
	}
redo:

	if (unlikely(!node_match(slab, node))) {
		/*
		 * same as above but node_match() being false already
		 * implies node != NUMA_NO_NODE
		 */
		if (!node_isset(node, slab_nodes)) {
			node = NUMA_NO_NODE;
		} else {
			stat(s, ALLOC_NODE_MISMATCH);
			goto deactivate_slab;
		}
	}

	/*
	 * By rights, we should be searching for a slab page that was
	 * PFMEMALLOC but right now, we are losing the pfmemalloc
	 * information when the page leaves the per-cpu allocator
	 */
	if (unlikely(!pfmemalloc_match(slab, gfpflags)))
		goto deactivate_slab;

	/* must check again c->slab in case we got preempted and it changed */
	local_lock_irqsave(&s->cpu_slab->lock, flags);
	if (unlikely(slab != c->slab)) {
		local_unlock_irqrestore(&s->cpu_slab->lock, flags);
		goto reread_slab;
	}
	freelist = c->freelist;
	if (freelist)
		goto load_freelist;

	freelist = get_freelist(s, slab);

	if (!freelist) {
		c->slab = NULL;
		c->tid = next_tid(c->tid);
		local_unlock_irqrestore(&s->cpu_slab->lock, flags);
		stat(s, DEACTIVATE_BYPASS);
		goto new_slab;
	}

	stat(s, ALLOC_REFILL);

load_freelist:

	lockdep_assert_held(this_cpu_ptr(&s->cpu_slab->lock));

	/*
	 * freelist is pointing to the list of objects to be used.
	 * slab is pointing to the slab from which the objects are obtained.
	 * That slab must be frozen for per cpu allocations to work.
	 */
	VM_BUG_ON(!c->slab->frozen);
	c->freelist = get_freepointer(s, freelist);
	c->tid = next_tid(c->tid);
	local_unlock_irqrestore(&s->cpu_slab->lock, flags);
	return freelist;

deactivate_slab:

	local_lock_irqsave(&s->cpu_slab->lock, flags);
	if (slab != c->slab) {
		local_unlock_irqrestore(&s->cpu_slab->lock, flags);
		goto reread_slab;
	}
	freelist = c->freelist;
	c->slab = NULL;
	c->freelist = NULL;
	c->tid = next_tid(c->tid);
	local_unlock_irqrestore(&s->cpu_slab->lock, flags);
	deactivate_slab(s, slab, freelist);

new_slab:

	if (slub_percpu_partial(c)) {
		local_lock_irqsave(&s->cpu_slab->lock, flags);
		if (unlikely(c->slab)) {
			local_unlock_irqrestore(&s->cpu_slab->lock, flags);
			goto reread_slab;
		}
		if (unlikely(!slub_percpu_partial(c))) {
			local_unlock_irqrestore(&s->cpu_slab->lock, flags);
			/* we were preempted and partial list got empty */
			goto new_objects;
		}

		slab = c->slab = slub_percpu_partial(c);
		slub_set_percpu_partial(c, slab);
		local_unlock_irqrestore(&s->cpu_slab->lock, flags);
		stat(s, CPU_PARTIAL_ALLOC);
		goto redo;
	}

new_objects:

	pc.flags = gfpflags;
	pc.slab = &slab;
	pc.orig_size = orig_size;
	freelist = get_partial(s, node, &pc);
	if (freelist)
		goto check_new_slab;

	slub_put_cpu_ptr(s->cpu_slab);
	slab = new_slab(s, gfpflags, node);
	c = slub_get_cpu_ptr(s->cpu_slab);

	if (unlikely(!slab)) {
		slab_out_of_memory(s, gfpflags, node);
		return NULL;
	}

	stat(s, ALLOC_SLAB);

	if (kmem_cache_debug(s)) {
		freelist = alloc_single_from_new_slab(s, slab, orig_size);

		if (unlikely(!freelist))
			goto new_objects;

		if (s->flags & SLAB_STORE_USER)
			set_track(s, freelist, TRACK_ALLOC, addr);

		return freelist;
	}

	/*
	 * No other reference to the slab yet so we can
	 * muck around with it freely without cmpxchg
	 */
	freelist = slab->freelist;
	slab->freelist = NULL;
	slab->inuse = slab->objects;
	slab->frozen = 1;

	inc_slabs_node(s, slab_nid(slab), slab->objects);

check_new_slab:

	if (kmem_cache_debug(s)) {
		/*
		 * For debug caches here we had to go through
		 * alloc_single_from_partial() so just store the tracking info
		 * and return the object
		 */
		if (s->flags & SLAB_STORE_USER)
			set_track(s, freelist, TRACK_ALLOC, addr);

		return freelist;
	}

	if (unlikely(!pfmemalloc_match(slab, gfpflags))) {
		/*
		 * For !pfmemalloc_match() case we don't load freelist so that
		 * we don't make further mismatched allocations easier.
		 */
		deactivate_slab(s, slab, get_freepointer(s, freelist));
		return freelist;
	}

retry_load_slab:

	local_lock_irqsave(&s->cpu_slab->lock, flags);
	if (unlikely(c->slab)) {
		void *flush_freelist = c->freelist;
		struct slab *flush_slab = c->slab;

		c->slab = NULL;
		c->freelist = NULL;
		c->tid = next_tid(c->tid);

		local_unlock_irqrestore(&s->cpu_slab->lock, flags);

		deactivate_slab(s, flush_slab, flush_freelist);

		stat(s, CPUSLAB_FLUSH);

		goto retry_load_slab;
	}
	c->slab = slab;

	goto load_freelist;
}

/*
 * A wrapper for ___slab_alloc() for contexts where preemption is not yet
 * disabled. Compensates for possible cpu changes by refetching the per cpu area
 * pointer.
 */
static void *__slab_alloc(struct kmem_cache *s, gfp_t gfpflags, int node,
			  unsigned long addr, struct kmem_cache_cpu *c, unsigned int orig_size)
{
	void *p;

#ifdef CONFIG_PREEMPT_COUNT
	/*
	 * We may have been preempted and rescheduled on a different
	 * cpu before disabling preemption. Need to reload cpu area
	 * pointer.
	 */
	c = slub_get_cpu_ptr(s->cpu_slab);
#endif

	p = ___slab_alloc(s, gfpflags, node, addr, c, orig_size);
#ifdef CONFIG_PREEMPT_COUNT
	slub_put_cpu_ptr(s->cpu_slab);
#endif
	return p;
}

/*
 * If the object has been wiped upon free, make sure it's fully initialized by
 * zeroing out freelist pointer.
 */
static __always_inline void maybe_wipe_obj_freeptr(struct kmem_cache *s,
						   void *obj)
{
	if (unlikely(slab_want_init_on_free(s)) && obj)
		memset((void *)((char *)kasan_reset_tag(obj) + s->offset),
			0, sizeof(void *));
}

/*
 * Inlined fastpath so that allocation functions (kmalloc, kmem_cache_alloc)
 * have the fastpath folded into their functions. So no function call
 * overhead for requests that can be satisfied on the fastpath.
 *
 * The fastpath works by first checking if the lockless freelist can be used.
 * If not then __slab_alloc is called for slow processing.
 *
 * Otherwise we can simply pick the next object from the lockless free list.
 */
static __always_inline void *slab_alloc_node(struct kmem_cache *s, struct list_lru *lru,
		gfp_t gfpflags, int node, unsigned long addr, size_t orig_size)
{
	void *object;
	struct kmem_cache_cpu *c;
	struct slab *slab;
	unsigned long tid;
	struct obj_cgroup *objcg = NULL;
	bool init = false;

	s = slab_pre_alloc_hook(s, lru, &objcg, 1, gfpflags);
	if (!s)
		return NULL;

	object = kfence_alloc(s, orig_size, gfpflags);
	if (unlikely(object))
		goto out;

redo:
	/*
	 * Must read kmem_cache cpu data via this cpu ptr. Preemption is
	 * enabled. We may switch back and forth between cpus while
	 * reading from one cpu area. That does not matter as long
	 * as we end up on the original cpu again when doing the cmpxchg.
	 *
	 * We must guarantee that tid and kmem_cache_cpu are retrieved on the
	 * same cpu. We read first the kmem_cache_cpu pointer and use it to read
	 * the tid. If we are preempted and switched to another cpu between the
	 * two reads, it's OK as the two are still associated with the same cpu
	 * and cmpxchg later will validate the cpu.
	 */
	c = raw_cpu_ptr(s->cpu_slab);
	tid = READ_ONCE(c->tid);

	/*
	 * Irqless object alloc/free algorithm used here depends on sequence
	 * of fetching cpu_slab's data. tid should be fetched before anything
	 * on c to guarantee that object and slab associated with previous tid
	 * won't be used with current tid. If we fetch tid first, object and
	 * slab could be one associated with next tid and our alloc/free
	 * request will be failed. In this case, we will retry. So, no problem.
	 */
	barrier();

	/*
	 * The transaction ids are globally unique per cpu and per operation on
	 * a per cpu queue. Thus they can be guarantee that the cmpxchg_double
	 * occurs on the right processor and that there was no operation on the
	 * linked list in between.
	 */

	object = c->freelist;
	slab = c->slab;

	if (!USE_LOCKLESS_FAST_PATH() ||
	    unlikely(!object || !slab || !node_match(slab, node))) {
		object = __slab_alloc(s, gfpflags, node, addr, c, orig_size);
	} else {
		void *next_object = get_freepointer_safe(s, object);

		/*
		 * The cmpxchg will only match if there was no additional
		 * operation and if we are on the right processor.
		 *
		 * The cmpxchg does the following atomically (without lock
		 * semantics!)
		 * 1. Relocate first pointer to the current per cpu area.
		 * 2. Verify that tid and freelist have not been changed
		 * 3. If they were not changed replace tid and freelist
		 *
		 * Since this is without lock semantics the protection is only
		 * against code executing on this cpu *not* from access by
		 * other cpus.
		 */
		if (unlikely(!this_cpu_cmpxchg_double(
				s->cpu_slab->freelist, s->cpu_slab->tid,
				object, tid,
				next_object, next_tid(tid)))) {

			note_cmpxchg_failure("slab_alloc", s, tid);
			goto redo;
		}
		prefetch_freepointer(s, next_object);
		stat(s, ALLOC_FASTPATH);
	}

	maybe_wipe_obj_freeptr(s, object);
	init = slab_want_init_on_alloc(gfpflags, s);

out:
	slab_post_alloc_hook(s, objcg, gfpflags, 1, &object, init);

	return object;
}

static __always_inline void *slab_alloc(struct kmem_cache *s, struct list_lru *lru,
		gfp_t gfpflags, unsigned long addr, size_t orig_size)
{
	return slab_alloc_node(s, lru, gfpflags, NUMA_NO_NODE, addr, orig_size);
}

static __always_inline
void *__kmem_cache_alloc_lru(struct kmem_cache *s, struct list_lru *lru,
			     gfp_t gfpflags)
{
	void *ret = slab_alloc(s, lru, gfpflags, _RET_IP_, s->object_size);

	trace_kmem_cache_alloc(_RET_IP_, ret, s, gfpflags, NUMA_NO_NODE);

	return ret;
}

void *kmem_cache_alloc(struct kmem_cache *s, gfp_t gfpflags)
{
	return __kmem_cache_alloc_lru(s, NULL, gfpflags);
}
EXPORT_SYMBOL(kmem_cache_alloc);

void *kmem_cache_alloc_lru(struct kmem_cache *s, struct list_lru *lru,
			   gfp_t gfpflags)
{
	return __kmem_cache_alloc_lru(s, lru, gfpflags);
}
EXPORT_SYMBOL(kmem_cache_alloc_lru);

void *__kmem_cache_alloc_node(struct kmem_cache *s, gfp_t gfpflags,
			      int node, size_t orig_size,
			      unsigned long caller)
{
	return slab_alloc_node(s, NULL, gfpflags, node,
			       caller, orig_size);
}

void *kmem_cache_alloc_node(struct kmem_cache *s, gfp_t gfpflags, int node)
{
	void *ret = slab_alloc_node(s, NULL, gfpflags, node, _RET_IP_, s->object_size);

	trace_kmem_cache_alloc(_RET_IP_, ret, s, gfpflags, node);

	return ret;
}
EXPORT_SYMBOL(kmem_cache_alloc_node);

/*
 * Slow path handling. This may still be called frequently since objects
 * have a longer lifetime than the cpu slabs in most processing loads.
 *
 * So we still attempt to reduce cache line usage. Just take the slab
 * lock and free the item. If there is no additional partial slab
 * handling required then we can return immediately.
 */
static void __slab_free(struct kmem_cache *s, struct slab *slab,
			void *head, void *tail, int cnt,
			unsigned long addr)

{
	void *prior;
	int was_frozen;
	struct slab new;
	unsigned long counters;
	struct kmem_cache_node *n = NULL;
	unsigned long flags;

	stat(s, FREE_SLOWPATH);

	if (kfence_free(head))
		return;

	if (kmem_cache_debug(s)) {
		free_debug_processing(s, slab, head, tail, cnt, addr);
		return;
	}

	do {
		if (unlikely(n)) {
			spin_unlock_irqrestore(&n->list_lock, flags);
			n = NULL;
		}
		prior = slab->freelist;
		counters = slab->counters;
		set_freepointer(s, tail, prior);
		new.counters = counters;
		was_frozen = new.frozen;
		new.inuse -= cnt;
		if ((!new.inuse || !prior) && !was_frozen) {

			if (kmem_cache_has_cpu_partial(s) && !prior) {

				/*
				 * Slab was on no list before and will be
				 * partially empty
				 * We can defer the list move and instead
				 * freeze it.
				 */
				new.frozen = 1;

			} else { /* Needs to be taken off a list */

				n = get_node(s, slab_nid(slab));
				/*
				 * Speculatively acquire the list_lock.
				 * If the cmpxchg does not succeed then we may
				 * drop the list_lock without any processing.
				 *
				 * Otherwise the list_lock will synchronize with
				 * other processors updating the list of slabs.
				 */
				spin_lock_irqsave(&n->list_lock, flags);

			}
		}

	} while (!cmpxchg_double_slab(s, slab,
		prior, counters,
		head, new.counters,
		"__slab_free"));

	if (likely(!n)) {

		if (likely(was_frozen)) {
			/*
			 * The list lock was not taken therefore no list
			 * activity can be necessary.
			 */
			stat(s, FREE_FROZEN);
		} else if (new.frozen) {
			/*
			 * If we just froze the slab then put it onto the
			 * per cpu partial list.
			 */
			put_cpu_partial(s, slab, 1);
			stat(s, CPU_PARTIAL_FREE);
		}

		return;
	}

	if (unlikely(!new.inuse && n->nr_partial >= s->min_partial))
		goto slab_empty;

	/*
	 * Objects left in the slab. If it was not on the partial list before
	 * then add it.
	 */
	if (!kmem_cache_has_cpu_partial(s) && unlikely(!prior)) {
		remove_full(s, n, slab);
		add_partial(n, slab, DEACTIVATE_TO_TAIL);
		stat(s, FREE_ADD_PARTIAL);
	}
	spin_unlock_irqrestore(&n->list_lock, flags);
	return;

slab_empty:
	if (prior) {
		/*
		 * Slab on the partial list.
		 */
		remove_partial(n, slab);
		stat(s, FREE_REMOVE_PARTIAL);
	} else {
		/* Slab must be on the full list */
		remove_full(s, n, slab);
	}

	spin_unlock_irqrestore(&n->list_lock, flags);
	stat(s, FREE_SLAB);
	discard_slab(s, slab);
}

/*
 * Fastpath with forced inlining to produce a kfree and kmem_cache_free that
 * can perform fastpath freeing without additional function calls.
 *
 * The fastpath is only possible if we are freeing to the current cpu slab
 * of this processor. This typically the case if we have just allocated
 * the item before.
 *
 * If fastpath is not possible then fall back to __slab_free where we deal
 * with all sorts of special processing.
 *
 * Bulk free of a freelist with several objects (all pointing to the
 * same slab) possible by specifying head and tail ptr, plus objects
 * count (cnt). Bulk free indicated by tail pointer being set.
 */
static __always_inline void do_slab_free(struct kmem_cache *s,
				struct slab *slab, void *head, void *tail,
				int cnt, unsigned long addr)
{
	void *tail_obj = tail ? : head;
	struct kmem_cache_cpu *c;
	unsigned long tid;
	void **freelist;

redo:
	/*
	 * Determine the currently cpus per cpu slab.
	 * The cpu may change afterward. However that does not matter since
	 * data is retrieved via this pointer. If we are on the same cpu
	 * during the cmpxchg then the free will succeed.
	 */
	c = raw_cpu_ptr(s->cpu_slab);
	tid = READ_ONCE(c->tid);

	/* Same with comment on barrier() in slab_alloc_node() */
	barrier();

	if (unlikely(slab != c->slab)) {
		__slab_free(s, slab, head, tail_obj, cnt, addr);
		return;
	}

	if (USE_LOCKLESS_FAST_PATH()) {
		freelist = READ_ONCE(c->freelist);

		set_freepointer(s, tail_obj, freelist);

		if (unlikely(!this_cpu_cmpxchg_double(
				s->cpu_slab->freelist, s->cpu_slab->tid,
				freelist, tid,
				head, next_tid(tid)))) {

			note_cmpxchg_failure("slab_free", s, tid);
			goto redo;
		}
	} else {
		/* Update the free list under the local lock */
		local_lock(&s->cpu_slab->lock);
		c = this_cpu_ptr(s->cpu_slab);
		if (unlikely(slab != c->slab)) {
			local_unlock(&s->cpu_slab->lock);
			goto redo;
		}
		tid = c->tid;
		freelist = c->freelist;

		set_freepointer(s, tail_obj, freelist);
		c->freelist = head;
		c->tid = next_tid(tid);

		local_unlock(&s->cpu_slab->lock);
	}
	stat(s, FREE_FASTPATH);
}

static __always_inline void slab_free(struct kmem_cache *s, struct slab *slab,
				      void *head, void *tail, void **p, int cnt,
				      unsigned long addr)
{
	memcg_slab_free_hook(s, slab, p, cnt);
	/*
	 * With KASAN enabled slab_free_freelist_hook modifies the freelist
	 * to remove objects, whose reuse must be delayed.
	 */
	if (slab_free_freelist_hook(s, &head, &tail, &cnt))
		do_slab_free(s, slab, head, tail, cnt, addr);
}

#ifdef CONFIG_KASAN_GENERIC
void ___cache_free(struct kmem_cache *cache, void *x, unsigned long addr)
{
	do_slab_free(cache, virt_to_slab(x), x, NULL, 1, addr);
}
#endif

void __kmem_cache_free(struct kmem_cache *s, void *x, unsigned long caller)
{
	slab_free(s, virt_to_slab(x), x, NULL, &x, 1, caller);
}

void kmem_cache_free(struct kmem_cache *s, void *x)
{
	s = cache_from_obj(s, x);
	if (!s)
		return;
	trace_kmem_cache_free(_RET_IP_, x, s);
	slab_free(s, virt_to_slab(x), x, NULL, &x, 1, _RET_IP_);
}
EXPORT_SYMBOL(kmem_cache_free);

struct detached_freelist {
	struct slab *slab;
	void *tail;
	void *freelist;
	int cnt;
	struct kmem_cache *s;
};

/*
 * This function progressively scans the array with free objects (with
 * a limited look ahead) and extract objects belonging to the same
 * slab.  It builds a detached freelist directly within the given
 * slab/objects.  This can happen without any need for
 * synchronization, because the objects are owned by running process.
 * The freelist is build up as a single linked list in the objects.
 * The idea is, that this detached freelist can then be bulk
 * transferred to the real freelist(s), but only requiring a single
 * synchronization primitive.  Look ahead in the array is limited due
 * to performance reasons.
 */
static inline
int build_detached_freelist(struct kmem_cache *s, size_t size,
			    void **p, struct detached_freelist *df)
{
	int lookahead = 3;
	void *object;
	struct folio *folio;
	size_t same;

	object = p[--size];
	folio = virt_to_folio(object);
	if (!s) {
		/* Handle kalloc'ed objects */
		if (unlikely(!folio_test_slab(folio))) {
			free_large_kmalloc(folio, object);
			df->slab = NULL;
			return size;
		}
		/* Derive kmem_cache from object */
		df->slab = folio_slab(folio);
		df->s = df->slab->slab_cache;
	} else {
		df->slab = folio_slab(folio);
		df->s = cache_from_obj(s, object); /* Support for memcg */
	}

	/* Start new detached freelist */
	df->tail = object;
	df->freelist = object;
	df->cnt = 1;

	if (is_kfence_address(object))
		return size;

	set_freepointer(df->s, object, NULL);

	same = size;
	while (size) {
		object = p[--size];
		/* df->slab is always set at this point */
		if (df->slab == virt_to_slab(object)) {
			/* Opportunity build freelist */
			set_freepointer(df->s, object, df->freelist);
			df->freelist = object;
			df->cnt++;
			same--;
			if (size != same)
				swap(p[size], p[same]);
			continue;
		}

		/* Limit look ahead search */
		if (!--lookahead)
			break;
	}

	return same;
}

/* Note that interrupts must be enabled when calling this function. */
void kmem_cache_free_bulk(struct kmem_cache *s, size_t size, void **p)
{
	if (!size)
		return;

	do {
		struct detached_freelist df;

		size = build_detached_freelist(s, size, p, &df);
		if (!df.slab)
			continue;

		slab_free(df.s, df.slab, df.freelist, df.tail, &p[size], df.cnt,
			  _RET_IP_);
	} while (likely(size));
}
EXPORT_SYMBOL(kmem_cache_free_bulk);

/* Note that interrupts must be enabled when calling this function. */
int kmem_cache_alloc_bulk(struct kmem_cache *s, gfp_t flags, size_t size,
			  void **p)
{
	struct kmem_cache_cpu *c;
	int i;
	struct obj_cgroup *objcg = NULL;

	/* memcg and kmem_cache debug support */
	s = slab_pre_alloc_hook(s, NULL, &objcg, size, flags);
	if (unlikely(!s))
		return false;
	/*
	 * Drain objects in the per cpu slab, while disabling local
	 * IRQs, which protects against PREEMPT and interrupts
	 * handlers invoking normal fastpath.
	 */
	c = slub_get_cpu_ptr(s->cpu_slab);
	local_lock_irq(&s->cpu_slab->lock);

	for (i = 0; i < size; i++) {
		void *object = kfence_alloc(s, s->object_size, flags);

		if (unlikely(object)) {
			p[i] = object;
			continue;
		}

		object = c->freelist;
		if (unlikely(!object)) {
			/*
			 * We may have removed an object from c->freelist using
			 * the fastpath in the previous iteration; in that case,
			 * c->tid has not been bumped yet.
			 * Since ___slab_alloc() may reenable interrupts while
			 * allocating memory, we should bump c->tid now.
			 */
			c->tid = next_tid(c->tid);

			local_unlock_irq(&s->cpu_slab->lock);

			/*
			 * Invoking slow path likely have side-effect
			 * of re-populating per CPU c->freelist
			 */
			p[i] = ___slab_alloc(s, flags, NUMA_NO_NODE,
					    _RET_IP_, c, s->object_size);
			if (unlikely(!p[i]))
				goto error;

			c = this_cpu_ptr(s->cpu_slab);
			maybe_wipe_obj_freeptr(s, p[i]);

			local_lock_irq(&s->cpu_slab->lock);

			continue; /* goto for-loop */
		}
		c->freelist = get_freepointer(s, object);
		p[i] = object;
		maybe_wipe_obj_freeptr(s, p[i]);
	}
	c->tid = next_tid(c->tid);
	local_unlock_irq(&s->cpu_slab->lock);
	slub_put_cpu_ptr(s->cpu_slab);

	/*
	 * memcg and kmem_cache debug support and memory initialization.
	 * Done outside of the IRQ disabled fastpath loop.
	 */
	slab_post_alloc_hook(s, objcg, flags, size, p,
				slab_want_init_on_alloc(flags, s));
	return i;
error:
	slub_put_cpu_ptr(s->cpu_slab);
	slab_post_alloc_hook(s, objcg, flags, i, p, false);
	kmem_cache_free_bulk(s, i, p);
	return 0;
}
EXPORT_SYMBOL(kmem_cache_alloc_bulk);


/*
 * Object placement in a slab is made very easy because we always start at
 * offset 0. If we tune the size of the object to the alignment then we can
 * get the required alignment by putting one properly sized object after
 * another.
 *
 * Notice that the allocation order determines the sizes of the per cpu
 * caches. Each processor has always one slab available for allocations.
 * Increasing the allocation order reduces the number of times that slabs
 * must be moved on and off the partial lists and is therefore a factor in
 * locking overhead.
 */

/*
 * Minimum / Maximum order of slab pages. This influences locking overhead
 * and slab fragmentation. A higher order reduces the number of partial slabs
 * and increases the number of allocations possible without having to
 * take the list_lock.
 */
static unsigned int slub_min_order;
static unsigned int slub_max_order = PAGE_ALLOC_COSTLY_ORDER;
static unsigned int slub_min_objects;

/*
 * Calculate the order of allocation given an slab object size.
 *
 * The order of allocation has significant impact on performance and other
 * system components. Generally order 0 allocations should be preferred since
 * order 0 does not cause fragmentation in the page allocator. Larger objects
 * be problematic to put into order 0 slabs because there may be too much
 * unused space left. We go to a higher order if more than 1/16th of the slab
 * would be wasted.
 *
 * In order to reach satisfactory performance we must ensure that a minimum
 * number of objects is in one slab. Otherwise we may generate too much
 * activity on the partial lists which requires taking the list_lock. This is
 * less a concern for large slabs though which are rarely used.
 *
 * slub_max_order specifies the order where we begin to stop considering the
 * number of objects in a slab as critical. If we reach slub_max_order then
 * we try to keep the page order as low as possible. So we accept more waste
 * of space in favor of a small page order.
 *
 * Higher order allocations also allow the placement of more objects in a
 * slab and thereby reduce object handling overhead. If the user has
 * requested a higher minimum order then we start with that one instead of
 * the smallest order which will fit the object.
 */
static inline unsigned int calc_slab_order(unsigned int size,
		unsigned int min_objects, unsigned int max_order,
		unsigned int fract_leftover)
{
	unsigned int min_order = slub_min_order;
	unsigned int order;

	if (order_objects(min_order, size) > MAX_OBJS_PER_PAGE)
		return get_order(size * MAX_OBJS_PER_PAGE) - 1;

	for (order = max(min_order, (unsigned int)get_order(min_objects * size));
			order <= max_order; order++) {

		unsigned int slab_size = (unsigned int)PAGE_SIZE << order;
		unsigned int rem;

		rem = slab_size % size;

		if (rem <= slab_size / fract_leftover)
			break;
	}

	return order;
}

static inline int calculate_order(unsigned int size)
{
	unsigned int order;
	unsigned int min_objects;
	unsigned int max_objects;
	unsigned int nr_cpus;

	/*
	 * Attempt to find best configuration for a slab. This
	 * works by first attempting to generate a layout with
	 * the best configuration and backing off gradually.
	 *
	 * First we increase the acceptable waste in a slab. Then
	 * we reduce the minimum objects required in a slab.
	 */
	min_objects = slub_min_objects;
	if (!min_objects) {
		/*
		 * Some architectures will only update present cpus when
		 * onlining them, so don't trust the number if it's just 1. But
		 * we also don't want to use nr_cpu_ids always, as on some other
		 * architectures, there can be many possible cpus, but never
		 * onlined. Here we compromise between trying to avoid too high
		 * order on systems that appear larger than they are, and too
		 * low order on systems that appear smaller than they are.
		 */
		nr_cpus = num_present_cpus();
		if (nr_cpus <= 1)
			nr_cpus = nr_cpu_ids;
		min_objects = 4 * (fls(nr_cpus) + 1);
	}
	max_objects = order_objects(slub_max_order, size);
	min_objects = min(min_objects, max_objects);

	while (min_objects > 1) {
		unsigned int fraction;

		fraction = 16;
		while (fraction >= 4) {
			order = calc_slab_order(size, min_objects,
					slub_max_order, fraction);
			if (order <= slub_max_order)
				return order;
			fraction /= 2;
		}
		min_objects--;
	}

	/*
	 * We were unable to place multiple objects in a slab. Now
	 * lets see if we can place a single object there.
	 */
	order = calc_slab_order(size, 1, slub_max_order, 1);
	if (order <= slub_max_order)
		return order;

	/*
	 * Doh this slab cannot be placed using slub_max_order.
	 */
	order = calc_slab_order(size, 1, MAX_ORDER, 1);
	if (order < MAX_ORDER)
		return order;
	return -ENOSYS;
}

static void
init_kmem_cache_node(struct kmem_cache_node *n)
{
	n->nr_partial = 0;
	spin_lock_init(&n->list_lock);
	INIT_LIST_HEAD(&n->partial);
#ifdef CONFIG_SLUB_DEBUG
	atomic_long_set(&n->nr_slabs, 0);
	atomic_long_set(&n->total_objects, 0);
	INIT_LIST_HEAD(&n->full);
#endif
}

static inline int alloc_kmem_cache_cpus(struct kmem_cache *s)
{
	BUILD_BUG_ON(PERCPU_DYNAMIC_EARLY_SIZE <
			KMALLOC_SHIFT_HIGH * sizeof(struct kmem_cache_cpu));

	/*
	 * Must align to double word boundary for the double cmpxchg
	 * instructions to work; see __pcpu_double_call_return_bool().
	 */
	s->cpu_slab = __alloc_percpu(sizeof(struct kmem_cache_cpu),
				     2 * sizeof(void *));

	if (!s->cpu_slab)
		return 0;

	init_kmem_cache_cpus(s);

	return 1;
}

static struct kmem_cache *kmem_cache_node;

/*
 * No kmalloc_node yet so do it by hand. We know that this is the first
 * slab on the node for this slabcache. There are no concurrent accesses
 * possible.
 *
 * Note that this function only works on the kmem_cache_node
 * when allocating for the kmem_cache_node. This is used for bootstrapping
 * memory on a fresh node that has no slab structures yet.
 */
static void early_kmem_cache_node_alloc(int node)
{
	struct slab *slab;
	struct kmem_cache_node *n;

	BUG_ON(kmem_cache_node->size < sizeof(struct kmem_cache_node));

	slab = new_slab(kmem_cache_node, GFP_NOWAIT, node);

	BUG_ON(!slab);
	inc_slabs_node(kmem_cache_node, slab_nid(slab), slab->objects);
	if (slab_nid(slab) != node) {
		pr_err("SLUB: Unable to allocate memory from node %d\n", node);
		pr_err("SLUB: Allocating a useless per node structure in order to be able to continue\n");
	}

	n = slab->freelist;
	BUG_ON(!n);
#ifdef CONFIG_SLUB_DEBUG
	init_object(kmem_cache_node, n, SLUB_RED_ACTIVE);
	init_tracking(kmem_cache_node, n);
#endif
	n = kasan_slab_alloc(kmem_cache_node, n, GFP_KERNEL, false);
	slab->freelist = get_freepointer(kmem_cache_node, n);
	slab->inuse = 1;
	kmem_cache_node->node[node] = n;
	init_kmem_cache_node(n);
	inc_slabs_node(kmem_cache_node, node, slab->objects);

	/*
	 * No locks need to be taken here as it has just been
	 * initialized and there is no concurrent access.
	 */
	__add_partial(n, slab, DEACTIVATE_TO_HEAD);
}

static void free_kmem_cache_nodes(struct kmem_cache *s)
{
	int node;
	struct kmem_cache_node *n;

	for_each_kmem_cache_node(s, node, n) {
		s->node[node] = NULL;
		kmem_cache_free(kmem_cache_node, n);
	}
}

void __kmem_cache_release(struct kmem_cache *s)
{
	cache_random_seq_destroy(s);
	free_percpu(s->cpu_slab);
	free_kmem_cache_nodes(s);
}

static int init_kmem_cache_nodes(struct kmem_cache *s)
{
	int node;

	for_each_node_mask(node, slab_nodes) {
		struct kmem_cache_node *n;

		if (slab_state == DOWN) {
			early_kmem_cache_node_alloc(node);
			continue;
		}
		n = kmem_cache_alloc_node(kmem_cache_node,
						GFP_KERNEL, node);

		if (!n) {
			free_kmem_cache_nodes(s);
			return 0;
		}

		init_kmem_cache_node(n);
		s->node[node] = n;
	}
	return 1;
}

static void set_cpu_partial(struct kmem_cache *s)
{
#ifdef CONFIG_SLUB_CPU_PARTIAL
	unsigned int nr_objects;

	/*
	 * cpu_partial determined the maximum number of objects kept in the
	 * per cpu partial lists of a processor.
	 *
	 * Per cpu partial lists mainly contain slabs that just have one
	 * object freed. If they are used for allocation then they can be
	 * filled up again with minimal effort. The slab will never hit the
	 * per node partial lists and therefore no locking will be required.
	 *
	 * For backwards compatibility reasons, this is determined as number
	 * of objects, even though we now limit maximum number of pages, see
	 * slub_set_cpu_partial()
	 */
	if (!kmem_cache_has_cpu_partial(s))
		nr_objects = 0;
	else if (s->size >= PAGE_SIZE)
		nr_objects = 6;
	else if (s->size >= 1024)
		nr_objects = 24;
	else if (s->size >= 256)
		nr_objects = 52;
	else
		nr_objects = 120;

	slub_set_cpu_partial(s, nr_objects);
#endif
}

/*
 * calculate_sizes() determines the order and the distribution of data within
 * a slab object.
 */
static int calculate_sizes(struct kmem_cache *s)
{
	slab_flags_t flags = s->flags;
	unsigned int size = s->object_size;
	unsigned int order;

	/*
	 * Round up object size to the next word boundary. We can only
	 * place the free pointer at word boundaries and this determines
	 * the possible location of the free pointer.
	 */
	size = ALIGN(size, sizeof(void *));

#ifdef CONFIG_SLUB_DEBUG
	/*
	 * Determine if we can poison the object itself. If the user of
	 * the slab may touch the object after free or before allocation
	 * then we should never poison the object itself.
	 */
	if ((flags & SLAB_POISON) && !(flags & SLAB_TYPESAFE_BY_RCU) &&
			!s->ctor)
		s->flags |= __OBJECT_POISON;
	else
		s->flags &= ~__OBJECT_POISON;


	/*
	 * If we are Redzoning then check if there is some space between the
	 * end of the object and the free pointer. If not then add an
	 * additional word to have some bytes to store Redzone information.
	 */
	if ((flags & SLAB_RED_ZONE) && size == s->object_size)
		size += sizeof(void *);
#endif

	/*
	 * With that we have determined the number of bytes in actual use
	 * by the object and redzoning.
	 */
	s->inuse = size;

	if ((flags & (SLAB_TYPESAFE_BY_RCU | SLAB_POISON)) ||
	    ((flags & SLAB_RED_ZONE) && s->object_size < sizeof(void *)) ||
	    s->ctor) {
		/*
		 * Relocate free pointer after the object if it is not
		 * permitted to overwrite the first word of the object on
		 * kmem_cache_free.
		 *
		 * This is the case if we do RCU, have a constructor or
		 * destructor, are poisoning the objects, or are
		 * redzoning an object smaller than sizeof(void *).
		 *
		 * The assumption that s->offset >= s->inuse means free
		 * pointer is outside of the object is used in the
		 * freeptr_outside_object() function. If that is no
		 * longer true, the function needs to be modified.
		 */
		s->offset = size;
		size += sizeof(void *);
	} else {
		/*
		 * Store freelist pointer near middle of object to keep
		 * it away from the edges of the object to avoid small
		 * sized over/underflows from neighboring allocations.
		 */
		s->offset = ALIGN_DOWN(s->object_size / 2, sizeof(void *));
	}

#ifdef CONFIG_SLUB_DEBUG
	if (flags & SLAB_STORE_USER) {
		/*
		 * Need to store information about allocs and frees after
		 * the object.
		 */
		size += 2 * sizeof(struct track);

		/* Save the original kmalloc request size */
		if (flags & SLAB_KMALLOC)
			size += sizeof(unsigned int);
	}
#endif

	kasan_cache_create(s, &size, &s->flags);
#ifdef CONFIG_SLUB_DEBUG
	if (flags & SLAB_RED_ZONE) {
		/*
		 * Add some empty padding so that we can catch
		 * overwrites from earlier objects rather than let
		 * tracking information or the free pointer be
		 * corrupted if a user writes before the start
		 * of the object.
		 */
		size += sizeof(void *);

		s->red_left_pad = sizeof(void *);
		s->red_left_pad = ALIGN(s->red_left_pad, s->align);
		size += s->red_left_pad;
	}
#endif

	/*
	 * SLUB stores one object immediately after another beginning from
	 * offset 0. In order to align the objects we have to simply size
	 * each object to conform to the alignment.
	 */
	size = ALIGN(size, s->align);
	s->size = size;
	s->reciprocal_size = reciprocal_value(size);
	order = calculate_order(size);

	if ((int)order < 0)
		return 0;

	s->allocflags = 0;
	if (order)
		s->allocflags |= __GFP_COMP;

	if (s->flags & SLAB_CACHE_DMA)
		s->allocflags |= GFP_DMA;

	if (s->flags & SLAB_CACHE_DMA32)
		s->allocflags |= GFP_DMA32;

	if (s->flags & SLAB_RECLAIM_ACCOUNT)
		s->allocflags |= __GFP_RECLAIMABLE;

	/*
	 * Determine the number of objects per slab
	 */
	s->oo = oo_make(order, size);
	s->min = oo_make(get_order(size), size);

	return !!oo_objects(s->oo);
}

static int kmem_cache_open(struct kmem_cache *s, slab_flags_t flags)
{
	s->flags = kmem_cache_flags(s->size, flags, s->name);
#ifdef CONFIG_SLAB_FREELIST_HARDENED
	s->random = get_random_long();
#endif

	if (!calculate_sizes(s))
		goto error;
	if (disable_higher_order_debug) {
		/*
		 * Disable debugging flags that store metadata if the min slab
		 * order increased.
		 */
		if (get_order(s->size) > get_order(s->object_size)) {
			s->flags &= ~DEBUG_METADATA_FLAGS;
			s->offset = 0;
			if (!calculate_sizes(s))
				goto error;
		}
	}

#if defined(CONFIG_HAVE_CMPXCHG_DOUBLE) && \
    defined(CONFIG_HAVE_ALIGNED_STRUCT_PAGE)
	if (system_has_cmpxchg_double() && (s->flags & SLAB_NO_CMPXCHG) == 0)
		/* Enable fast mode */
		s->flags |= __CMPXCHG_DOUBLE;
#endif

	/*
	 * The larger the object size is, the more slabs we want on the partial
	 * list to avoid pounding the page allocator excessively.
	 */
	s->min_partial = min_t(unsigned long, MAX_PARTIAL, ilog2(s->size) / 2);
	s->min_partial = max_t(unsigned long, MIN_PARTIAL, s->min_partial);

	set_cpu_partial(s);

#ifdef CONFIG_NUMA
	s->remote_node_defrag_ratio = 1000;
#endif

	/* Initialize the pre-computed randomized freelist if slab is up */
	if (slab_state >= UP) {
		if (init_cache_random_seq(s))
			goto error;
	}

	if (!init_kmem_cache_nodes(s))
		goto error;

	if (alloc_kmem_cache_cpus(s))
		return 0;

error:
	__kmem_cache_release(s);
	return -EINVAL;
}

static void list_slab_objects(struct kmem_cache *s, struct slab *slab,
			      const char *text)
{
#ifdef CONFIG_SLUB_DEBUG
	void *addr = slab_address(slab);
	void *p;

	slab_err(s, slab, text, s->name);

	spin_lock(&object_map_lock);
	__fill_map(object_map, s, slab);

	for_each_object(p, s, addr, slab->objects) {

		if (!test_bit(__obj_to_index(s, addr, p), object_map)) {
			pr_err("Object 0x%p @offset=%tu\n", p, p - addr);
			print_tracking(s, p);
		}
	}
	spin_unlock(&object_map_lock);
#endif
}

/*
 * Attempt to free all partial slabs on a node.
 * This is called from __kmem_cache_shutdown(). We must take list_lock
 * because sysfs file might still access partial list after the shutdowning.
 */
static void free_partial(struct kmem_cache *s, struct kmem_cache_node *n)
{
	LIST_HEAD(discard);
	struct slab *slab, *h;

	BUG_ON(irqs_disabled());
	spin_lock_irq(&n->list_lock);
	list_for_each_entry_safe(slab, h, &n->partial, slab_list) {
		if (!slab->inuse) {
			remove_partial(n, slab);
			list_add(&slab->slab_list, &discard);
		} else {
			list_slab_objects(s, slab,
			  "Objects remaining in %s on __kmem_cache_shutdown()");
		}
	}
	spin_unlock_irq(&n->list_lock);

	list_for_each_entry_safe(slab, h, &discard, slab_list)
		discard_slab(s, slab);
}

bool __kmem_cache_empty(struct kmem_cache *s)
{
	int node;
	struct kmem_cache_node *n;

	for_each_kmem_cache_node(s, node, n)
		if (n->nr_partial || slabs_node(s, node))
			return false;
	return true;
}

/*
 * Release all resources used by a slab cache.
 */
int __kmem_cache_shutdown(struct kmem_cache *s)
{
	int node;
	struct kmem_cache_node *n;

	flush_all_cpus_locked(s);
	/* Attempt to free all objects */
	for_each_kmem_cache_node(s, node, n) {
		free_partial(s, n);
		if (n->nr_partial || slabs_node(s, node))
			return 1;
	}
	return 0;
}

#ifdef CONFIG_PRINTK
void __kmem_obj_info(struct kmem_obj_info *kpp, void *object, struct slab *slab)
{
	void *base;
	int __maybe_unused i;
	unsigned int objnr;
	void *objp;
	void *objp0;
	struct kmem_cache *s = slab->slab_cache;
	struct track __maybe_unused *trackp;

	kpp->kp_ptr = object;
	kpp->kp_slab = slab;
	kpp->kp_slab_cache = s;
	base = slab_address(slab);
	objp0 = kasan_reset_tag(object);
#ifdef CONFIG_SLUB_DEBUG
	objp = restore_red_left(s, objp0);
#else
	objp = objp0;
#endif
	objnr = obj_to_index(s, slab, objp);
	kpp->kp_data_offset = (unsigned long)((char *)objp0 - (char *)objp);
	objp = base + s->size * objnr;
	kpp->kp_objp = objp;
	if (WARN_ON_ONCE(objp < base || objp >= base + slab->objects * s->size
			 || (objp - base) % s->size) ||
	    !(s->flags & SLAB_STORE_USER))
		return;
#ifdef CONFIG_SLUB_DEBUG
	objp = fixup_red_left(s, objp);
	trackp = get_track(s, objp, TRACK_ALLOC);
	kpp->kp_ret = (void *)trackp->addr;
#ifdef CONFIG_STACKDEPOT
	{
		depot_stack_handle_t handle;
		unsigned long *entries;
		unsigned int nr_entries;

		handle = READ_ONCE(trackp->handle);
		if (handle) {
			nr_entries = stack_depot_fetch(handle, &entries);
			for (i = 0; i < KS_ADDRS_COUNT && i < nr_entries; i++)
				kpp->kp_stack[i] = (void *)entries[i];
		}

		trackp = get_track(s, objp, TRACK_FREE);
		handle = READ_ONCE(trackp->handle);
		if (handle) {
			nr_entries = stack_depot_fetch(handle, &entries);
			for (i = 0; i < KS_ADDRS_COUNT && i < nr_entries; i++)
				kpp->kp_free_stack[i] = (void *)entries[i];
		}
	}
#endif
#endif
}
#endif

/********************************************************************
 *		Kmalloc subsystem
 *******************************************************************/

static int __init setup_slub_min_order(char *str)
{
	get_option(&str, (int *)&slub_min_order);

	return 1;
}

__setup("slub_min_order=", setup_slub_min_order);

static int __init setup_slub_max_order(char *str)
{
	get_option(&str, (int *)&slub_max_order);
	slub_max_order = min(slub_max_order, (unsigned int)MAX_ORDER - 1);

	return 1;
}

__setup("slub_max_order=", setup_slub_max_order);

static int __init setup_slub_min_objects(char *str)
{
	get_option(&str, (int *)&slub_min_objects);

	return 1;
}

__setup("slub_min_objects=", setup_slub_min_objects);

#ifdef CONFIG_HARDENED_USERCOPY
/*
 * Rejects incorrectly sized objects and objects that are to be copied
 * to/from userspace but do not fall entirely within the containing slab
 * cache's usercopy region.
 *
 * Returns NULL if check passes, otherwise const char * to name of cache
 * to indicate an error.
 */
void __check_heap_object(const void *ptr, unsigned long n,
			 const struct slab *slab, bool to_user)
{
	struct kmem_cache *s;
	unsigned int offset;
	bool is_kfence = is_kfence_address(ptr);

	ptr = kasan_reset_tag(ptr);

	/* Find object and usable object size. */
	s = slab->slab_cache;

	/* Reject impossible pointers. */
	if (ptr < slab_address(slab))
		usercopy_abort("SLUB object not in SLUB page?!", NULL,
			       to_user, 0, n);

	/* Find offset within object. */
	if (is_kfence)
		offset = ptr - kfence_object_start(ptr);
	else
		offset = (ptr - slab_address(slab)) % s->size;

	/* Adjust for redzone and reject if within the redzone. */
	if (!is_kfence && kmem_cache_debug_flags(s, SLAB_RED_ZONE)) {
		if (offset < s->red_left_pad)
			usercopy_abort("SLUB object in left red zone",
				       s->name, to_user, offset, n);
		offset -= s->red_left_pad;
	}

	/* Allow address range falling entirely within usercopy region. */
	if (offset >= s->useroffset &&
	    offset - s->useroffset <= s->usersize &&
	    n <= s->useroffset - offset + s->usersize)
		return;

	usercopy_abort("SLUB object", s->name, to_user, offset, n);
}
#endif /* CONFIG_HARDENED_USERCOPY */

#define SHRINK_PROMOTE_MAX 32

/*
 * kmem_cache_shrink discards empty slabs and promotes the slabs filled
 * up most to the head of the partial lists. New allocations will then
 * fill those up and thus they can be removed from the partial lists.
 *
 * The slabs with the least items are placed last. This results in them
 * being allocated from last increasing the chance that the last objects
 * are freed in them.
 */
static int __kmem_cache_do_shrink(struct kmem_cache *s)
{
	int node;
	int i;
	struct kmem_cache_node *n;
	struct slab *slab;
	struct slab *t;
	struct list_head discard;
	struct list_head promote[SHRINK_PROMOTE_MAX];
	unsigned long flags;
	int ret = 0;

	for_each_kmem_cache_node(s, node, n) {
		INIT_LIST_HEAD(&discard);
		for (i = 0; i < SHRINK_PROMOTE_MAX; i++)
			INIT_LIST_HEAD(promote + i);

		spin_lock_irqsave(&n->list_lock, flags);

		/*
		 * Build lists of slabs to discard or promote.
		 *
		 * Note that concurrent frees may occur while we hold the
		 * list_lock. slab->inuse here is the upper limit.
		 */
		list_for_each_entry_safe(slab, t, &n->partial, slab_list) {
			int free = slab->objects - slab->inuse;

			/* Do not reread slab->inuse */
			barrier();

			/* We do not keep full slabs on the list */
			BUG_ON(free <= 0);

			if (free == slab->objects) {
				list_move(&slab->slab_list, &discard);
				n->nr_partial--;
				dec_slabs_node(s, node, slab->objects);
			} else if (free <= SHRINK_PROMOTE_MAX)
				list_move(&slab->slab_list, promote + free - 1);
		}

		/*
		 * Promote the slabs filled up most to the head of the
		 * partial list.
		 */
		for (i = SHRINK_PROMOTE_MAX - 1; i >= 0; i--)
			list_splice(promote + i, &n->partial);

		spin_unlock_irqrestore(&n->list_lock, flags);

		/* Release empty slabs */
		list_for_each_entry_safe(slab, t, &discard, slab_list)
			free_slab(s, slab);

		if (slabs_node(s, node))
			ret = 1;
	}

	return ret;
}

int __kmem_cache_shrink(struct kmem_cache *s)
{
	flush_all(s);
	return __kmem_cache_do_shrink(s);
}

static int slab_mem_going_offline_callback(void *arg)
{
	struct kmem_cache *s;

	mutex_lock(&slab_mutex);
	list_for_each_entry(s, &slab_caches, list) {
		flush_all_cpus_locked(s);
		__kmem_cache_do_shrink(s);
	}
	mutex_unlock(&slab_mutex);

	return 0;
}

static void slab_mem_offline_callback(void *arg)
{
	struct memory_notify *marg = arg;
	int offline_node;

	offline_node = marg->status_change_nid_normal;

	/*
	 * If the node still has available memory. we need kmem_cache_node
	 * for it yet.
	 */
	if (offline_node < 0)
		return;

	mutex_lock(&slab_mutex);
	node_clear(offline_node, slab_nodes);
	/*
	 * We no longer free kmem_cache_node structures here, as it would be
	 * racy with all get_node() users, and infeasible to protect them with
	 * slab_mutex.
	 */
	mutex_unlock(&slab_mutex);
}

static int slab_mem_going_online_callback(void *arg)
{
	struct kmem_cache_node *n;
	struct kmem_cache *s;
	struct memory_notify *marg = arg;
	int nid = marg->status_change_nid_normal;
	int ret = 0;

	/*
	 * If the node's memory is already available, then kmem_cache_node is
	 * already created. Nothing to do.
	 */
	if (nid < 0)
		return 0;

	/*
	 * We are bringing a node online. No memory is available yet. We must
	 * allocate a kmem_cache_node structure in order to bring the node
	 * online.
	 */
	mutex_lock(&slab_mutex);
	list_for_each_entry(s, &slab_caches, list) {
		/*
		 * The structure may already exist if the node was previously
		 * onlined and offlined.
		 */
		if (get_node(s, nid))
			continue;
		/*
		 * XXX: kmem_cache_alloc_node will fallback to other nodes
		 *      since memory is not yet available from the node that
		 *      is brought up.
		 */
		n = kmem_cache_alloc(kmem_cache_node, GFP_KERNEL);
		if (!n) {
			ret = -ENOMEM;
			goto out;
		}
		init_kmem_cache_node(n);
		s->node[nid] = n;
	}
	/*
	 * Any cache created after this point will also have kmem_cache_node
	 * initialized for the new node.
	 */
	node_set(nid, slab_nodes);
out:
	mutex_unlock(&slab_mutex);
	return ret;
}

static int slab_memory_callback(struct notifier_block *self,
				unsigned long action, void *arg)
{
	int ret = 0;

	switch (action) {
	case MEM_GOING_ONLINE:
		ret = slab_mem_going_online_callback(arg);
		break;
	case MEM_GOING_OFFLINE:
		ret = slab_mem_going_offline_callback(arg);
		break;
	case MEM_OFFLINE:
	case MEM_CANCEL_ONLINE:
		slab_mem_offline_callback(arg);
		break;
	case MEM_ONLINE:
	case MEM_CANCEL_OFFLINE:
		break;
	}
	if (ret)
		ret = notifier_from_errno(ret);
	else
		ret = NOTIFY_OK;
	return ret;
}

static struct notifier_block slab_memory_callback_nb = {
	.notifier_call = slab_memory_callback,
	.priority = SLAB_CALLBACK_PRI,
};

/********************************************************************
 *			Basic setup of slabs
 *******************************************************************/

/*
 * Used for early kmem_cache structures that were allocated using
 * the page allocator. Allocate them properly then fix up the pointers
 * that may be pointing to the wrong kmem_cache structure.
 */

static struct kmem_cache * __init bootstrap(struct kmem_cache *static_cache)
{
	int node;
	struct kmem_cache *s = kmem_cache_zalloc(kmem_cache, GFP_NOWAIT);
	struct kmem_cache_node *n;

	memcpy(s, static_cache, kmem_cache->object_size);

	/*
	 * This runs very early, and only the boot processor is supposed to be
	 * up.  Even if it weren't true, IRQs are not up so we couldn't fire
	 * IPIs around.
	 */
	__flush_cpu_slab(s, smp_processor_id());
	for_each_kmem_cache_node(s, node, n) {
		struct slab *p;

		list_for_each_entry(p, &n->partial, slab_list)
			p->slab_cache = s;

#ifdef CONFIG_SLUB_DEBUG
		list_for_each_entry(p, &n->full, slab_list)
			p->slab_cache = s;
#endif
	}
	list_add(&s->list, &slab_caches);
	return s;
}

void __init kmem_cache_init(void)
{
	static __initdata struct kmem_cache boot_kmem_cache,
		boot_kmem_cache_node;
	int node;

	if (debug_guardpage_minorder())
		slub_max_order = 0;

	/* Print slub debugging pointers without hashing */
	if (__slub_debug_enabled())
		no_hash_pointers_enable(NULL);

	kmem_cache_node = &boot_kmem_cache_node;
	kmem_cache = &boot_kmem_cache;

	/*
	 * Initialize the nodemask for which we will allocate per node
	 * structures. Here we don't need taking slab_mutex yet.
	 */
	for_each_node_state(node, N_NORMAL_MEMORY)
		node_set(node, slab_nodes);

	create_boot_cache(kmem_cache_node, "kmem_cache_node",
		sizeof(struct kmem_cache_node), SLAB_HWCACHE_ALIGN, 0, 0);

	register_hotmemory_notifier(&slab_memory_callback_nb);

	/* Able to allocate the per node structures */
	slab_state = PARTIAL;

	create_boot_cache(kmem_cache, "kmem_cache",
			offsetof(struct kmem_cache, node) +
				nr_node_ids * sizeof(struct kmem_cache_node *),
		       SLAB_HWCACHE_ALIGN, 0, 0);

	kmem_cache = bootstrap(&boot_kmem_cache);
	kmem_cache_node = bootstrap(&boot_kmem_cache_node);

	/* Now we can use the kmem_cache to allocate kmalloc slabs */
	setup_kmalloc_cache_index_table();
	create_kmalloc_caches(0);

	/* Setup random freelists for each cache */
	init_freelist_randomization();

	cpuhp_setup_state_nocalls(CPUHP_SLUB_DEAD, "slub:dead", NULL,
				  slub_cpu_dead);

	pr_info("SLUB: HWalign=%d, Order=%u-%u, MinObjects=%u, CPUs=%u, Nodes=%u\n",
		cache_line_size(),
		slub_min_order, slub_max_order, slub_min_objects,
		nr_cpu_ids, nr_node_ids);
}

void __init kmem_cache_init_late(void)
{
	flushwq = alloc_workqueue("slub_flushwq", WQ_MEM_RECLAIM, 0);
	WARN_ON(!flushwq);
}

struct kmem_cache *
__kmem_cache_alias(const char *name, unsigned int size, unsigned int align,
		   slab_flags_t flags, void (*ctor)(void *))
{
	struct kmem_cache *s;

	s = find_mergeable(size, align, flags, name, ctor);
	if (s) {
		if (sysfs_slab_alias(s, name))
			return NULL;

		s->refcount++;

		/*
		 * Adjust the object sizes so that we clear
		 * the complete object on kzalloc.
		 */
		s->object_size = max(s->object_size, size);
		s->inuse = max(s->inuse, ALIGN(size, sizeof(void *)));
	}

	return s;
}

int __kmem_cache_create(struct kmem_cache *s, slab_flags_t flags)
{
	int err;

	err = kmem_cache_open(s, flags);
	if (err)
		return err;

	/* Mutex is not taken during early boot */
	if (slab_state <= UP)
		return 0;

	err = sysfs_slab_add(s);
	if (err) {
		__kmem_cache_release(s);
		return err;
	}

	if (s->flags & SLAB_STORE_USER)
		debugfs_slab_add(s);

	return 0;
}

<<<<<<< HEAD
#ifdef CONFIG_SYSFS
static int count_inuse(struct slab *slab)
=======
void *__kmalloc_track_caller(size_t size, gfp_t gfpflags, unsigned long caller)
{
	struct kmem_cache *s;
	void *ret;

	if (unlikely(size > KMALLOC_MAX_CACHE_SIZE))
		return kmalloc_large(size, gfpflags);

	s = kmalloc_slab(size, gfpflags);

	if (unlikely(ZERO_OR_NULL_PTR(s)))
		return s;

	ret = slab_alloc(s, gfpflags, caller, size);

	/* Honor the call site pointer we received. */
	trace_kmalloc(caller, ret, size, s->size, gfpflags);

	return ret;
}
EXPORT_SYMBOL(__kmalloc_track_caller);

#ifdef CONFIG_NUMA
void *__kmalloc_node_track_caller(size_t size, gfp_t gfpflags,
					int node, unsigned long caller)
{
	struct kmem_cache *s;
	void *ret;

	if (unlikely(size > KMALLOC_MAX_CACHE_SIZE)) {
		ret = kmalloc_large_node(size, gfpflags, node);

		trace_kmalloc_node(caller, ret,
				   size, PAGE_SIZE << get_order(size),
				   gfpflags, node);

		return ret;
	}

	s = kmalloc_slab(size, gfpflags);

	if (unlikely(ZERO_OR_NULL_PTR(s)))
		return s;

	ret = slab_alloc_node(s, gfpflags, node, caller, size);

	/* Honor the call site pointer we received. */
	trace_kmalloc_node(caller, ret, size, s->size, gfpflags, node);

	return ret;
}
EXPORT_SYMBOL(__kmalloc_node_track_caller);
#endif

#ifdef CONFIG_SLUB_SYSFS
static int count_inuse(struct page *page)
>>>>>>> 52f971ee
{
	return slab->inuse;
}

static int count_total(struct slab *slab)
{
	return slab->objects;
}
#endif

#ifdef CONFIG_SLUB_DEBUG
static void validate_slab(struct kmem_cache *s, struct slab *slab,
			  unsigned long *obj_map)
{
	void *p;
	void *addr = slab_address(slab);

	if (!check_slab(s, slab) || !on_freelist(s, slab, NULL))
		return;

	/* Now we know that a valid freelist exists */
	__fill_map(obj_map, s, slab);
	for_each_object(p, s, addr, slab->objects) {
		u8 val = test_bit(__obj_to_index(s, addr, p), obj_map) ?
			 SLUB_RED_INACTIVE : SLUB_RED_ACTIVE;

		if (!check_object(s, slab, p, val))
			break;
	}
}

static int validate_slab_node(struct kmem_cache *s,
		struct kmem_cache_node *n, unsigned long *obj_map)
{
	unsigned long count = 0;
	struct slab *slab;
	unsigned long flags;

	spin_lock_irqsave(&n->list_lock, flags);

	list_for_each_entry(slab, &n->partial, slab_list) {
		validate_slab(s, slab, obj_map);
		count++;
	}
	if (count != n->nr_partial) {
		pr_err("SLUB %s: %ld partial slabs counted but counter=%ld\n",
		       s->name, count, n->nr_partial);
		slab_add_kunit_errors();
	}

	if (!(s->flags & SLAB_STORE_USER))
		goto out;

	list_for_each_entry(slab, &n->full, slab_list) {
		validate_slab(s, slab, obj_map);
		count++;
	}
	if (count != atomic_long_read(&n->nr_slabs)) {
		pr_err("SLUB: %s %ld slabs counted but counter=%ld\n",
		       s->name, count, atomic_long_read(&n->nr_slabs));
		slab_add_kunit_errors();
	}

out:
	spin_unlock_irqrestore(&n->list_lock, flags);
	return count;
}

long validate_slab_cache(struct kmem_cache *s)
{
	int node;
	unsigned long count = 0;
	struct kmem_cache_node *n;
	unsigned long *obj_map;

	obj_map = bitmap_alloc(oo_objects(s->oo), GFP_KERNEL);
	if (!obj_map)
		return -ENOMEM;

	flush_all(s);
	for_each_kmem_cache_node(s, node, n)
		count += validate_slab_node(s, n, obj_map);

	bitmap_free(obj_map);

	return count;
}
EXPORT_SYMBOL(validate_slab_cache);

#ifdef CONFIG_DEBUG_FS
/*
 * Generate lists of code addresses where slabcache objects are allocated
 * and freed.
 */

struct location {
	depot_stack_handle_t handle;
	unsigned long count;
	unsigned long addr;
	unsigned long waste;
	long long sum_time;
	long min_time;
	long max_time;
	long min_pid;
	long max_pid;
	DECLARE_BITMAP(cpus, NR_CPUS);
	nodemask_t nodes;
};

struct loc_track {
	unsigned long max;
	unsigned long count;
	struct location *loc;
	loff_t idx;
};

static struct dentry *slab_debugfs_root;

static void free_loc_track(struct loc_track *t)
{
	if (t->max)
		free_pages((unsigned long)t->loc,
			get_order(sizeof(struct location) * t->max));
}

static int alloc_loc_track(struct loc_track *t, unsigned long max, gfp_t flags)
{
	struct location *l;
	int order;

	order = get_order(sizeof(struct location) * max);

	l = (void *)__get_free_pages(flags, order);
	if (!l)
		return 0;

	if (t->count) {
		memcpy(l, t->loc, sizeof(struct location) * t->count);
		free_loc_track(t);
	}
	t->max = max;
	t->loc = l;
	return 1;
}

static int add_location(struct loc_track *t, struct kmem_cache *s,
				const struct track *track,
				unsigned int orig_size)
{
	long start, end, pos;
	struct location *l;
	unsigned long caddr, chandle, cwaste;
	unsigned long age = jiffies - track->when;
	depot_stack_handle_t handle = 0;
	unsigned int waste = s->object_size - orig_size;

#ifdef CONFIG_STACKDEPOT
	handle = READ_ONCE(track->handle);
#endif
	start = -1;
	end = t->count;

	for ( ; ; ) {
		pos = start + (end - start + 1) / 2;

		/*
		 * There is nothing at "end". If we end up there
		 * we need to add something to before end.
		 */
		if (pos == end)
			break;

		l = &t->loc[pos];
		caddr = l->addr;
		chandle = l->handle;
		cwaste = l->waste;
		if ((track->addr == caddr) && (handle == chandle) &&
			(waste == cwaste)) {

			l->count++;
			if (track->when) {
				l->sum_time += age;
				if (age < l->min_time)
					l->min_time = age;
				if (age > l->max_time)
					l->max_time = age;

				if (track->pid < l->min_pid)
					l->min_pid = track->pid;
				if (track->pid > l->max_pid)
					l->max_pid = track->pid;

				cpumask_set_cpu(track->cpu,
						to_cpumask(l->cpus));
			}
			node_set(page_to_nid(virt_to_page(track)), l->nodes);
			return 1;
		}

		if (track->addr < caddr)
			end = pos;
		else if (track->addr == caddr && handle < chandle)
			end = pos;
		else if (track->addr == caddr && handle == chandle &&
				waste < cwaste)
			end = pos;
		else
			start = pos;
	}

	/*
	 * Not found. Insert new tracking element.
	 */
	if (t->count >= t->max && !alloc_loc_track(t, 2 * t->max, GFP_ATOMIC))
		return 0;

	l = t->loc + pos;
	if (pos < t->count)
		memmove(l + 1, l,
			(t->count - pos) * sizeof(struct location));
	t->count++;
	l->count = 1;
	l->addr = track->addr;
	l->sum_time = age;
	l->min_time = age;
	l->max_time = age;
	l->min_pid = track->pid;
	l->max_pid = track->pid;
	l->handle = handle;
	l->waste = waste;
	cpumask_clear(to_cpumask(l->cpus));
	cpumask_set_cpu(track->cpu, to_cpumask(l->cpus));
	nodes_clear(l->nodes);
	node_set(page_to_nid(virt_to_page(track)), l->nodes);
	return 1;
}

static void process_slab(struct loc_track *t, struct kmem_cache *s,
		struct slab *slab, enum track_item alloc,
		unsigned long *obj_map)
{
	void *addr = slab_address(slab);
	bool is_alloc = (alloc == TRACK_ALLOC);
	void *p;

	__fill_map(obj_map, s, slab);

	for_each_object(p, s, addr, slab->objects)
		if (!test_bit(__obj_to_index(s, addr, p), obj_map))
			add_location(t, s, get_track(s, p, alloc),
				     is_alloc ? get_orig_size(s, p) :
						s->object_size);
}
#endif  /* CONFIG_DEBUG_FS   */
#endif	/* CONFIG_SLUB_DEBUG */

<<<<<<< HEAD
#ifdef CONFIG_SYSFS
=======
#ifdef SLUB_RESILIENCY_TEST
static void __init resiliency_test(void)
{
	u8 *p;
	int type = KMALLOC_NORMAL;

	BUILD_BUG_ON(KMALLOC_MIN_SIZE > 16 || KMALLOC_SHIFT_HIGH < 10);

	pr_err("SLUB resiliency testing\n");
	pr_err("-----------------------\n");
	pr_err("A. Corruption after allocation\n");

	p = kzalloc(16, GFP_KERNEL);
	p[16] = 0x12;
	pr_err("\n1. kmalloc-16: Clobber Redzone/next pointer 0x12->0x%p\n\n",
	       p + 16);

	validate_slab_cache(kmalloc_caches[type][4]);

	/* Hmmm... The next two are dangerous */
	p = kzalloc(32, GFP_KERNEL);
	p[32 + sizeof(void *)] = 0x34;
	pr_err("\n2. kmalloc-32: Clobber next pointer/next slab 0x34 -> -0x%p\n",
	       p);
	pr_err("If allocated object is overwritten then not detectable\n\n");

	validate_slab_cache(kmalloc_caches[type][5]);
	p = kzalloc(64, GFP_KERNEL);
	p += 64 + (get_cycles() & 0xff) * sizeof(void *);
	*p = 0x56;
	pr_err("\n3. kmalloc-64: corrupting random byte 0x56->0x%p\n",
	       p);
	pr_err("If allocated object is overwritten then not detectable\n\n");
	validate_slab_cache(kmalloc_caches[type][6]);

	pr_err("\nB. Corruption after free\n");
	p = kzalloc(128, GFP_KERNEL);
	kfree(p);
	*p = 0x78;
	pr_err("1. kmalloc-128: Clobber first word 0x78->0x%p\n\n", p);
	validate_slab_cache(kmalloc_caches[type][7]);

	p = kzalloc(256, GFP_KERNEL);
	kfree(p);
	p[50] = 0x9a;
	pr_err("\n2. kmalloc-256: Clobber 50th byte 0x9a->0x%p\n\n", p);
	validate_slab_cache(kmalloc_caches[type][8]);

	p = kzalloc(512, GFP_KERNEL);
	kfree(p);
	p[512] = 0xab;
	pr_err("\n3. kmalloc-512: Clobber redzone 0xab->0x%p\n\n", p);
	validate_slab_cache(kmalloc_caches[type][9]);
}
#else
#ifdef CONFIG_SLUB_SYSFS
static void resiliency_test(void) {};
#endif
#endif	/* SLUB_RESILIENCY_TEST */

#ifdef CONFIG_SLUB_SYSFS
>>>>>>> 52f971ee
enum slab_stat_type {
	SL_ALL,			/* All slabs */
	SL_PARTIAL,		/* Only partially allocated slabs */
	SL_CPU,			/* Only slabs used for cpu caches */
	SL_OBJECTS,		/* Determine allocated objects not slabs */
	SL_TOTAL		/* Determine object capacity not slabs */
};

#define SO_ALL		(1 << SL_ALL)
#define SO_PARTIAL	(1 << SL_PARTIAL)
#define SO_CPU		(1 << SL_CPU)
#define SO_OBJECTS	(1 << SL_OBJECTS)
#define SO_TOTAL	(1 << SL_TOTAL)

static ssize_t show_slab_objects(struct kmem_cache *s,
				 char *buf, unsigned long flags)
{
	unsigned long total = 0;
	int node;
	int x;
	unsigned long *nodes;
	int len = 0;

	nodes = kcalloc(nr_node_ids, sizeof(unsigned long), GFP_KERNEL);
	if (!nodes)
		return -ENOMEM;

	if (flags & SO_CPU) {
		int cpu;

		for_each_possible_cpu(cpu) {
			struct kmem_cache_cpu *c = per_cpu_ptr(s->cpu_slab,
							       cpu);
			int node;
			struct slab *slab;

			slab = READ_ONCE(c->slab);
			if (!slab)
				continue;

			node = slab_nid(slab);
			if (flags & SO_TOTAL)
				x = slab->objects;
			else if (flags & SO_OBJECTS)
				x = slab->inuse;
			else
				x = 1;

			total += x;
			nodes[node] += x;

#ifdef CONFIG_SLUB_CPU_PARTIAL
			slab = slub_percpu_partial_read_once(c);
			if (slab) {
				node = slab_nid(slab);
				if (flags & SO_TOTAL)
					WARN_ON_ONCE(1);
				else if (flags & SO_OBJECTS)
					WARN_ON_ONCE(1);
				else
					x = slab->slabs;
				total += x;
				nodes[node] += x;
			}
#endif
		}
	}

	/*
	 * It is impossible to take "mem_hotplug_lock" here with "kernfs_mutex"
	 * already held which will conflict with an existing lock order:
	 *
	 * mem_hotplug_lock->slab_mutex->kernfs_mutex
	 *
	 * We don't really need mem_hotplug_lock (to hold off
	 * slab_mem_going_offline_callback) here because slab's memory hot
	 * unplug code doesn't destroy the kmem_cache->node[] data.
	 */

#ifdef CONFIG_SLUB_DEBUG
	if (flags & SO_ALL) {
		struct kmem_cache_node *n;

		for_each_kmem_cache_node(s, node, n) {

			if (flags & SO_TOTAL)
				x = atomic_long_read(&n->total_objects);
			else if (flags & SO_OBJECTS)
				x = atomic_long_read(&n->total_objects) -
					count_partial(n, count_free);
			else
				x = atomic_long_read(&n->nr_slabs);
			total += x;
			nodes[node] += x;
		}

	} else
#endif
	if (flags & SO_PARTIAL) {
		struct kmem_cache_node *n;

		for_each_kmem_cache_node(s, node, n) {
			if (flags & SO_TOTAL)
				x = count_partial(n, count_total);
			else if (flags & SO_OBJECTS)
				x = count_partial(n, count_inuse);
			else
				x = n->nr_partial;
			total += x;
			nodes[node] += x;
		}
	}

	len += sysfs_emit_at(buf, len, "%lu", total);
#ifdef CONFIG_NUMA
	for (node = 0; node < nr_node_ids; node++) {
		if (nodes[node])
			len += sysfs_emit_at(buf, len, " N%d=%lu",
					     node, nodes[node]);
	}
#endif
	len += sysfs_emit_at(buf, len, "\n");
	kfree(nodes);

	return len;
}

#define to_slab_attr(n) container_of(n, struct slab_attribute, attr)
#define to_slab(n) container_of(n, struct kmem_cache, kobj)

struct slab_attribute {
	struct attribute attr;
	ssize_t (*show)(struct kmem_cache *s, char *buf);
	ssize_t (*store)(struct kmem_cache *s, const char *x, size_t count);
};

#define SLAB_ATTR_RO(_name) \
	static struct slab_attribute _name##_attr = __ATTR_RO_MODE(_name, 0400)

#define SLAB_ATTR(_name) \
	static struct slab_attribute _name##_attr = __ATTR_RW_MODE(_name, 0600)

static ssize_t slab_size_show(struct kmem_cache *s, char *buf)
{
	return sysfs_emit(buf, "%u\n", s->size);
}
SLAB_ATTR_RO(slab_size);

static ssize_t align_show(struct kmem_cache *s, char *buf)
{
	return sysfs_emit(buf, "%u\n", s->align);
}
SLAB_ATTR_RO(align);

static ssize_t object_size_show(struct kmem_cache *s, char *buf)
{
	return sysfs_emit(buf, "%u\n", s->object_size);
}
SLAB_ATTR_RO(object_size);

static ssize_t objs_per_slab_show(struct kmem_cache *s, char *buf)
{
	return sysfs_emit(buf, "%u\n", oo_objects(s->oo));
}
SLAB_ATTR_RO(objs_per_slab);

static ssize_t order_show(struct kmem_cache *s, char *buf)
{
	return sysfs_emit(buf, "%u\n", oo_order(s->oo));
}
SLAB_ATTR_RO(order);

static ssize_t min_partial_show(struct kmem_cache *s, char *buf)
{
	return sysfs_emit(buf, "%lu\n", s->min_partial);
}

static ssize_t min_partial_store(struct kmem_cache *s, const char *buf,
				 size_t length)
{
	unsigned long min;
	int err;

	err = kstrtoul(buf, 10, &min);
	if (err)
		return err;

	s->min_partial = min;
	return length;
}
SLAB_ATTR(min_partial);

static ssize_t cpu_partial_show(struct kmem_cache *s, char *buf)
{
	unsigned int nr_partial = 0;
#ifdef CONFIG_SLUB_CPU_PARTIAL
	nr_partial = s->cpu_partial;
#endif

	return sysfs_emit(buf, "%u\n", nr_partial);
}

static ssize_t cpu_partial_store(struct kmem_cache *s, const char *buf,
				 size_t length)
{
	unsigned int objects;
	int err;

	err = kstrtouint(buf, 10, &objects);
	if (err)
		return err;
	if (objects && !kmem_cache_has_cpu_partial(s))
		return -EINVAL;

	slub_set_cpu_partial(s, objects);
	flush_all(s);
	return length;
}
SLAB_ATTR(cpu_partial);

static ssize_t ctor_show(struct kmem_cache *s, char *buf)
{
	if (!s->ctor)
		return 0;
	return sysfs_emit(buf, "%pS\n", s->ctor);
}
SLAB_ATTR_RO(ctor);

static ssize_t aliases_show(struct kmem_cache *s, char *buf)
{
	return sysfs_emit(buf, "%d\n", s->refcount < 0 ? 0 : s->refcount - 1);
}
SLAB_ATTR_RO(aliases);

static ssize_t partial_show(struct kmem_cache *s, char *buf)
{
	return show_slab_objects(s, buf, SO_PARTIAL);
}
SLAB_ATTR_RO(partial);

static ssize_t cpu_slabs_show(struct kmem_cache *s, char *buf)
{
	return show_slab_objects(s, buf, SO_CPU);
}
SLAB_ATTR_RO(cpu_slabs);

static ssize_t objects_show(struct kmem_cache *s, char *buf)
{
	return show_slab_objects(s, buf, SO_ALL|SO_OBJECTS);
}
SLAB_ATTR_RO(objects);

static ssize_t objects_partial_show(struct kmem_cache *s, char *buf)
{
	return show_slab_objects(s, buf, SO_PARTIAL|SO_OBJECTS);
}
SLAB_ATTR_RO(objects_partial);

static ssize_t slabs_cpu_partial_show(struct kmem_cache *s, char *buf)
{
	int objects = 0;
	int slabs = 0;
	int cpu __maybe_unused;
	int len = 0;

#ifdef CONFIG_SLUB_CPU_PARTIAL
	for_each_online_cpu(cpu) {
		struct slab *slab;

		slab = slub_percpu_partial(per_cpu_ptr(s->cpu_slab, cpu));

		if (slab)
			slabs += slab->slabs;
	}
#endif

	/* Approximate half-full slabs, see slub_set_cpu_partial() */
	objects = (slabs * oo_objects(s->oo)) / 2;
	len += sysfs_emit_at(buf, len, "%d(%d)", objects, slabs);

#if defined(CONFIG_SLUB_CPU_PARTIAL) && defined(CONFIG_SMP)
	for_each_online_cpu(cpu) {
		struct slab *slab;

		slab = slub_percpu_partial(per_cpu_ptr(s->cpu_slab, cpu));
		if (slab) {
			slabs = READ_ONCE(slab->slabs);
			objects = (slabs * oo_objects(s->oo)) / 2;
			len += sysfs_emit_at(buf, len, " C%d=%d(%d)",
					     cpu, objects, slabs);
		}
	}
#endif
	len += sysfs_emit_at(buf, len, "\n");

	return len;
}
SLAB_ATTR_RO(slabs_cpu_partial);

static ssize_t reclaim_account_show(struct kmem_cache *s, char *buf)
{
	return sysfs_emit(buf, "%d\n", !!(s->flags & SLAB_RECLAIM_ACCOUNT));
}
SLAB_ATTR_RO(reclaim_account);

static ssize_t hwcache_align_show(struct kmem_cache *s, char *buf)
{
	return sysfs_emit(buf, "%d\n", !!(s->flags & SLAB_HWCACHE_ALIGN));
}
SLAB_ATTR_RO(hwcache_align);

#ifdef CONFIG_ZONE_DMA
static ssize_t cache_dma_show(struct kmem_cache *s, char *buf)
{
	return sysfs_emit(buf, "%d\n", !!(s->flags & SLAB_CACHE_DMA));
}
SLAB_ATTR_RO(cache_dma);
#endif

static ssize_t usersize_show(struct kmem_cache *s, char *buf)
{
	return sysfs_emit(buf, "%u\n", s->usersize);
}
SLAB_ATTR_RO(usersize);

static ssize_t destroy_by_rcu_show(struct kmem_cache *s, char *buf)
{
	return sysfs_emit(buf, "%d\n", !!(s->flags & SLAB_TYPESAFE_BY_RCU));
}
SLAB_ATTR_RO(destroy_by_rcu);

#ifdef CONFIG_SLUB_DEBUG
static ssize_t slabs_show(struct kmem_cache *s, char *buf)
{
	return show_slab_objects(s, buf, SO_ALL);
}
SLAB_ATTR_RO(slabs);

static ssize_t total_objects_show(struct kmem_cache *s, char *buf)
{
	return show_slab_objects(s, buf, SO_ALL|SO_TOTAL);
}
SLAB_ATTR_RO(total_objects);

static ssize_t sanity_checks_show(struct kmem_cache *s, char *buf)
{
	return sysfs_emit(buf, "%d\n", !!(s->flags & SLAB_CONSISTENCY_CHECKS));
}
SLAB_ATTR_RO(sanity_checks);

static ssize_t trace_show(struct kmem_cache *s, char *buf)
{
	return sysfs_emit(buf, "%d\n", !!(s->flags & SLAB_TRACE));
}
SLAB_ATTR_RO(trace);

static ssize_t red_zone_show(struct kmem_cache *s, char *buf)
{
	return sysfs_emit(buf, "%d\n", !!(s->flags & SLAB_RED_ZONE));
}

SLAB_ATTR_RO(red_zone);

static ssize_t poison_show(struct kmem_cache *s, char *buf)
{
	return sysfs_emit(buf, "%d\n", !!(s->flags & SLAB_POISON));
}

SLAB_ATTR_RO(poison);

static ssize_t store_user_show(struct kmem_cache *s, char *buf)
{
	return sysfs_emit(buf, "%d\n", !!(s->flags & SLAB_STORE_USER));
}

SLAB_ATTR_RO(store_user);

static ssize_t validate_show(struct kmem_cache *s, char *buf)
{
	return 0;
}

static ssize_t validate_store(struct kmem_cache *s,
			const char *buf, size_t length)
{
	int ret = -EINVAL;

	if (buf[0] == '1' && kmem_cache_debug(s)) {
		ret = validate_slab_cache(s);
		if (ret >= 0)
			ret = length;
	}
	return ret;
}
SLAB_ATTR(validate);

#endif /* CONFIG_SLUB_DEBUG */

#ifdef CONFIG_FAILSLAB
static ssize_t failslab_show(struct kmem_cache *s, char *buf)
{
	return sysfs_emit(buf, "%d\n", !!(s->flags & SLAB_FAILSLAB));
}
SLAB_ATTR_RO(failslab);
#endif

static ssize_t shrink_show(struct kmem_cache *s, char *buf)
{
	return 0;
}

static ssize_t shrink_store(struct kmem_cache *s,
			const char *buf, size_t length)
{
	if (buf[0] == '1')
		kmem_cache_shrink(s);
	else
		return -EINVAL;
	return length;
}
SLAB_ATTR(shrink);

#ifdef CONFIG_NUMA
static ssize_t remote_node_defrag_ratio_show(struct kmem_cache *s, char *buf)
{
	return sysfs_emit(buf, "%u\n", s->remote_node_defrag_ratio / 10);
}

static ssize_t remote_node_defrag_ratio_store(struct kmem_cache *s,
				const char *buf, size_t length)
{
	unsigned int ratio;
	int err;

	err = kstrtouint(buf, 10, &ratio);
	if (err)
		return err;
	if (ratio > 100)
		return -ERANGE;

	s->remote_node_defrag_ratio = ratio * 10;

	return length;
}
SLAB_ATTR(remote_node_defrag_ratio);
#endif

#ifdef CONFIG_SLUB_STATS
static int show_stat(struct kmem_cache *s, char *buf, enum stat_item si)
{
	unsigned long sum  = 0;
	int cpu;
	int len = 0;
	int *data = kmalloc_array(nr_cpu_ids, sizeof(int), GFP_KERNEL);

	if (!data)
		return -ENOMEM;

	for_each_online_cpu(cpu) {
		unsigned x = per_cpu_ptr(s->cpu_slab, cpu)->stat[si];

		data[cpu] = x;
		sum += x;
	}

	len += sysfs_emit_at(buf, len, "%lu", sum);

#ifdef CONFIG_SMP
	for_each_online_cpu(cpu) {
		if (data[cpu])
			len += sysfs_emit_at(buf, len, " C%d=%u",
					     cpu, data[cpu]);
	}
#endif
	kfree(data);
	len += sysfs_emit_at(buf, len, "\n");

	return len;
}

static void clear_stat(struct kmem_cache *s, enum stat_item si)
{
	int cpu;

	for_each_online_cpu(cpu)
		per_cpu_ptr(s->cpu_slab, cpu)->stat[si] = 0;
}

#define STAT_ATTR(si, text) 					\
static ssize_t text##_show(struct kmem_cache *s, char *buf)	\
{								\
	return show_stat(s, buf, si);				\
}								\
static ssize_t text##_store(struct kmem_cache *s,		\
				const char *buf, size_t length)	\
{								\
	if (buf[0] != '0')					\
		return -EINVAL;					\
	clear_stat(s, si);					\
	return length;						\
}								\
SLAB_ATTR(text);						\

STAT_ATTR(ALLOC_FASTPATH, alloc_fastpath);
STAT_ATTR(ALLOC_SLOWPATH, alloc_slowpath);
STAT_ATTR(FREE_FASTPATH, free_fastpath);
STAT_ATTR(FREE_SLOWPATH, free_slowpath);
STAT_ATTR(FREE_FROZEN, free_frozen);
STAT_ATTR(FREE_ADD_PARTIAL, free_add_partial);
STAT_ATTR(FREE_REMOVE_PARTIAL, free_remove_partial);
STAT_ATTR(ALLOC_FROM_PARTIAL, alloc_from_partial);
STAT_ATTR(ALLOC_SLAB, alloc_slab);
STAT_ATTR(ALLOC_REFILL, alloc_refill);
STAT_ATTR(ALLOC_NODE_MISMATCH, alloc_node_mismatch);
STAT_ATTR(FREE_SLAB, free_slab);
STAT_ATTR(CPUSLAB_FLUSH, cpuslab_flush);
STAT_ATTR(DEACTIVATE_FULL, deactivate_full);
STAT_ATTR(DEACTIVATE_EMPTY, deactivate_empty);
STAT_ATTR(DEACTIVATE_TO_HEAD, deactivate_to_head);
STAT_ATTR(DEACTIVATE_TO_TAIL, deactivate_to_tail);
STAT_ATTR(DEACTIVATE_REMOTE_FREES, deactivate_remote_frees);
STAT_ATTR(DEACTIVATE_BYPASS, deactivate_bypass);
STAT_ATTR(ORDER_FALLBACK, order_fallback);
STAT_ATTR(CMPXCHG_DOUBLE_CPU_FAIL, cmpxchg_double_cpu_fail);
STAT_ATTR(CMPXCHG_DOUBLE_FAIL, cmpxchg_double_fail);
STAT_ATTR(CPU_PARTIAL_ALLOC, cpu_partial_alloc);
STAT_ATTR(CPU_PARTIAL_FREE, cpu_partial_free);
STAT_ATTR(CPU_PARTIAL_NODE, cpu_partial_node);
STAT_ATTR(CPU_PARTIAL_DRAIN, cpu_partial_drain);
#endif	/* CONFIG_SLUB_STATS */

#ifdef CONFIG_KFENCE
static ssize_t skip_kfence_show(struct kmem_cache *s, char *buf)
{
	return sysfs_emit(buf, "%d\n", !!(s->flags & SLAB_SKIP_KFENCE));
}

static ssize_t skip_kfence_store(struct kmem_cache *s,
			const char *buf, size_t length)
{
	int ret = length;

	if (buf[0] == '0')
		s->flags &= ~SLAB_SKIP_KFENCE;
	else if (buf[0] == '1')
		s->flags |= SLAB_SKIP_KFENCE;
	else
		ret = -EINVAL;

	return ret;
}
SLAB_ATTR(skip_kfence);
#endif

static struct attribute *slab_attrs[] = {
	&slab_size_attr.attr,
	&object_size_attr.attr,
	&objs_per_slab_attr.attr,
	&order_attr.attr,
	&min_partial_attr.attr,
	&cpu_partial_attr.attr,
	&objects_attr.attr,
	&objects_partial_attr.attr,
	&partial_attr.attr,
	&cpu_slabs_attr.attr,
	&ctor_attr.attr,
	&aliases_attr.attr,
	&align_attr.attr,
	&hwcache_align_attr.attr,
	&reclaim_account_attr.attr,
	&destroy_by_rcu_attr.attr,
	&shrink_attr.attr,
	&slabs_cpu_partial_attr.attr,
#ifdef CONFIG_SLUB_DEBUG
	&total_objects_attr.attr,
	&slabs_attr.attr,
	&sanity_checks_attr.attr,
	&trace_attr.attr,
	&red_zone_attr.attr,
	&poison_attr.attr,
	&store_user_attr.attr,
	&validate_attr.attr,
#endif
#ifdef CONFIG_ZONE_DMA
	&cache_dma_attr.attr,
#endif
#ifdef CONFIG_NUMA
	&remote_node_defrag_ratio_attr.attr,
#endif
#ifdef CONFIG_SLUB_STATS
	&alloc_fastpath_attr.attr,
	&alloc_slowpath_attr.attr,
	&free_fastpath_attr.attr,
	&free_slowpath_attr.attr,
	&free_frozen_attr.attr,
	&free_add_partial_attr.attr,
	&free_remove_partial_attr.attr,
	&alloc_from_partial_attr.attr,
	&alloc_slab_attr.attr,
	&alloc_refill_attr.attr,
	&alloc_node_mismatch_attr.attr,
	&free_slab_attr.attr,
	&cpuslab_flush_attr.attr,
	&deactivate_full_attr.attr,
	&deactivate_empty_attr.attr,
	&deactivate_to_head_attr.attr,
	&deactivate_to_tail_attr.attr,
	&deactivate_remote_frees_attr.attr,
	&deactivate_bypass_attr.attr,
	&order_fallback_attr.attr,
	&cmpxchg_double_fail_attr.attr,
	&cmpxchg_double_cpu_fail_attr.attr,
	&cpu_partial_alloc_attr.attr,
	&cpu_partial_free_attr.attr,
	&cpu_partial_node_attr.attr,
	&cpu_partial_drain_attr.attr,
#endif
#ifdef CONFIG_FAILSLAB
	&failslab_attr.attr,
#endif
	&usersize_attr.attr,
#ifdef CONFIG_KFENCE
	&skip_kfence_attr.attr,
#endif

	NULL
};

static const struct attribute_group slab_attr_group = {
	.attrs = slab_attrs,
};

static ssize_t slab_attr_show(struct kobject *kobj,
				struct attribute *attr,
				char *buf)
{
	struct slab_attribute *attribute;
	struct kmem_cache *s;

	attribute = to_slab_attr(attr);
	s = to_slab(kobj);

	if (!attribute->show)
		return -EIO;

	return attribute->show(s, buf);
}

static ssize_t slab_attr_store(struct kobject *kobj,
				struct attribute *attr,
				const char *buf, size_t len)
{
	struct slab_attribute *attribute;
	struct kmem_cache *s;

	attribute = to_slab_attr(attr);
	s = to_slab(kobj);

	if (!attribute->store)
		return -EIO;

	return attribute->store(s, buf, len);
}

static void kmem_cache_release(struct kobject *k)
{
	slab_kmem_cache_release(to_slab(k));
}

static const struct sysfs_ops slab_sysfs_ops = {
	.show = slab_attr_show,
	.store = slab_attr_store,
};

static struct kobj_type slab_ktype = {
	.sysfs_ops = &slab_sysfs_ops,
	.release = kmem_cache_release,
};

static struct kset *slab_kset;

static inline struct kset *cache_kset(struct kmem_cache *s)
{
	return slab_kset;
}

#define ID_STR_LENGTH 32

/* Create a unique string id for a slab cache:
 *
 * Format	:[flags-]size
 */
static char *create_unique_id(struct kmem_cache *s)
{
	char *name = kmalloc(ID_STR_LENGTH, GFP_KERNEL);
	char *p = name;

	if (!name)
		return ERR_PTR(-ENOMEM);

	*p++ = ':';
	/*
	 * First flags affecting slabcache operations. We will only
	 * get here for aliasable slabs so we do not need to support
	 * too many flags. The flags here must cover all flags that
	 * are matched during merging to guarantee that the id is
	 * unique.
	 */
	if (s->flags & SLAB_CACHE_DMA)
		*p++ = 'd';
	if (s->flags & SLAB_CACHE_DMA32)
		*p++ = 'D';
	if (s->flags & SLAB_RECLAIM_ACCOUNT)
		*p++ = 'a';
	if (s->flags & SLAB_CONSISTENCY_CHECKS)
		*p++ = 'F';
	if (s->flags & SLAB_ACCOUNT)
		*p++ = 'A';
	if (p != name + 1)
		*p++ = '-';
	p += snprintf(p, ID_STR_LENGTH - (p - name), "%07u", s->size);

	if (WARN_ON(p > name + ID_STR_LENGTH - 1)) {
		kfree(name);
		return ERR_PTR(-EINVAL);
	}
	kmsan_unpoison_memory(name, p - name);
	return name;
}

static int sysfs_slab_add(struct kmem_cache *s)
{
	int err;
	const char *name;
	struct kset *kset = cache_kset(s);
	int unmergeable = slab_unmergeable(s);

	if (!kset) {
		kobject_init(&s->kobj, &slab_ktype);
		return 0;
	}

	if (!unmergeable && disable_higher_order_debug &&
			(slub_debug & DEBUG_METADATA_FLAGS))
		unmergeable = 1;

	if (unmergeable) {
		/*
		 * Slabcache can never be merged so we can use the name proper.
		 * This is typically the case for debug situations. In that
		 * case we can catch duplicate names easily.
		 */
		sysfs_remove_link(&slab_kset->kobj, s->name);
		name = s->name;
	} else {
		/*
		 * Create a unique name for the slab as a target
		 * for the symlinks.
		 */
		name = create_unique_id(s);
		if (IS_ERR(name))
			return PTR_ERR(name);
	}

	s->kobj.kset = kset;
	err = kobject_init_and_add(&s->kobj, &slab_ktype, NULL, "%s", name);
	if (err)
		goto out;

	err = sysfs_create_group(&s->kobj, &slab_attr_group);
	if (err)
		goto out_del_kobj;

	if (!unmergeable) {
		/* Setup first alias */
		sysfs_slab_alias(s, s->name);
	}
out:
	if (!unmergeable)
		kfree(name);
	return err;
out_del_kobj:
	kobject_del(&s->kobj);
	goto out;
}

void sysfs_slab_unlink(struct kmem_cache *s)
{
	if (slab_state >= FULL)
		kobject_del(&s->kobj);
}

void sysfs_slab_release(struct kmem_cache *s)
{
	if (slab_state >= FULL)
		kobject_put(&s->kobj);
}

/*
 * Need to buffer aliases during bootup until sysfs becomes
 * available lest we lose that information.
 */
struct saved_alias {
	struct kmem_cache *s;
	const char *name;
	struct saved_alias *next;
};

static struct saved_alias *alias_list;

static int sysfs_slab_alias(struct kmem_cache *s, const char *name)
{
	struct saved_alias *al;

	if (slab_state == FULL) {
		/*
		 * If we have a leftover link then remove it.
		 */
		sysfs_remove_link(&slab_kset->kobj, name);
		return sysfs_create_link(&slab_kset->kobj, &s->kobj, name);
	}

	al = kmalloc(sizeof(struct saved_alias), GFP_KERNEL);
	if (!al)
		return -ENOMEM;

	al->s = s;
	al->name = name;
	al->next = alias_list;
	alias_list = al;
	kmsan_unpoison_memory(al, sizeof(*al));
	return 0;
}

static int __init slab_sysfs_init(void)
{
	struct kmem_cache *s;
	int err;

	mutex_lock(&slab_mutex);

	slab_kset = kset_create_and_add("slab", NULL, kernel_kobj);
	if (!slab_kset) {
		mutex_unlock(&slab_mutex);
		pr_err("Cannot register slab subsystem.\n");
		return -ENOSYS;
	}

	slab_state = FULL;

	list_for_each_entry(s, &slab_caches, list) {
		err = sysfs_slab_add(s);
		if (err)
			pr_err("SLUB: Unable to add boot slab %s to sysfs\n",
			       s->name);
	}

	while (alias_list) {
		struct saved_alias *al = alias_list;

		alias_list = alias_list->next;
		err = sysfs_slab_alias(al->s, al->name);
		if (err)
			pr_err("SLUB: Unable to add boot slab alias %s to sysfs\n",
			       al->name);
		kfree(al);
	}

	mutex_unlock(&slab_mutex);
	return 0;
}

__initcall(slab_sysfs_init);
#endif /* CONFIG_SLUB_SYSFS */

#if defined(CONFIG_SLUB_DEBUG) && defined(CONFIG_DEBUG_FS)
static int slab_debugfs_show(struct seq_file *seq, void *v)
{
	struct loc_track *t = seq->private;
	struct location *l;
	unsigned long idx;

	idx = (unsigned long) t->idx;
	if (idx < t->count) {
		l = &t->loc[idx];

		seq_printf(seq, "%7ld ", l->count);

		if (l->addr)
			seq_printf(seq, "%pS", (void *)l->addr);
		else
			seq_puts(seq, "<not-available>");

		if (l->waste)
			seq_printf(seq, " waste=%lu/%lu",
				l->count * l->waste, l->waste);

		if (l->sum_time != l->min_time) {
			seq_printf(seq, " age=%ld/%llu/%ld",
				l->min_time, div_u64(l->sum_time, l->count),
				l->max_time);
		} else
			seq_printf(seq, " age=%ld", l->min_time);

		if (l->min_pid != l->max_pid)
			seq_printf(seq, " pid=%ld-%ld", l->min_pid, l->max_pid);
		else
			seq_printf(seq, " pid=%ld",
				l->min_pid);

		if (num_online_cpus() > 1 && !cpumask_empty(to_cpumask(l->cpus)))
			seq_printf(seq, " cpus=%*pbl",
				 cpumask_pr_args(to_cpumask(l->cpus)));

		if (nr_online_nodes > 1 && !nodes_empty(l->nodes))
			seq_printf(seq, " nodes=%*pbl",
				 nodemask_pr_args(&l->nodes));

#ifdef CONFIG_STACKDEPOT
		{
			depot_stack_handle_t handle;
			unsigned long *entries;
			unsigned int nr_entries, j;

			handle = READ_ONCE(l->handle);
			if (handle) {
				nr_entries = stack_depot_fetch(handle, &entries);
				seq_puts(seq, "\n");
				for (j = 0; j < nr_entries; j++)
					seq_printf(seq, "        %pS\n", (void *)entries[j]);
			}
		}
#endif
		seq_puts(seq, "\n");
	}

	if (!idx && !t->count)
		seq_puts(seq, "No data\n");

	return 0;
}

static void slab_debugfs_stop(struct seq_file *seq, void *v)
{
}

static void *slab_debugfs_next(struct seq_file *seq, void *v, loff_t *ppos)
{
	struct loc_track *t = seq->private;

	t->idx = ++(*ppos);
	if (*ppos <= t->count)
		return ppos;

	return NULL;
}

static int cmp_loc_by_count(const void *a, const void *b, const void *data)
{
	struct location *loc1 = (struct location *)a;
	struct location *loc2 = (struct location *)b;

	if (loc1->count > loc2->count)
		return -1;
	else
		return 1;
}

static void *slab_debugfs_start(struct seq_file *seq, loff_t *ppos)
{
	struct loc_track *t = seq->private;

	t->idx = *ppos;
	return ppos;
}

static const struct seq_operations slab_debugfs_sops = {
	.start  = slab_debugfs_start,
	.next   = slab_debugfs_next,
	.stop   = slab_debugfs_stop,
	.show   = slab_debugfs_show,
};

static int slab_debug_trace_open(struct inode *inode, struct file *filep)
{

	struct kmem_cache_node *n;
	enum track_item alloc;
	int node;
	struct loc_track *t = __seq_open_private(filep, &slab_debugfs_sops,
						sizeof(struct loc_track));
	struct kmem_cache *s = file_inode(filep)->i_private;
	unsigned long *obj_map;

	if (!t)
		return -ENOMEM;

	obj_map = bitmap_alloc(oo_objects(s->oo), GFP_KERNEL);
	if (!obj_map) {
		seq_release_private(inode, filep);
		return -ENOMEM;
	}

	if (strcmp(filep->f_path.dentry->d_name.name, "alloc_traces") == 0)
		alloc = TRACK_ALLOC;
	else
		alloc = TRACK_FREE;

	if (!alloc_loc_track(t, PAGE_SIZE / sizeof(struct location), GFP_KERNEL)) {
		bitmap_free(obj_map);
		seq_release_private(inode, filep);
		return -ENOMEM;
	}

	for_each_kmem_cache_node(s, node, n) {
		unsigned long flags;
		struct slab *slab;

		if (!atomic_long_read(&n->nr_slabs))
			continue;

		spin_lock_irqsave(&n->list_lock, flags);
		list_for_each_entry(slab, &n->partial, slab_list)
			process_slab(t, s, slab, alloc, obj_map);
		list_for_each_entry(slab, &n->full, slab_list)
			process_slab(t, s, slab, alloc, obj_map);
		spin_unlock_irqrestore(&n->list_lock, flags);
	}

	/* Sort locations by count */
	sort_r(t->loc, t->count, sizeof(struct location),
		cmp_loc_by_count, NULL, NULL);

	bitmap_free(obj_map);
	return 0;
}

static int slab_debug_trace_release(struct inode *inode, struct file *file)
{
	struct seq_file *seq = file->private_data;
	struct loc_track *t = seq->private;

	free_loc_track(t);
	return seq_release_private(inode, file);
}

static const struct file_operations slab_debugfs_fops = {
	.open    = slab_debug_trace_open,
	.read    = seq_read,
	.llseek  = seq_lseek,
	.release = slab_debug_trace_release,
};

static void debugfs_slab_add(struct kmem_cache *s)
{
	struct dentry *slab_cache_dir;

	if (unlikely(!slab_debugfs_root))
		return;

	slab_cache_dir = debugfs_create_dir(s->name, slab_debugfs_root);

	debugfs_create_file("alloc_traces", 0400,
		slab_cache_dir, s, &slab_debugfs_fops);

	debugfs_create_file("free_traces", 0400,
		slab_cache_dir, s, &slab_debugfs_fops);
}

void debugfs_slab_release(struct kmem_cache *s)
{
	debugfs_remove_recursive(debugfs_lookup(s->name, slab_debugfs_root));
}

static int __init slab_debugfs_init(void)
{
	struct kmem_cache *s;

	slab_debugfs_root = debugfs_create_dir("slab", NULL);

	list_for_each_entry(s, &slab_caches, list)
		if (s->flags & SLAB_STORE_USER)
			debugfs_slab_add(s);

	return 0;

}
__initcall(slab_debugfs_init);
#endif
/*
 * The /proc/slabinfo ABI
 */
#ifdef CONFIG_SLUB_DEBUG
void get_slabinfo(struct kmem_cache *s, struct slabinfo *sinfo)
{
	unsigned long nr_slabs = 0;
	unsigned long nr_objs = 0;
	unsigned long nr_free = 0;
	int node;
	struct kmem_cache_node *n;

	for_each_kmem_cache_node(s, node, n) {
		nr_slabs += node_nr_slabs(n);
		nr_objs += node_nr_objs(n);
		nr_free += count_partial(n, count_free);
	}

	sinfo->active_objs = nr_objs - nr_free;
	sinfo->num_objs = nr_objs;
	sinfo->active_slabs = nr_slabs;
	sinfo->num_slabs = nr_slabs;
	sinfo->objects_per_slab = oo_objects(s->oo);
	sinfo->cache_order = oo_order(s->oo);
}

void slabinfo_show_stats(struct seq_file *m, struct kmem_cache *s)
{
}

ssize_t slabinfo_write(struct file *file, const char __user *buffer,
		       size_t count, loff_t *ppos)
{
	return -EIO;
}
#endif /* CONFIG_SLUB_DEBUG */<|MERGE_RESOLUTION|>--- conflicted
+++ resolved
@@ -282,7 +282,6 @@
 /* Use cmpxchg_double */
 #define __CMPXCHG_DOUBLE	((slab_flags_t __force)0x40000000U)
 
-<<<<<<< HEAD
 /*
  * Tracking user of a slab.
  */
@@ -299,10 +298,7 @@
 
 enum track_item { TRACK_ALLOC, TRACK_FREE };
 
-#ifdef CONFIG_SYSFS
-=======
 #ifdef CONFIG_SLUB_SYSFS
->>>>>>> 52f971ee
 static int sysfs_slab_add(struct kmem_cache *);
 static int sysfs_slab_alias(struct kmem_cache *, const char *);
 #else
@@ -4928,67 +4924,8 @@
 	return 0;
 }
 
-<<<<<<< HEAD
-#ifdef CONFIG_SYSFS
+#ifdef CONFIG_SLUB_SYSFS
 static int count_inuse(struct slab *slab)
-=======
-void *__kmalloc_track_caller(size_t size, gfp_t gfpflags, unsigned long caller)
-{
-	struct kmem_cache *s;
-	void *ret;
-
-	if (unlikely(size > KMALLOC_MAX_CACHE_SIZE))
-		return kmalloc_large(size, gfpflags);
-
-	s = kmalloc_slab(size, gfpflags);
-
-	if (unlikely(ZERO_OR_NULL_PTR(s)))
-		return s;
-
-	ret = slab_alloc(s, gfpflags, caller, size);
-
-	/* Honor the call site pointer we received. */
-	trace_kmalloc(caller, ret, size, s->size, gfpflags);
-
-	return ret;
-}
-EXPORT_SYMBOL(__kmalloc_track_caller);
-
-#ifdef CONFIG_NUMA
-void *__kmalloc_node_track_caller(size_t size, gfp_t gfpflags,
-					int node, unsigned long caller)
-{
-	struct kmem_cache *s;
-	void *ret;
-
-	if (unlikely(size > KMALLOC_MAX_CACHE_SIZE)) {
-		ret = kmalloc_large_node(size, gfpflags, node);
-
-		trace_kmalloc_node(caller, ret,
-				   size, PAGE_SIZE << get_order(size),
-				   gfpflags, node);
-
-		return ret;
-	}
-
-	s = kmalloc_slab(size, gfpflags);
-
-	if (unlikely(ZERO_OR_NULL_PTR(s)))
-		return s;
-
-	ret = slab_alloc_node(s, gfpflags, node, caller, size);
-
-	/* Honor the call site pointer we received. */
-	trace_kmalloc_node(caller, ret, size, s->size, gfpflags, node);
-
-	return ret;
-}
-EXPORT_SYMBOL(__kmalloc_node_track_caller);
-#endif
-
-#ifdef CONFIG_SLUB_SYSFS
-static int count_inuse(struct page *page)
->>>>>>> 52f971ee
 {
 	return slab->inuse;
 }
@@ -5245,71 +5182,7 @@
 #endif  /* CONFIG_DEBUG_FS   */
 #endif	/* CONFIG_SLUB_DEBUG */
 
-<<<<<<< HEAD
-#ifdef CONFIG_SYSFS
-=======
-#ifdef SLUB_RESILIENCY_TEST
-static void __init resiliency_test(void)
-{
-	u8 *p;
-	int type = KMALLOC_NORMAL;
-
-	BUILD_BUG_ON(KMALLOC_MIN_SIZE > 16 || KMALLOC_SHIFT_HIGH < 10);
-
-	pr_err("SLUB resiliency testing\n");
-	pr_err("-----------------------\n");
-	pr_err("A. Corruption after allocation\n");
-
-	p = kzalloc(16, GFP_KERNEL);
-	p[16] = 0x12;
-	pr_err("\n1. kmalloc-16: Clobber Redzone/next pointer 0x12->0x%p\n\n",
-	       p + 16);
-
-	validate_slab_cache(kmalloc_caches[type][4]);
-
-	/* Hmmm... The next two are dangerous */
-	p = kzalloc(32, GFP_KERNEL);
-	p[32 + sizeof(void *)] = 0x34;
-	pr_err("\n2. kmalloc-32: Clobber next pointer/next slab 0x34 -> -0x%p\n",
-	       p);
-	pr_err("If allocated object is overwritten then not detectable\n\n");
-
-	validate_slab_cache(kmalloc_caches[type][5]);
-	p = kzalloc(64, GFP_KERNEL);
-	p += 64 + (get_cycles() & 0xff) * sizeof(void *);
-	*p = 0x56;
-	pr_err("\n3. kmalloc-64: corrupting random byte 0x56->0x%p\n",
-	       p);
-	pr_err("If allocated object is overwritten then not detectable\n\n");
-	validate_slab_cache(kmalloc_caches[type][6]);
-
-	pr_err("\nB. Corruption after free\n");
-	p = kzalloc(128, GFP_KERNEL);
-	kfree(p);
-	*p = 0x78;
-	pr_err("1. kmalloc-128: Clobber first word 0x78->0x%p\n\n", p);
-	validate_slab_cache(kmalloc_caches[type][7]);
-
-	p = kzalloc(256, GFP_KERNEL);
-	kfree(p);
-	p[50] = 0x9a;
-	pr_err("\n2. kmalloc-256: Clobber 50th byte 0x9a->0x%p\n\n", p);
-	validate_slab_cache(kmalloc_caches[type][8]);
-
-	p = kzalloc(512, GFP_KERNEL);
-	kfree(p);
-	p[512] = 0xab;
-	pr_err("\n3. kmalloc-512: Clobber redzone 0xab->0x%p\n\n", p);
-	validate_slab_cache(kmalloc_caches[type][9]);
-}
-#else
 #ifdef CONFIG_SLUB_SYSFS
-static void resiliency_test(void) {};
-#endif
-#endif	/* SLUB_RESILIENCY_TEST */
-
-#ifdef CONFIG_SLUB_SYSFS
->>>>>>> 52f971ee
 enum slab_stat_type {
 	SL_ALL,			/* All slabs */
 	SL_PARTIAL,		/* Only partially allocated slabs */
