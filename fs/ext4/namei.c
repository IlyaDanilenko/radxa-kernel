--- conflicted
+++ resolved
@@ -3967,17 +3967,9 @@
 	}
 
 	old.bh = ext4_find_entry(old.dir, &old.dentry->d_name, &old.de,
-<<<<<<< HEAD
 				 &old.inlined, &old.lblk);
-	if (IS_ERR(old.bh)) {
-		retval = PTR_ERR(old.bh);
-		goto unlock_moved_dir;
-	}
-=======
-				 &old.inlined);
 	if (IS_ERR(old.bh))
 		return PTR_ERR(old.bh);
->>>>>>> 3602dbc5
 
 	/*
 	 *  Check for inode number is _not_ due to possible IO errors.
