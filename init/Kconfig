--- conflicted
+++ resolved
@@ -1364,12 +1364,6 @@
 
 source "usr/Kconfig"
 
-config INITRD_ASYNC
-	bool "Initrd async"
-	depends on NO_GKI
-	help
-	  Init ramdisk async, can reduce kernel init time.
-
 endif
 
 config INITCALL_ASYNC
@@ -1901,184 +1895,6 @@
 
 endmenu
 
-<<<<<<< HEAD
-=======
-config VM_EVENT_COUNTERS
-	default y
-	bool "Enable VM event counters for /proc/vmstat" if EXPERT
-	help
-	  VM event counters are needed for event counts to be shown.
-	  This option allows the disabling of the VM event counters
-	  on EXPERT systems.  /proc/vmstat will only show page counts
-	  if VM event counters are disabled.
-
-config SLUB_SYSFS
-	bool "Enable SLUB sysfs interface"
-	depends on SLUB && SYSFS
-	default y
-
-config SLUB_DEBUG
-	default y
-	bool "Enable SLUB debugging support" if EXPERT
-	depends on SLUB && SYSFS
-	help
-	  SLUB has extensive debug support features. Disabling these can
-	  result in significant savings in code size. This also disables
-	  SLUB sysfs support. /sys/slab will not exist and there will be
-	  no support for cache validation etc.
-
-config SLUB_MEMCG_SYSFS_ON
-	default n
-	bool "Enable memcg SLUB sysfs support by default" if EXPERT
-	depends on SLUB && SYSFS && MEMCG
-	help
-	  SLUB creates a directory under /sys/kernel/slab for each
-	  allocation cache to host info and debug files. If memory
-	  cgroup is enabled, each cache can have per memory cgroup
-	  caches. SLUB can create the same sysfs directories for these
-	  caches under /sys/kernel/slab/CACHE/cgroup but it can lead
-	  to a very high number of debug files being created. This is
-	  controlled by slub_memcg_sysfs boot parameter and this
-	  config option determines the parameter's default value.
-
-config COMPAT_BRK
-	bool "Disable heap randomization"
-	default y
-	help
-	  Randomizing heap placement makes heap exploits harder, but it
-	  also breaks ancient binaries (including anything libc5 based).
-	  This option changes the bootup default to heap randomization
-	  disabled, and can be overridden at runtime by setting
-	  /proc/sys/kernel/randomize_va_space to 2.
-
-	  On non-ancient distros (post-2000 ones) N is usually a safe choice.
-
-choice
-	prompt "Choose SLAB allocator"
-	default SLUB
-	help
-	   This option allows to select a slab allocator.
-
-config SLAB
-	bool "SLAB"
-	select HAVE_HARDENED_USERCOPY_ALLOCATOR
-	help
-	  The regular slab allocator that is established and known to work
-	  well in all environments. It organizes cache hot objects in
-	  per cpu and per node queues.
-
-config SLUB
-	bool "SLUB (Unqueued Allocator)"
-	select HAVE_HARDENED_USERCOPY_ALLOCATOR
-	help
-	   SLUB is a slab allocator that minimizes cache line usage
-	   instead of managing queues of cached objects (SLAB approach).
-	   Per cpu caching is realized using slabs of objects instead
-	   of queues of objects. SLUB can use memory efficiently
-	   and has enhanced diagnostics. SLUB is the default choice for
-	   a slab allocator.
-
-config SLOB
-	depends on EXPERT
-	bool "SLOB (Simple Allocator)"
-	help
-	   SLOB replaces the stock allocator with a drastically simpler
-	   allocator. SLOB is generally more space efficient but
-	   does not perform as well on large systems.
-
-endchoice
-
-config SLAB_MERGE_DEFAULT
-	bool "Allow slab caches to be merged"
-	default y
-	help
-	  For reduced kernel memory fragmentation, slab caches can be
-	  merged when they share the same size and other characteristics.
-	  This carries a risk of kernel heap overflows being able to
-	  overwrite objects from merged caches (and more easily control
-	  cache layout), which makes such heap attacks easier to exploit
-	  by attackers. By keeping caches unmerged, these kinds of exploits
-	  can usually only damage objects in the same cache. To disable
-	  merging at runtime, "slab_nomerge" can be passed on the kernel
-	  command line.
-
-config SLAB_FREELIST_RANDOM
-	bool "Randomize slab freelist"
-	depends on SLAB || SLUB
-	help
-	  Randomizes the freelist order used on creating new pages. This
-	  security feature reduces the predictability of the kernel slab
-	  allocator against heap overflows.
-
-config SLAB_FREELIST_HARDENED
-	bool "Harden slab freelist metadata"
-	depends on SLAB || SLUB
-	help
-	  Many kernel heap attacks try to target slab cache metadata and
-	  other infrastructure. This options makes minor performance
-	  sacrifices to harden the kernel slab allocator against common
-	  freelist exploit methods. Some slab implementations have more
-	  sanity-checking than others. This option is most effective with
-	  CONFIG_SLUB.
-
-config SHUFFLE_PAGE_ALLOCATOR
-	bool "Page allocator randomization"
-	default SLAB_FREELIST_RANDOM && ACPI_NUMA
-	help
-	  Randomization of the page allocator improves the average
-	  utilization of a direct-mapped memory-side-cache. See section
-	  5.2.27 Heterogeneous Memory Attribute Table (HMAT) in the ACPI
-	  6.2a specification for an example of how a platform advertises
-	  the presence of a memory-side-cache. There are also incidental
-	  security benefits as it reduces the predictability of page
-	  allocations to compliment SLAB_FREELIST_RANDOM, but the
-	  default granularity of shuffling on the "MAX_ORDER - 1" i.e,
-	  10th order of pages is selected based on cache utilization
-	  benefits on x86.
-
-	  While the randomization improves cache utilization it may
-	  negatively impact workloads on platforms without a cache. For
-	  this reason, by default, the randomization is enabled only
-	  after runtime detection of a direct-mapped memory-side-cache.
-	  Otherwise, the randomization may be force enabled with the
-	  'page_alloc.shuffle' kernel command line parameter.
-
-	  Say Y if unsure.
-
-config SLUB_CPU_PARTIAL
-	default y
-	depends on SLUB && SMP
-	bool "SLUB per cpu partial cache"
-	help
-	  Per cpu partial caches accelerate objects allocation and freeing
-	  that is local to a processor at the price of more indeterminism
-	  in the latency of the free. On overflow these caches will be cleared
-	  which requires the taking of locks that may cause latency spikes.
-	  Typically one would choose no for a realtime system.
-
-config MMAP_ALLOW_UNINITIALIZED
-	bool "Allow mmapped anonymous memory to be uninitialized"
-	depends on EXPERT && !MMU
-	default n
-	help
-	  Normally, and according to the Linux spec, anonymous memory obtained
-	  from mmap() has its contents cleared before it is passed to
-	  userspace.  Enabling this config option allows you to request that
-	  mmap() skip that if it is given an MAP_UNINITIALIZED flag, thus
-	  providing a huge performance boost.  If this option is not enabled,
-	  then the flag will be ignored.
-
-	  This is taken advantage of by uClibc's malloc(), and also by
-	  ELF-FDPIC binfmt's brk and stack allocator.
-
-	  Because of the obvious security issues, this option should only be
-	  enabled on embedded devices where you control what is run in
-	  userspace.  Since that isn't generally a problem on no-MMU systems,
-	  it is normally safe to say Y here.
-
-	  See Documentation/admin-guide/mm/nommu-mmap.rst for more information.
-
->>>>>>> 52f971ee
 config SYSTEM_DATA_VERIFICATION
 	def_bool n
 	select SYSTEM_TRUSTED_KEYRING
@@ -2203,12 +2019,4 @@
 # kernel/time/posix-stubs.c. All these overrides need to be available in
 # <asm/syscall_wrapper.h>.
 config ARCH_HAS_SYSCALL_WRAPPER
-<<<<<<< HEAD
-	def_bool n
-=======
-	def_bool n
-
-if !ROCKCHIP_MINI_KERNEL
-source "init/Kconfig.gki"
-endif
->>>>>>> 52f971ee
+	def_bool n