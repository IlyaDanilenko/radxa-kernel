// SPDX-License-Identifier: GPL-2.0-only
/* sound/soc/rockchip/rk_spdif.c
 *
 * ALSA SoC Audio Layer - Rockchip I2S Controller driver
 *
 * Copyright (c) 2014 Rockchip Electronics Co. Ltd.
 * Author: Jianqun <jay.xu@rock-chips.com>
 * Copyright (c) 2015 Collabora Ltd.
 * Author: Sjoerd Simons <sjoerd.simons@collabora.co.uk>
 */

#include <linux/module.h>
#include <linux/delay.h>
#include <linux/of_gpio.h>
#include <linux/clk.h>
#include <linux/pm_runtime.h>
#include <linux/mfd/syscon.h>
#include <linux/regmap.h>
#include <sound/pcm_params.h>
#include <sound/pcm_iec958.h>
#include <sound/dmaengine_pcm.h>

#include "rockchip_spdif.h"

enum rk_spdif_type {
	RK_SPDIF_RK3066,
	RK_SPDIF_RK3188,
	RK_SPDIF_RK3288,
	RK_SPDIF_RK3366,
};

/*
 *      |  7  |  6  |  5  |  4  |  3  |  2  |  1  |  0  |
 * CS0: |   Mode    |        d        |  c  |  b  |  a  |
 * CS1: |               Category Code                   |
 * CS2: |    Channel Number     |     Source Number     |
 * CS3: |    Clock Accuracy     |     Sample Freq       |
 * CS4: |    Ori Sample Freq    |     Word Length       |
 * CS5: |                                   |   CGMS-A  |
 * CS6~CS23: Reserved
 *
 * a: use of channel status block
 * b: linear PCM identification: 0 for lpcm, 1 for nlpcm
 * c: copyright information
 * d: additional format information
 */
#define CS_BYTE			6
#define CS_FRAME(c)		((c) << 16 | (c))

#define RK3288_GRF_SOC_CON2	0x24c

struct rk_spdif_dev {
	struct device *dev;

	struct clk *mclk;
	struct clk *hclk;

	struct snd_dmaengine_dai_dma_data playback_dma_data;

	struct regmap *regmap;
};

static const struct of_device_id rk_spdif_match[] __maybe_unused = {
	{ .compatible = "rockchip,rk3066-spdif",
	  .data = (void *)RK_SPDIF_RK3066 },
	{ .compatible = "rockchip,rk3188-spdif",
	  .data = (void *)RK_SPDIF_RK3188 },
	{ .compatible = "rockchip,rk3228-spdif",
	  .data = (void *)RK_SPDIF_RK3366 },
	{ .compatible = "rockchip,rk3288-spdif",
	  .data = (void *)RK_SPDIF_RK3288 },
	{ .compatible = "rockchip,rk3328-spdif",
	  .data = (void *)RK_SPDIF_RK3366 },
	{ .compatible = "rockchip,rk3366-spdif",
	  .data = (void *)RK_SPDIF_RK3366 },
	{ .compatible = "rockchip,rk3368-spdif",
	  .data = (void *)RK_SPDIF_RK3366 },
	{ .compatible = "rockchip,rk3399-spdif",
	  .data = (void *)RK_SPDIF_RK3366 },
	{ .compatible = "rockchip,rk3568-spdif",
	  .data = (void *)RK_SPDIF_RK3366 },
<<<<<<< HEAD
=======
	{ .compatible = "rockchip,rk3588-spdif",
	  .data = (void *)RK_SPDIF_RK3366 },
>>>>>>> 52f971ee
	{},
};
MODULE_DEVICE_TABLE(of, rk_spdif_match);

static int __maybe_unused rk_spdif_runtime_suspend(struct device *dev)
{
	struct rk_spdif_dev *spdif = dev_get_drvdata(dev);

	regcache_cache_only(spdif->regmap, true);
	clk_disable_unprepare(spdif->mclk);
	clk_disable_unprepare(spdif->hclk);

	return 0;
}

static int __maybe_unused rk_spdif_runtime_resume(struct device *dev)
{
	struct rk_spdif_dev *spdif = dev_get_drvdata(dev);
	int ret;

	ret = clk_prepare_enable(spdif->mclk);
	if (ret) {
		dev_err(spdif->dev, "mclk clock enable failed %d\n", ret);
		return ret;
	}

	ret = clk_prepare_enable(spdif->hclk);
	if (ret) {
		clk_disable_unprepare(spdif->mclk);
		dev_err(spdif->dev, "hclk clock enable failed %d\n", ret);
		return ret;
	}

	regcache_cache_only(spdif->regmap, false);
	regcache_mark_dirty(spdif->regmap);

	ret = regcache_sync(spdif->regmap);
	if (ret) {
		clk_disable_unprepare(spdif->mclk);
		clk_disable_unprepare(spdif->hclk);
	}

	return ret;
}

static int rk_spdif_hw_params(struct snd_pcm_substream *substream,
			      struct snd_pcm_hw_params *params,
			      struct snd_soc_dai *dai)
{
	struct rk_spdif_dev *spdif = snd_soc_dai_get_drvdata(dai);
	unsigned int val = SPDIF_CFGR_HALFWORD_ENABLE;
	unsigned int mclk_rate = clk_get_rate(spdif->mclk);
	int bmc, div, ret, i;
	u8 cs[CS_BYTE];
	u16 *fc = (u16 *)cs;

	ret = snd_pcm_create_iec958_consumer_hw_params(params, cs, sizeof(cs));
	if (ret < 0)
		return ret;

	for (i = 0; i < CS_BYTE / 2; i++)
		regmap_write(spdif->regmap, SPDIF_CHNSRn(i), CS_FRAME(fc[i]));

	regmap_update_bits(spdif->regmap, SPDIF_CFGR, SPDIF_CFGR_CSE_MASK,
			   SPDIF_CFGR_CSE_EN);

	/* bmc = 128fs */
	bmc = 128 * params_rate(params);
	div = DIV_ROUND_CLOSEST(mclk_rate, bmc);
	val |= SPDIF_CFGR_CLK_DIV(div);

	switch (params_format(params)) {
	case SNDRV_PCM_FORMAT_S16_LE:
		val |= SPDIF_CFGR_VDW_16;
		break;
	case SNDRV_PCM_FORMAT_S20_3LE:
		val |= SPDIF_CFGR_VDW_20;
		break;
	case SNDRV_PCM_FORMAT_S24_LE:
		val |= SPDIF_CFGR_VDW_24;
		val |= SPDIF_CFGR_ADJ_RIGHT_J;
		break;
	case SNDRV_PCM_FORMAT_S32_LE:
		val |= SPDIF_CFGR_VDW_24;
		val |= SPDIF_CFGR_ADJ_LEFT_J;
		break;
	default:
		return -EINVAL;
	}

	regmap_update_bits(spdif->regmap, SPDIF_CFGR, SPDIF_CFGR_CLR_MASK,
			   SPDIF_CFGR_CLR_EN);

	udelay(1);
	ret = regmap_update_bits(spdif->regmap, SPDIF_CFGR,
				 SPDIF_CFGR_CLK_DIV_MASK |
				 SPDIF_CFGR_HALFWORD_ENABLE |
<<<<<<< HEAD
				 SDPIF_CFGR_VDW_MASK, val);
=======
				 SDPIF_CFGR_VDW_MASK |
				 SPDIF_CFGR_ADJ_MASK, val);
>>>>>>> 52f971ee

	return ret;
}

static int rk_spdif_trigger(struct snd_pcm_substream *substream,
			    int cmd, struct snd_soc_dai *dai)
{
	struct rk_spdif_dev *spdif = snd_soc_dai_get_drvdata(dai);
	int ret;

	switch (cmd) {
	case SNDRV_PCM_TRIGGER_START:
	case SNDRV_PCM_TRIGGER_RESUME:
	case SNDRV_PCM_TRIGGER_PAUSE_RELEASE:
		ret = regmap_update_bits(spdif->regmap, SPDIF_DMACR,
					 SPDIF_DMACR_TDE_ENABLE |
					 SPDIF_DMACR_TDL_MASK,
					 SPDIF_DMACR_TDE_ENABLE |
					 SPDIF_DMACR_TDL(16));

		if (ret != 0)
			return ret;

		ret = regmap_update_bits(spdif->regmap, SPDIF_XFER,
					 SPDIF_XFER_TXS_START,
					 SPDIF_XFER_TXS_START);
		break;
	case SNDRV_PCM_TRIGGER_SUSPEND:
	case SNDRV_PCM_TRIGGER_STOP:
	case SNDRV_PCM_TRIGGER_PAUSE_PUSH:
		ret = regmap_update_bits(spdif->regmap, SPDIF_DMACR,
					 SPDIF_DMACR_TDE_ENABLE,
					 SPDIF_DMACR_TDE_DISABLE);

		if (ret != 0)
			return ret;

		ret = regmap_update_bits(spdif->regmap, SPDIF_XFER,
					 SPDIF_XFER_TXS_START,
					 SPDIF_XFER_TXS_STOP);
		break;
	default:
		ret = -EINVAL;
		break;
	}

	return ret;
}

static int rk_spdif_dai_probe(struct snd_soc_dai *dai)
{
	struct rk_spdif_dev *spdif = snd_soc_dai_get_drvdata(dai);

	dai->playback_dma_data = &spdif->playback_dma_data;

	return 0;
}

static int rk_spdif_set_sysclk(struct snd_soc_dai *dai,
			       int clk_id, unsigned int freq, int dir)
{
	struct rk_spdif_dev *spdif = snd_soc_dai_get_drvdata(dai);
	int ret = 0;

	if (!freq)
		return 0;

	ret = clk_set_rate(spdif->mclk, freq);
	if (ret)
		dev_err(spdif->dev, "Failed to set mclk: %d\n", ret);

	return ret;
}

static const struct snd_soc_dai_ops rk_spdif_dai_ops = {
	.set_sysclk = rk_spdif_set_sysclk,
	.hw_params = rk_spdif_hw_params,
	.trigger = rk_spdif_trigger,
};

static struct snd_soc_dai_driver rk_spdif_dai = {
	.probe = rk_spdif_dai_probe,
	.playback = {
		.stream_name = "Playback",
		.channels_min = 2,
		.channels_max = 2,
		.rates = SNDRV_PCM_RATE_8000_192000,
		.formats = (SNDRV_PCM_FMTBIT_S16_LE |
			    SNDRV_PCM_FMTBIT_S20_3LE |
			    SNDRV_PCM_FMTBIT_S24_LE |
			    SNDRV_PCM_FMTBIT_S32_LE),
	},
	.ops = &rk_spdif_dai_ops,
};

static const struct snd_soc_component_driver rk_spdif_component = {
	.name = "rockchip-spdif",
	.legacy_dai_naming = 1,
};

static bool rk_spdif_wr_reg(struct device *dev, unsigned int reg)
{
	switch (reg) {
	case SPDIF_CFGR:
	case SPDIF_DMACR:
	case SPDIF_INTCR:
	case SPDIF_XFER:
	case SPDIF_SMPDR:
	case SPDIF_VLDFRn(0) ... SPDIF_VLDFRn(11):
	case SPDIF_USRDRn(0) ... SPDIF_USRDRn(11):
	case SPDIF_CHNSRn(0) ... SPDIF_CHNSRn(11):
		return true;
	default:
		return false;
	}
}

static bool rk_spdif_rd_reg(struct device *dev, unsigned int reg)
{
	switch (reg) {
	case SPDIF_CFGR:
	case SPDIF_SDBLR:
	case SPDIF_INTCR:
	case SPDIF_INTSR:
	case SPDIF_XFER:
	case SPDIF_SMPDR:
<<<<<<< HEAD
=======
	case SPDIF_VLDFRn(0) ... SPDIF_VLDFRn(11):
	case SPDIF_USRDRn(0) ... SPDIF_USRDRn(11):
	case SPDIF_CHNSRn(0) ... SPDIF_CHNSRn(11):
>>>>>>> 52f971ee
		return true;
	default:
		return false;
	}
}

static bool rk_spdif_volatile_reg(struct device *dev, unsigned int reg)
{
	switch (reg) {
	case SPDIF_INTSR:
	case SPDIF_SDBLR:
	case SPDIF_SMPDR:
		return true;
	default:
		return false;
	}
}

static const struct regmap_config rk_spdif_regmap_config = {
	.reg_bits = 32,
	.reg_stride = 4,
	.val_bits = 32,
	.max_register = SPDIF_VERSION,
	.writeable_reg = rk_spdif_wr_reg,
	.readable_reg = rk_spdif_rd_reg,
	.volatile_reg = rk_spdif_volatile_reg,
	.cache_type = REGCACHE_FLAT,
};

static int rk_spdif_probe(struct platform_device *pdev)
{
	struct device_node *np = pdev->dev.of_node;
	struct rk_spdif_dev *spdif;
	const struct of_device_id *match;
	struct resource *res;
	void __iomem *regs;
	int ret;

	match = of_match_node(rk_spdif_match, np);
	if (match->data == (void *)RK_SPDIF_RK3288) {
		struct regmap *grf;

		grf = syscon_regmap_lookup_by_phandle(np, "rockchip,grf");
		if (IS_ERR(grf)) {
			dev_err(&pdev->dev,
				"rockchip_spdif missing 'rockchip,grf'\n");
			return PTR_ERR(grf);
		}

		/* Select the 8 channel SPDIF solution on RK3288 as
		 * the 2 channel one does not appear to work
		 */
		regmap_write(grf, RK3288_GRF_SOC_CON2, BIT(1) << 16);
	}

	spdif = devm_kzalloc(&pdev->dev, sizeof(*spdif), GFP_KERNEL);
	if (!spdif)
		return -ENOMEM;

	spdif->hclk = devm_clk_get(&pdev->dev, "hclk");
	if (IS_ERR(spdif->hclk))
		return PTR_ERR(spdif->hclk);

	spdif->mclk = devm_clk_get(&pdev->dev, "mclk");
	if (IS_ERR(spdif->mclk))
		return PTR_ERR(spdif->mclk);

	regs = devm_platform_get_and_ioremap_resource(pdev, 0, &res);
	if (IS_ERR(regs))
		return PTR_ERR(regs);

	spdif->regmap = devm_regmap_init_mmio_clk(&pdev->dev, "hclk", regs,
						  &rk_spdif_regmap_config);
	if (IS_ERR(spdif->regmap))
		return PTR_ERR(spdif->regmap);

	spdif->playback_dma_data.addr = res->start + SPDIF_SMPDR;
	spdif->playback_dma_data.addr_width = DMA_SLAVE_BUSWIDTH_4_BYTES;
	spdif->playback_dma_data.maxburst = 4;

	spdif->dev = &pdev->dev;
	dev_set_drvdata(&pdev->dev, spdif);

	pm_runtime_enable(&pdev->dev);
	if (!pm_runtime_enabled(&pdev->dev)) {
		ret = rk_spdif_runtime_resume(&pdev->dev);
		if (ret)
			goto err_pm_runtime;
	}

	ret = devm_snd_soc_register_component(&pdev->dev,
					      &rk_spdif_component,
					      &rk_spdif_dai, 1);
	if (ret) {
		dev_err(&pdev->dev, "Could not register DAI\n");
		goto err_pm_suspend;
	}

	ret = devm_snd_dmaengine_pcm_register(&pdev->dev, NULL, 0);
	if (ret) {
		dev_err(&pdev->dev, "Could not register PCM\n");
		goto err_pm_suspend;
	}

	return 0;

err_pm_suspend:
	if (!pm_runtime_status_suspended(&pdev->dev))
		rk_spdif_runtime_suspend(&pdev->dev);
err_pm_runtime:
	pm_runtime_disable(&pdev->dev);

	return ret;
}

static int rk_spdif_remove(struct platform_device *pdev)
{
	pm_runtime_disable(&pdev->dev);
	if (!pm_runtime_status_suspended(&pdev->dev))
		rk_spdif_runtime_suspend(&pdev->dev);

	return 0;
}

static const struct dev_pm_ops rk_spdif_pm_ops = {
	SET_RUNTIME_PM_OPS(rk_spdif_runtime_suspend, rk_spdif_runtime_resume,
			   NULL)
};

static struct platform_driver rk_spdif_driver = {
	.probe = rk_spdif_probe,
	.remove = rk_spdif_remove,
	.driver = {
		.name = "rockchip-spdif",
		.of_match_table = of_match_ptr(rk_spdif_match),
		.pm = &rk_spdif_pm_ops,
	},
};
module_platform_driver(rk_spdif_driver);

MODULE_ALIAS("platform:rockchip-spdif");
MODULE_DESCRIPTION("ROCKCHIP SPDIF transceiver Interface");
MODULE_AUTHOR("Sjoerd Simons <sjoerd.simons@collabora.co.uk>");
MODULE_LICENSE("GPL v2");<|MERGE_RESOLUTION|>--- conflicted
+++ resolved
@@ -79,11 +79,8 @@
 	  .data = (void *)RK_SPDIF_RK3366 },
 	{ .compatible = "rockchip,rk3568-spdif",
 	  .data = (void *)RK_SPDIF_RK3366 },
-<<<<<<< HEAD
-=======
 	{ .compatible = "rockchip,rk3588-spdif",
 	  .data = (void *)RK_SPDIF_RK3366 },
->>>>>>> 52f971ee
 	{},
 };
 MODULE_DEVICE_TABLE(of, rk_spdif_match);
@@ -181,12 +178,8 @@
 	ret = regmap_update_bits(spdif->regmap, SPDIF_CFGR,
 				 SPDIF_CFGR_CLK_DIV_MASK |
 				 SPDIF_CFGR_HALFWORD_ENABLE |
-<<<<<<< HEAD
-				 SDPIF_CFGR_VDW_MASK, val);
-=======
 				 SDPIF_CFGR_VDW_MASK |
 				 SPDIF_CFGR_ADJ_MASK, val);
->>>>>>> 52f971ee
 
 	return ret;
 }
@@ -313,12 +306,9 @@
 	case SPDIF_INTSR:
 	case SPDIF_XFER:
 	case SPDIF_SMPDR:
-<<<<<<< HEAD
-=======
 	case SPDIF_VLDFRn(0) ... SPDIF_VLDFRn(11):
 	case SPDIF_USRDRn(0) ... SPDIF_USRDRn(11):
 	case SPDIF_CHNSRn(0) ... SPDIF_CHNSRn(11):
->>>>>>> 52f971ee
 		return true;
 	default:
 		return false;
