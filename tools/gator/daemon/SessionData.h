/**
 * Copyright (C) ARM Limited 2010-2014. All rights reserved.
 *
 * This program is free software; you can redistribute it and/or modify
 * it under the terms of the GNU General Public License version 2 as
 * published by the Free Software Foundation.
 */

#ifndef SESSION_DATA_H
#define SESSION_DATA_H

#include <stdint.h>

#include "Config.h"
#include "Counter.h"
#include "Hwmon.h"
#include "PerfDriver.h"

<<<<<<< HEAD
#define MAX_PERFORMANCE_COUNTERS	50

#define PROTOCOL_VERSION	17
=======
#define PROTOCOL_VERSION	18
>>>>>>> 03925e64
#define PROTOCOL_DEV		1000	// Differentiates development versions (timestamp) from release versions

struct ImageLinkList {
	char* path;
	struct ImageLinkList *next;
};

class SessionData {
public:
	static const size_t MAX_STRING_LEN = 80;

	SessionData();
	~SessionData();
	void initialize();
	void parseSessionXML(char* xmlString);

	Hwmon hwmon;
	PerfDriver perf;

	char mCoreName[MAX_STRING_LEN];
	struct ImageLinkList *mImages;
	char* mConfigurationXMLPath;
	char* mSessionXMLPath;
	char* mEventsXMLPath;
	char* mTargetPath;
	char* mAPCDir;

	bool mWaitingOnCommand;
	bool mSessionIsActive;
	bool mLocalCapture;
	bool mOneShot;		// halt processing of the driver data until profiling is complete or the buffer is filled
	bool mIsEBS;
	
	int mBacktraceDepth;
	int mTotalBufferSize;	// number of MB to use for the entire collection buffer
	int mSampleRate;
	int64_t mLiveRate;
	int mDuration;
	int mCores;
	int mPageSize;
	int mCpuIds[NR_CPUS];
	int mMaxCpuId;

	// PMU Counters
	int mCounterOverflow;
	Counter mCounters[MAX_PERFORMANCE_COUNTERS];

private:
	void readCpuInfo();

	// Intentionally unimplemented
	SessionData(const SessionData &);
	SessionData &operator=(const SessionData &);
};

extern SessionData* gSessionData;

int getEventKey();

#endif // SESSION_DATA_H<|MERGE_RESOLUTION|>--- conflicted
+++ resolved
@@ -16,13 +16,7 @@
 #include "Hwmon.h"
 #include "PerfDriver.h"
 
-<<<<<<< HEAD
-#define MAX_PERFORMANCE_COUNTERS	50
-
-#define PROTOCOL_VERSION	17
-=======
 #define PROTOCOL_VERSION	18
->>>>>>> 03925e64
 #define PROTOCOL_DEV		1000	// Differentiates development versions (timestamp) from release versions
 
 struct ImageLinkList {
