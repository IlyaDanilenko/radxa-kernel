--- conflicted
+++ resolved
@@ -147,21 +147,12 @@
 	unsigned int freq = arch_scale_freq_invariant() ?
 				policy->cpuinfo.max_freq : policy->cur;
 
-<<<<<<< HEAD
+#ifdef CONFIG_ARCH_ROCKCHIP
+	util = 100 * util / sg_policy->tunables->target_load;
+#else
 	util = map_util_perf(util);
+#endif
 	freq = map_util_freq(util, freq, max);
-=======
-	trace_android_vh_map_util_freq(util, freq, max, &next_freq, policy,
-			&sg_policy->need_freq_update);
-	if (next_freq)
-		freq = next_freq;
-	else
-#ifdef CONFIG_ARCH_ROCKCHIP
-		freq = div64_ul((u64)(100 * freq / sg_policy->tunables->target_load) * util, max);
-#else
-		freq = map_util_freq(util, freq, max);
-#endif
->>>>>>> 52f971ee
 
 	if (freq == sg_policy->cached_raw_freq && !sg_policy->need_freq_update)
 		return sg_policy->next_freq;
