# SPDX-License-Identifier: GPL-2.0
VERSION = 4
PATCHLEVEL = 19
SUBLEVEL = 164
EXTRAVERSION =
NAME = "People's Front"

# *DOCUMENTATION*
# To see a list of typical targets execute "make help"
# More info can be located in ./README
# Comments in this file are targeted only to the developer, do not
# expect to learn how to build the kernel reading this file.

# That's our default target when none is given on the command line
PHONY := _all
_all:

# o Do not use make's built-in rules and variables
#   (this increases performance and avoids hard-to-debug behaviour);
# o Look for make include files relative to root of kernel src
MAKEFLAGS += -rR --include-dir=$(CURDIR)

# Avoid funny character set dependencies
unexport LC_ALL
LC_COLLATE=C
LC_NUMERIC=C
export LC_COLLATE LC_NUMERIC

# Avoid interference with shell env settings
unexport GREP_OPTIONS

# We are using a recursive build, so we need to do a little thinking
# to get the ordering right.
#
# Most importantly: sub-Makefiles should only ever modify files in
# their own directory. If in some directory we have a dependency on
# a file in another dir (which doesn't happen often, but it's often
# unavoidable when linking the built-in.a targets which finally
# turn into vmlinux), we will call a sub make in that other dir, and
# after that we are sure that everything which is in that other dir
# is now up to date.
#
# The only cases where we need to modify files which have global
# effects are thus separated out and done before the recursive
# descending is started. They are now explicitly listed as the
# prepare rule.

# Beautify output
# ---------------------------------------------------------------------------
#
# Normally, we echo the whole command before executing it. By making
# that echo $($(quiet)$(cmd)), we now have the possibility to set
# $(quiet) to choose other forms of output instead, e.g.
#
#         quiet_cmd_cc_o_c = Compiling $(RELDIR)/$@
#         cmd_cc_o_c       = $(CC) $(c_flags) -c -o $@ $<
#
# If $(quiet) is empty, the whole command will be printed.
# If it is set to "quiet_", only the short version will be printed.
# If it is set to "silent_", nothing will be printed at all, since
# the variable $(silent_cmd_cc_o_c) doesn't exist.
#
# A simple variant is to prefix commands with $(Q) - that's useful
# for commands that shall be hidden in non-verbose mode.
#
#	$(Q)ln $@ :<
#
# If KBUILD_VERBOSE equals 0 then the above command will be hidden.
# If KBUILD_VERBOSE equals 1 then the above command is displayed.
#
# To put more focus on warnings, be less verbose as default
# Use 'make V=1' to see the full commands

ifeq ("$(origin V)", "command line")
  KBUILD_VERBOSE = $(V)
endif
ifndef KBUILD_VERBOSE
  KBUILD_VERBOSE = 0
endif

ifeq ($(KBUILD_VERBOSE),1)
  quiet =
  Q =
else
  quiet=quiet_
  Q = @
endif

# If the user is running make -s (silent mode), suppress echoing of
# commands

ifneq ($(findstring s,$(filter-out --%,$(MAKEFLAGS))),)
  quiet=silent_
  tools_silent=s
endif

export quiet Q KBUILD_VERBOSE

# kbuild supports saving output files in a separate directory.
# To locate output files in a separate directory two syntaxes are supported.
# In both cases the working directory must be the root of the kernel src.
# 1) O=
# Use "make O=dir/to/store/output/files/"
#
# 2) Set KBUILD_OUTPUT
# Set the environment variable KBUILD_OUTPUT to point to the directory
# where the output files shall be placed.
# export KBUILD_OUTPUT=dir/to/store/output/files/
# make
#
# The O= assignment takes precedence over the KBUILD_OUTPUT environment
# variable.

# KBUILD_SRC is not intended to be used by the regular user (for now),
# it is set on invocation of make with KBUILD_OUTPUT or O= specified.
ifeq ($(KBUILD_SRC),)

# OK, Make called in directory where kernel src resides
# Do we want to locate output files in a separate directory?
ifeq ("$(origin O)", "command line")
  KBUILD_OUTPUT := $(O)
endif

# Cancel implicit rules on top Makefile
$(CURDIR)/Makefile Makefile: ;

ifneq ($(words $(subst :, ,$(CURDIR))), 1)
  $(error main directory cannot contain spaces nor colons)
endif

ifneq ($(KBUILD_OUTPUT),)
# check that the output directory actually exists
saved-output := $(KBUILD_OUTPUT)
KBUILD_OUTPUT := $(shell mkdir -p $(KBUILD_OUTPUT) && cd $(KBUILD_OUTPUT) \
								&& pwd)
$(if $(KBUILD_OUTPUT),, \
     $(error failed to create output directory "$(saved-output)"))

PHONY += $(MAKECMDGOALS) sub-make

$(filter-out _all sub-make $(CURDIR)/Makefile, $(MAKECMDGOALS)) _all: sub-make
	@:

# Invoke a second make in the output directory, passing relevant variables
sub-make:
	$(Q)$(MAKE) -C $(KBUILD_OUTPUT) KBUILD_SRC=$(CURDIR) \
	-f $(CURDIR)/Makefile $(filter-out _all sub-make,$(MAKECMDGOALS))

# Leave processing to above invocation of make
skip-makefile := 1
endif # ifneq ($(KBUILD_OUTPUT),)
endif # ifeq ($(KBUILD_SRC),)

# We process the rest of the Makefile if this is the final invocation of make
ifeq ($(skip-makefile),)

# Do not print "Entering directory ...",
# but we want to display it when entering to the output directory
# so that IDEs/editors are able to understand relative filenames.
MAKEFLAGS += --no-print-directory

# Call a source code checker (by default, "sparse") as part of the
# C compilation.
#
# Use 'make C=1' to enable checking of only re-compiled files.
# Use 'make C=2' to enable checking of *all* source files, regardless
# of whether they are re-compiled or not.
#
# See the file "Documentation/dev-tools/sparse.rst" for more details,
# including where to get the "sparse" utility.

ifeq ("$(origin C)", "command line")
  KBUILD_CHECKSRC = $(C)
endif
ifndef KBUILD_CHECKSRC
  KBUILD_CHECKSRC = 0
endif

# Use make M=dir to specify directory of external module to build
# Old syntax make ... SUBDIRS=$PWD is still supported
# Setting the environment variable KBUILD_EXTMOD take precedence
ifdef SUBDIRS
  KBUILD_EXTMOD ?= $(SUBDIRS)
endif

ifeq ("$(origin M)", "command line")
  KBUILD_EXTMOD := $(M)
endif

ifeq ($(KBUILD_SRC),)
        # building in the source tree
        srctree := .
else
        ifeq ($(KBUILD_SRC)/,$(dir $(CURDIR)))
                # building in a subdirectory of the source tree
                srctree := ..
        else
                srctree := $(KBUILD_SRC)
        endif
endif

export KBUILD_CHECKSRC KBUILD_EXTMOD KBUILD_SRC

objtree		:= .
src		:= $(srctree)
obj		:= $(objtree)

VPATH		:= $(srctree)$(if $(KBUILD_EXTMOD),:$(KBUILD_EXTMOD))

export srctree objtree VPATH

# To make sure we do not include .config for any of the *config targets
# catch them early, and hand them over to scripts/kconfig/Makefile
# It is allowed to specify more targets when calling make, including
# mixing *config targets and build targets.
# For example 'make oldconfig all'.
# Detect when mixed targets is specified, and make a second invocation
# of make so .config is not included in this case either (for *config).

version_h := include/generated/uapi/linux/version.h
old_version_h := include/linux/version.h

clean-targets := %clean mrproper cleandocs
no-dot-config-targets := $(clean-targets) \
			 cscope gtags TAGS tags help% %docs check% coccicheck \
			 $(version_h) headers_% archheaders archscripts \
			 %asm-generic kernelversion %src-pkg
no-sync-config-targets := $(no-dot-config-targets) install %install \
			   kernelrelease

config-targets  := 0
mixed-targets   := 0
dot-config      := 1
may-sync-config := 1

ifneq ($(filter $(no-dot-config-targets), $(MAKECMDGOALS)),)
	ifeq ($(filter-out $(no-dot-config-targets), $(MAKECMDGOALS)),)
		dot-config := 0
	endif
endif

ifneq ($(filter $(no-sync-config-targets), $(MAKECMDGOALS)),)
	ifeq ($(filter-out $(no-sync-config-targets), $(MAKECMDGOALS)),)
		may-sync-config := 0
	endif
endif

ifneq ($(KBUILD_EXTMOD),)
	may-sync-config := 0
endif

ifeq ($(KBUILD_EXTMOD),)
        ifneq ($(filter config %config,$(MAKECMDGOALS)),)
                config-targets := 1
                ifneq ($(words $(MAKECMDGOALS)),1)
                        mixed-targets := 1
                endif
        endif
endif

# For "make -j clean all", "make -j mrproper defconfig all", etc.
ifneq ($(filter $(clean-targets),$(MAKECMDGOALS)),)
        ifneq ($(filter-out $(clean-targets),$(MAKECMDGOALS)),)
                mixed-targets := 1
        endif
endif

# install and modules_install need also be processed one by one
ifneq ($(filter install,$(MAKECMDGOALS)),)
        ifneq ($(filter modules_install,$(MAKECMDGOALS)),)
	        mixed-targets := 1
        endif
endif

ifeq ($(mixed-targets),1)
# ===========================================================================
# We're called with mixed targets (*config and build targets).
# Handle them one by one.

PHONY += $(MAKECMDGOALS) __build_one_by_one

$(filter-out __build_one_by_one, $(MAKECMDGOALS)): __build_one_by_one
	@:

__build_one_by_one:
	$(Q)set -e; \
	for i in $(MAKECMDGOALS); do \
		$(MAKE) -f $(srctree)/Makefile $$i; \
	done

else

# We need some generic definitions (do not try to remake the file).
scripts/Kbuild.include: ;
include scripts/Kbuild.include

# Read KERNELRELEASE from include/config/kernel.release (if it exists)
KERNELRELEASE = $(shell cat include/config/kernel.release 2> /dev/null)
KERNELVERSION = $(VERSION)$(if $(PATCHLEVEL),.$(PATCHLEVEL)$(if $(SUBLEVEL),.$(SUBLEVEL)))$(EXTRAVERSION)
export VERSION PATCHLEVEL SUBLEVEL KERNELRELEASE KERNELVERSION

include scripts/subarch.include

# Cross compiling and selecting different set of gcc/bin-utils
# ---------------------------------------------------------------------------
#
# When performing cross compilation for other architectures ARCH shall be set
# to the target architecture. (See arch/* for the possibilities).
# ARCH can be set during invocation of make:
# make ARCH=ia64
# Another way is to have ARCH set in the environment.
# The default ARCH is the host where make is executed.

# CROSS_COMPILE specify the prefix used for all executables used
# during compilation. Only gcc and related bin-utils executables
# are prefixed with $(CROSS_COMPILE).
# CROSS_COMPILE can be set on the command line
# make CROSS_COMPILE=ia64-linux-
# Alternatively CROSS_COMPILE can be set in the environment.
# Default value for CROSS_COMPILE is not to prefix executables
# Note: Some architectures assign CROSS_COMPILE in their arch/*/Makefile
ARCH		?= $(SUBARCH)

# Architecture as present in compile.h
UTS_MACHINE 	:= $(ARCH)
SRCARCH 	:= $(ARCH)

# Additional ARCH settings for x86
ifeq ($(ARCH),i386)
        SRCARCH := x86
endif
ifeq ($(ARCH),x86_64)
        SRCARCH := x86
endif

# Additional ARCH settings for sparc
ifeq ($(ARCH),sparc32)
       SRCARCH := sparc
endif
ifeq ($(ARCH),sparc64)
       SRCARCH := sparc
endif

# Additional ARCH settings for sh
ifeq ($(ARCH),sh64)
       SRCARCH := sh
endif

KCONFIG_CONFIG	?= .config
export KCONFIG_CONFIG

# SHELL used by kbuild
CONFIG_SHELL := $(shell if [ -x "$$BASH" ]; then echo $$BASH; \
	  else if [ -x /bin/bash ]; then echo /bin/bash; \
	  else echo sh; fi ; fi)

HOST_LFS_CFLAGS := $(shell getconf LFS_CFLAGS 2>/dev/null)
HOST_LFS_LDFLAGS := $(shell getconf LFS_LDFLAGS 2>/dev/null)
HOST_LFS_LIBS := $(shell getconf LFS_LIBS 2>/dev/null)

ifneq ($(LLVM),)
HOSTCC	= clang
HOSTCXX	= clang++
else
HOSTCC	= gcc
HOSTCXX	= g++
endif
KBUILD_HOSTCFLAGS   := -Wall -Wmissing-prototypes -Wstrict-prototypes -O2 \
		-fomit-frame-pointer -std=gnu89 $(HOST_LFS_CFLAGS) \
		$(HOSTCFLAGS)
KBUILD_HOSTCXXFLAGS := -O2 $(HOST_LFS_CFLAGS) $(HOSTCXXFLAGS)
KBUILD_HOSTLDFLAGS  := $(HOST_LFS_LDFLAGS) $(HOSTLDFLAGS)
KBUILD_HOSTLDLIBS   := $(HOST_LFS_LIBS) $(HOSTLDLIBS)

# Make variables (CC, etc...)
CPP		= $(CC) -E
ifneq ($(LLVM),)
CC		= clang
LD		= ld.lld
AR		= llvm-ar
NM		= llvm-nm
OBJCOPY		= llvm-objcopy
OBJDUMP		= llvm-objdump
READELF		= llvm-readelf
OBJSIZE		= llvm-size
STRIP		= llvm-strip
else
CC		= $(CROSS_COMPILE)gcc
LD		= $(CROSS_COMPILE)ld
AR		= $(CROSS_COMPILE)ar
NM		= $(CROSS_COMPILE)nm
OBJCOPY		= $(CROSS_COMPILE)objcopy
OBJDUMP		= $(CROSS_COMPILE)objdump
READELF		= $(CROSS_COMPILE)readelf
OBJSIZE		= $(CROSS_COMPILE)size
STRIP		= $(CROSS_COMPILE)strip
endif
LEX		= flex
YACC		= bison
AWK		= awk
GENKSYMS	= scripts/genksyms/genksyms
INSTALLKERNEL  := installkernel
DEPMOD		= /sbin/depmod
PERL		= perl
PYTHON		= python
PYTHON2		= python2
PYTHON3		= python3
CHECK		= sparse

CHECKFLAGS     := -D__linux__ -Dlinux -D__STDC__ -Dunix -D__unix__ \
		  -Wbitwise -Wno-return-void -Wno-unknown-attribute $(CF)
NOSTDINC_FLAGS  =
CFLAGS_MODULE   =
AFLAGS_MODULE   =
LDFLAGS_MODULE  =
CFLAGS_KERNEL	=
AFLAGS_KERNEL	=
LDFLAGS_vmlinux =

# Use USERINCLUDE when you must reference the UAPI directories only.
USERINCLUDE    := \
		-I$(srctree)/arch/$(SRCARCH)/include/uapi \
		-I$(objtree)/arch/$(SRCARCH)/include/generated/uapi \
		-I$(srctree)/include/uapi \
		-I$(objtree)/include/generated/uapi \
                -include $(srctree)/include/linux/kconfig.h

# Use LINUXINCLUDE when you must reference the include/ directory.
# Needed to be compatible with the O= option
LINUXINCLUDE    := \
		-I$(srctree)/arch/$(SRCARCH)/include \
		-I$(objtree)/arch/$(SRCARCH)/include/generated \
		$(if $(KBUILD_SRC), -I$(srctree)/include) \
		-I$(objtree)/include \
		$(USERINCLUDE)

KBUILD_AFLAGS   := -D__ASSEMBLY__
KBUILD_CFLAGS   := -Wall -Wundef -Wstrict-prototypes -Wno-trigraphs \
		   -fno-strict-aliasing -fno-common -fshort-wchar \
		   -Werror-implicit-function-declaration \
		   -Wno-format-security \
		   -std=gnu89
KBUILD_CPPFLAGS := -D__KERNEL__
KBUILD_AFLAGS_KERNEL :=
KBUILD_CFLAGS_KERNEL :=
KBUILD_AFLAGS_MODULE  := -DMODULE
KBUILD_CFLAGS_MODULE  := -DMODULE
KBUILD_LDFLAGS_MODULE := -T $(srctree)/scripts/module-common.lds
KBUILD_LDFLAGS :=
GCC_PLUGINS_CFLAGS :=
CLANG_FLAGS :=

export ARCH SRCARCH CONFIG_SHELL HOSTCC KBUILD_HOSTCFLAGS CROSS_COMPILE LD CC
export CPP AR NM STRIP OBJCOPY OBJDUMP OBJSIZE READELF KBUILD_HOSTLDFLAGS KBUILD_HOSTLDLIBS
export MAKE LEX YACC AWK GENKSYMS INSTALLKERNEL PERL PYTHON PYTHON2 PYTHON3 UTS_MACHINE
export HOSTCXX KBUILD_HOSTCXXFLAGS LDFLAGS_MODULE CHECK CHECKFLAGS

export KBUILD_CPPFLAGS NOSTDINC_FLAGS LINUXINCLUDE OBJCOPYFLAGS KBUILD_LDFLAGS
export KBUILD_CFLAGS CFLAGS_KERNEL CFLAGS_MODULE
export CFLAGS_KASAN CFLAGS_KASAN_NOSANITIZE CFLAGS_UBSAN
export KBUILD_AFLAGS AFLAGS_KERNEL AFLAGS_MODULE
export KBUILD_AFLAGS_MODULE KBUILD_CFLAGS_MODULE KBUILD_LDFLAGS_MODULE
export KBUILD_AFLAGS_KERNEL KBUILD_CFLAGS_KERNEL
export KBUILD_ARFLAGS

# When compiling out-of-tree modules, put MODVERDIR in the module
# tree rather than in the kernel tree. The kernel tree might
# even be read-only.
export MODVERDIR := $(if $(KBUILD_EXTMOD),$(firstword $(KBUILD_EXTMOD))/).tmp_versions

# Files to ignore in find ... statements

export RCS_FIND_IGNORE := \( -name SCCS -o -name BitKeeper -o -name .svn -o    \
			  -name CVS -o -name .pc -o -name .hg -o -name .git \) \
			  -prune -o
export RCS_TAR_IGNORE := --exclude SCCS --exclude BitKeeper --exclude .svn \
			 --exclude CVS --exclude .pc --exclude .hg --exclude .git

# ===========================================================================
# Rules shared between *config targets and build targets

# Basic helpers built in scripts/basic/
PHONY += scripts_basic
scripts_basic:
	$(Q)$(MAKE) $(build)=scripts/basic
	$(Q)rm -f .tmp_quiet_recordmcount

# To avoid any implicit rule to kick in, define an empty command.
scripts/basic/%: scripts_basic ;

PHONY += outputmakefile
# outputmakefile generates a Makefile in the output directory, if using a
# separate output directory. This allows convenient use of make in the
# output directory.
outputmakefile:
ifneq ($(KBUILD_SRC),)
	$(Q)ln -fsn $(srctree) source
	$(Q)$(CONFIG_SHELL) $(srctree)/scripts/mkmakefile \
	    $(srctree) $(objtree) $(VERSION) $(PATCHLEVEL)
endif

ifeq ($(cc-name),clang)
ifneq ($(CROSS_COMPILE),)
CLANG_FLAGS	+= --target=$(notdir $(CROSS_COMPILE:%-=%))
GCC_TOOLCHAIN_DIR := $(dir $(shell which $(CROSS_COMPILE)elfedit))
CLANG_FLAGS	+= --prefix=$(GCC_TOOLCHAIN_DIR)$(notdir $(CROSS_COMPILE))
GCC_TOOLCHAIN	:= $(realpath $(GCC_TOOLCHAIN_DIR)/..)
endif
ifneq ($(GCC_TOOLCHAIN),)
CLANG_FLAGS	+= --gcc-toolchain=$(GCC_TOOLCHAIN)
endif
ifneq ($(LLVM_IAS),1)
CLANG_FLAGS	+= -no-integrated-as
endif
CLANG_FLAGS	+= -Werror=unknown-warning-option
KBUILD_CFLAGS	+= $(CLANG_FLAGS)
KBUILD_AFLAGS	+= $(CLANG_FLAGS)
export CLANG_FLAGS
endif

RETPOLINE_CFLAGS_GCC := -mindirect-branch=thunk-extern -mindirect-branch-register
RETPOLINE_VDSO_CFLAGS_GCC := -mindirect-branch=thunk-inline -mindirect-branch-register
RETPOLINE_CFLAGS_CLANG := -mretpoline-external-thunk
RETPOLINE_VDSO_CFLAGS_CLANG := -mretpoline
RETPOLINE_CFLAGS := $(call cc-option,$(RETPOLINE_CFLAGS_GCC),$(call cc-option,$(RETPOLINE_CFLAGS_CLANG)))
RETPOLINE_VDSO_CFLAGS := $(call cc-option,$(RETPOLINE_VDSO_CFLAGS_GCC),$(call cc-option,$(RETPOLINE_VDSO_CFLAGS_CLANG)))
export RETPOLINE_CFLAGS
export RETPOLINE_VDSO_CFLAGS

KBUILD_CFLAGS	+= $(call cc-option,-fno-PIE)
KBUILD_AFLAGS	+= $(call cc-option,-fno-PIE)

# The expansion should be delayed until arch/$(SRCARCH)/Makefile is included.
# Some architectures define CROSS_COMPILE in arch/$(SRCARCH)/Makefile.
# CC_VERSION_TEXT is referenced from Kconfig (so it needs export),
# and from include/config/auto.conf.cmd to detect the compiler upgrade.
CC_VERSION_TEXT = $(shell $(CC) --version | head -n 1)

ifeq ($(config-targets),1)
# ===========================================================================
# *config targets only - make sure prerequisites are updated, and descend
# in scripts/kconfig to make the *config target

# Read arch specific Makefile to set KBUILD_DEFCONFIG as needed.
# KBUILD_DEFCONFIG may point out an alternative default configuration
# used for 'make defconfig'
include arch/$(SRCARCH)/Makefile
export KBUILD_DEFCONFIG KBUILD_KCONFIG CC_VERSION_TEXT

config: scripts_basic outputmakefile FORCE
	$(Q)$(MAKE) $(build)=scripts/kconfig $@

%config: scripts_basic outputmakefile FORCE
	$(Q)$(MAKE) $(build)=scripts/kconfig $@

else
# ===========================================================================
# Build targets only - this includes vmlinux, arch specific targets, clean
# targets and others. In general all targets except *config targets.

# If building an external module we do not care about the all: rule
# but instead _all depend on modules
PHONY += all
ifeq ($(KBUILD_EXTMOD),)
_all: all
else
_all: modules
endif

# Decide whether to build built-in, modular, or both.
# Normally, just do built-in.

KBUILD_MODULES :=
KBUILD_BUILTIN := 1

# If we have only "make modules", don't compile built-in objects.
ifeq ($(MAKECMDGOALS),modules)
  KBUILD_BUILTIN :=
endif

# If we have "make <whatever> modules", compile modules
# in addition to whatever we do anyway.
# Just "make" or "make all" shall build modules as well

ifneq ($(filter all _all modules,$(MAKECMDGOALS)),)
  KBUILD_MODULES := 1
endif

ifeq ($(MAKECMDGOALS),)
  KBUILD_MODULES := 1
endif

export KBUILD_MODULES KBUILD_BUILTIN

ifeq ($(KBUILD_EXTMOD),)
# Objects we will link into vmlinux / subdirs we need to visit
init-y		:= init/
drivers-y	:= drivers/ sound/ firmware/
net-y		:= net/
libs-y		:= lib/
core-y		:= usr/
virt-y		:= virt/
endif # KBUILD_EXTMOD

ifeq ($(dot-config),1)
include include/config/auto.conf
endif

# The all: target is the default when no target is given on the
# command line.
# This allow a user to issue only 'make' to build a kernel including modules
# Defaults to vmlinux, but the arch makefile usually adds further targets
all: vmlinux

CFLAGS_GCOV	:= -fprofile-arcs -ftest-coverage \
	$(call cc-option,-fno-tree-loop-im) \
	$(call cc-disable-warning,maybe-uninitialized,)
export CFLAGS_GCOV

# The arch Makefiles can override CC_FLAGS_FTRACE. We may also append it later.
ifdef CONFIG_FUNCTION_TRACER
  CC_FLAGS_FTRACE := -pg
endif

# Make toolchain changes before including arch/$(SRCARCH)/Makefile to ensure
# ar/cc/ld-* macros return correct values.
ifdef CONFIG_LTO_CLANG
# use llvm-ar for building symbol tables from IR files, and llvm-nm instead
# of objdump for processing symbol versions and exports
LLVM_AR		:= llvm-ar
LLVM_NM		:= llvm-nm
export LLVM_AR LLVM_NM
endif

# The arch Makefile can set ARCH_{CPP,A,C}FLAGS to override the default
# values of the respective KBUILD_* variables
ARCH_CPPFLAGS :=
ARCH_AFLAGS :=
ARCH_CFLAGS :=
include arch/$(SRCARCH)/Makefile

ifeq ($(dot-config),1)
ifeq ($(may-sync-config),1)
# Read in dependencies to all Kconfig* files, make sure to run syncconfig if
# changes are detected. This should be included after arch/$(SRCARCH)/Makefile
# because some architectures define CROSS_COMPILE there.
include include/config/auto.conf.cmd

# To avoid any implicit rule to kick in, define an empty command
$(KCONFIG_CONFIG): ;

# The actual configuration files used during the build are stored in
# include/generated/ and include/config/. Update them if .config is newer than
# include/config/auto.conf (which mirrors .config).
#
# This exploits the 'multi-target pattern rule' trick.
# The syncconfig should be executed only once to make all the targets.
%/auto.conf %/auto.conf.cmd %/tristate.conf: $(KCONFIG_CONFIG)
	$(Q)$(MAKE) -f $(srctree)/Makefile syncconfig
else
# External modules and some install targets need include/generated/autoconf.h
# and include/config/auto.conf but do not care if they are up-to-date.
# Use auto.conf to trigger the test
PHONY += include/config/auto.conf

include/config/auto.conf:
	$(Q)test -e include/generated/autoconf.h -a -e $@ || (		\
	echo >&2;							\
	echo >&2 "  ERROR: Kernel configuration is invalid.";		\
	echo >&2 "         include/generated/autoconf.h or $@ are missing.";\
	echo >&2 "         Run 'make oldconfig && make prepare' on kernel src to fix it.";	\
	echo >&2 ;							\
	/bin/false)

endif # may-sync-config
endif # $(dot-config)

KBUILD_CFLAGS	+= $(call cc-option,-fno-delete-null-pointer-checks,)
KBUILD_CFLAGS	+= $(call cc-disable-warning,frame-address,)
KBUILD_CFLAGS	+= $(call cc-disable-warning, format-truncation)
KBUILD_CFLAGS	+= $(call cc-disable-warning, format-overflow)
KBUILD_CFLAGS	+= $(call cc-disable-warning, int-in-bool-context)
KBUILD_CFLAGS	+= $(call cc-disable-warning, address-of-packed-member)

ifdef CONFIG_CC_OPTIMIZE_FOR_SIZE
KBUILD_CFLAGS   += -Os
else
KBUILD_CFLAGS   += -O2
endif

# Tell gcc to never replace conditional load with a non-conditional one
KBUILD_CFLAGS	+= $(call cc-option,--param=allow-store-data-races=0)
KBUILD_CFLAGS	+= $(call cc-option,-fno-allow-store-data-races)

# check for 'asm goto'
ifeq ($(call shell-cached,$(CONFIG_SHELL) $(srctree)/scripts/gcc-goto.sh $(CC) $(KBUILD_CFLAGS)), y)
	KBUILD_CFLAGS += -DCC_HAVE_ASM_GOTO
	KBUILD_AFLAGS += -DCC_HAVE_ASM_GOTO
endif

include scripts/Makefile.kcov
include scripts/Makefile.gcc-plugins

ifdef CONFIG_READABLE_ASM
# Disable optimizations that make assembler listings hard to read.
# reorder blocks reorders the control in the function
# ipa clone creates specialized cloned functions
# partial inlining inlines only parts of functions
KBUILD_CFLAGS += $(call cc-option,-fno-reorder-blocks,) \
                 $(call cc-option,-fno-ipa-cp-clone,) \
                 $(call cc-option,-fno-partial-inlining)
endif

ifneq ($(CONFIG_FRAME_WARN),0)
KBUILD_CFLAGS += $(call cc-option,-Wframe-larger-than=${CONFIG_FRAME_WARN})
endif

stackp-flags-$(CONFIG_CC_HAS_STACKPROTECTOR_NONE) := -fno-stack-protector
stackp-flags-$(CONFIG_STACKPROTECTOR)             := -fstack-protector
stackp-flags-$(CONFIG_STACKPROTECTOR_STRONG)      := -fstack-protector-strong

KBUILD_CFLAGS += $(stackp-flags-y)

ifeq ($(cc-name),clang)
KBUILD_CPPFLAGS += $(call cc-option,-Qunused-arguments,)
KBUILD_CFLAGS += $(call cc-disable-warning, format-invalid-specifier)
KBUILD_CFLAGS += $(call cc-disable-warning, gnu)
# Quiet clang warning: comparison of unsigned expression < 0 is always false
KBUILD_CFLAGS += $(call cc-disable-warning, tautological-compare)
# CLANG uses a _MergedGlobals as optimization, but this breaks modpost, as the
# source of a reference will be _MergedGlobals and not on of the whitelisted names.
# See modpost pattern 2
KBUILD_CFLAGS += $(call cc-option, -mno-global-merge,)
KBUILD_CFLAGS += $(call cc-option, -fcatch-undefined-behavior)
else

# These warnings generated too much noise in a regular build.
# Use make W=1 to enable them (see scripts/Makefile.extrawarn)
KBUILD_CFLAGS += $(call cc-disable-warning, unused-but-set-variable)
endif

KBUILD_CFLAGS += $(call cc-disable-warning, unused-const-variable)
ifdef CONFIG_FRAME_POINTER
KBUILD_CFLAGS	+= -fno-omit-frame-pointer -fno-optimize-sibling-calls
else
# Some targets (ARM with Thumb2, for example), can't be built with frame
# pointers.  For those, we don't have FUNCTION_TRACER automatically
# select FRAME_POINTER.  However, FUNCTION_TRACER adds -pg, and this is
# incompatible with -fomit-frame-pointer with current GCC, so we don't use
# -fomit-frame-pointer with FUNCTION_TRACER.
ifndef CONFIG_FUNCTION_TRACER
KBUILD_CFLAGS	+= -fomit-frame-pointer
endif
endif

# Initialize all stack variables with a 0xAA pattern.
ifdef CONFIG_INIT_STACK_ALL_PATTERN
KBUILD_CFLAGS	+= -ftrivial-auto-var-init=pattern
endif

# Initialize all stack variables with a zero value.
ifdef CONFIG_INIT_STACK_ALL_ZERO
# Future support for zero initialization is still being debated, see
# https://bugs.llvm.org/show_bug.cgi?id=45497. These flags are subject to being
# renamed or dropped.
KBUILD_CFLAGS	+= -ftrivial-auto-var-init=zero
KBUILD_CFLAGS	+= -enable-trivial-auto-var-init-zero-knowing-it-will-be-removed-from-clang
endif

KBUILD_CFLAGS   += $(call cc-option, -fno-var-tracking-assignments)

ifdef CONFIG_DEBUG_INFO
ifdef CONFIG_DEBUG_INFO_SPLIT
KBUILD_CFLAGS   += $(call cc-option, -gsplit-dwarf, -g)
else
KBUILD_CFLAGS	+= -g
endif
ifneq ($(LLVM_IAS),1)
KBUILD_AFLAGS	+= -Wa,-gdwarf-2
endif
endif
<<<<<<< HEAD
=======

>>>>>>> 3207316b
ifdef CONFIG_DEBUG_INFO_DWARF4
KBUILD_CFLAGS	+= $(call cc-option, -gdwarf-4,)
endif

ifdef CONFIG_DEBUG_INFO_REDUCED
KBUILD_CFLAGS 	+= $(call cc-option, -femit-struct-debug-baseonly) \
		   $(call cc-option,-fno-var-tracking)
endif

ifdef CONFIG_FUNCTION_TRACER
ifdef CONFIG_FTRACE_MCOUNT_RECORD
  # gcc 5 supports generating the mcount tables directly
  ifeq ($(call cc-option-yn,-mrecord-mcount),y)
    CC_FLAGS_FTRACE	+= -mrecord-mcount
    export CC_USING_RECORD_MCOUNT := 1
  endif
  ifdef CONFIG_HAVE_NOP_MCOUNT
    ifeq ($(call cc-option-yn, -mnop-mcount),y)
      CC_FLAGS_FTRACE	+= -mnop-mcount
      CC_FLAGS_USING	+= -DCC_USING_NOP_MCOUNT
    endif
  endif
endif
ifdef CONFIG_HAVE_FENTRY
  ifeq ($(call cc-option-yn, -mfentry),y)
    CC_FLAGS_FTRACE	+= -mfentry
    CC_FLAGS_USING	+= -DCC_USING_FENTRY
  endif
endif
export CC_FLAGS_FTRACE
KBUILD_CFLAGS	+= $(CC_FLAGS_FTRACE) $(CC_FLAGS_USING)
KBUILD_AFLAGS	+= $(CC_FLAGS_USING)
ifdef CONFIG_DYNAMIC_FTRACE
	ifdef CONFIG_HAVE_C_RECORDMCOUNT
		BUILD_C_RECORDMCOUNT := y
		export BUILD_C_RECORDMCOUNT
	endif
endif
endif

# We trigger additional mismatches with less inlining
ifdef CONFIG_DEBUG_SECTION_MISMATCH
KBUILD_CFLAGS += $(call cc-option, -fno-inline-functions-called-once)
endif

ifdef CONFIG_LD_DEAD_CODE_DATA_ELIMINATION
KBUILD_CFLAGS_KERNEL += -ffunction-sections -fdata-sections
LDFLAGS_vmlinux += --gc-sections
endif

ifdef CONFIG_LTO_CLANG
ifdef CONFIG_THINLTO
lto-clang-flags	:= -flto=thin
KBUILD_LDFLAGS	+= --thinlto-cache-dir=.thinlto-cache
else
lto-clang-flags	:= -flto
endif
lto-clang-flags += -fvisibility=default $(call cc-option, -fsplit-lto-unit)

# Limit inlining across translation units to reduce binary size
LD_FLAGS_LTO_CLANG := -mllvm -import-instr-limit=5

KBUILD_LDFLAGS += $(LD_FLAGS_LTO_CLANG)
KBUILD_LDFLAGS_MODULE += $(LD_FLAGS_LTO_CLANG)

KBUILD_LDFLAGS_MODULE += -T scripts/module-lto.lds

# allow disabling only clang LTO where needed
DISABLE_LTO_CLANG := -fno-lto
export DISABLE_LTO_CLANG
endif

ifdef CONFIG_LTO
LTO_CFLAGS	:= $(lto-clang-flags)
KBUILD_CFLAGS	+= $(LTO_CFLAGS)

DISABLE_LTO	:= $(DISABLE_LTO_CLANG)
export LTO_CFLAGS DISABLE_LTO
endif

ifdef CONFIG_CFI_CLANG
cfi-clang-flags	+= -fsanitize=cfi -fno-sanitize-cfi-canonical-jump-tables \
		   -fno-sanitize-blacklist
DISABLE_CFI_CLANG := -fno-sanitize=cfi
ifdef CONFIG_MODULES
cfi-clang-flags	+= -fsanitize-cfi-cross-dso
DISABLE_CFI_CLANG += -fno-sanitize-cfi-cross-dso
endif
ifdef CONFIG_CFI_PERMISSIVE
cfi-clang-flags	+= -fsanitize-recover=cfi -fno-sanitize-trap=cfi
endif

# also disable CFI when LTO is disabled
DISABLE_LTO_CLANG += $(DISABLE_CFI_CLANG)
# allow disabling only clang CFI where needed
export DISABLE_CFI_CLANG
endif

ifdef CONFIG_CFI
CFI_CFLAGS	:= $(cfi-clang-flags)
KBUILD_CFLAGS	+= $(CFI_CFLAGS)

DISABLE_CFI	:= $(DISABLE_CFI_CLANG)
DISABLE_LTO	+= $(DISABLE_CFI)
export CFI_CFLAGS DISABLE_CFI
endif

ifdef CONFIG_SHADOW_CALL_STACK
CC_FLAGS_SCS	:= -fsanitize=shadow-call-stack
KBUILD_CFLAGS	+= $(CC_FLAGS_SCS)
export CC_FLAGS_SCS
endif

# arch Makefile may override CC so keep this after arch Makefile is included
NOSTDINC_FLAGS += -nostdinc -isystem $(shell $(CC) -print-file-name=include)

# warn about C99 declaration after statement
KBUILD_CFLAGS += $(call cc-option,-Wdeclaration-after-statement,)

# disable pointer signed / unsigned warnings in gcc 4.0
KBUILD_CFLAGS += $(call cc-disable-warning, pointer-sign)

# disable stringop warnings in gcc 8+
KBUILD_CFLAGS += $(call cc-disable-warning, stringop-truncation)

# We'll want to enable this eventually, but it's not going away for 5.7 at least
KBUILD_CFLAGS += $(call cc-disable-warning, zero-length-bounds)
KBUILD_CFLAGS += $(call cc-disable-warning, array-bounds)
KBUILD_CFLAGS += $(call cc-disable-warning, stringop-overflow)

# Another good warning that we'll want to enable eventually
KBUILD_CFLAGS += $(call cc-disable-warning, restrict)

# Enabled with W=2, disabled by default as noisy
KBUILD_CFLAGS += $(call cc-disable-warning, maybe-uninitialized)

# disable invalid "can't wrap" optimizations for signed / pointers
KBUILD_CFLAGS	+= $(call cc-option,-fno-strict-overflow)

# clang sets -fmerge-all-constants by default as optimization, but this
# is non-conforming behavior for C and in fact breaks the kernel, so we
# need to disable it here generally.
KBUILD_CFLAGS	+= $(call cc-option,-fno-merge-all-constants)

# for gcc -fno-merge-all-constants disables everything, but it is fine
# to have actual conforming behavior enabled.
KBUILD_CFLAGS	+= $(call cc-option,-fmerge-constants)

# Make sure -fstack-check isn't enabled (like gentoo apparently did)
KBUILD_CFLAGS  += $(call cc-option,-fno-stack-check,)

# conserve stack if available
KBUILD_CFLAGS   += $(call cc-option,-fconserve-stack)

# disallow errors like 'EXPORT_GPL(foo);' with missing header
KBUILD_CFLAGS   += $(call cc-option,-Werror=implicit-int)

# require functions to have arguments in prototypes, not empty 'int foo()'
KBUILD_CFLAGS   += $(call cc-option,-Werror=strict-prototypes)

# Prohibit date/time macros, which would make the build non-deterministic
KBUILD_CFLAGS   += $(call cc-option,-Werror=date-time)

# enforce correct pointer usage
KBUILD_CFLAGS   += $(call cc-option,-Werror=incompatible-pointer-types)

# Require designated initializers for all marked structures
KBUILD_CFLAGS   += $(call cc-option,-Werror=designated-init)

# change __FILE__ to the relative path from the srctree
KBUILD_CFLAGS	+= $(call cc-option,-fmacro-prefix-map=$(srctree)/=)

# ensure -fcf-protection is disabled when using retpoline as it is
# incompatible with -mindirect-branch=thunk-extern
ifdef CONFIG_RETPOLINE
KBUILD_CFLAGS += $(call cc-option,-fcf-protection=none)
endif

# use the deterministic mode of AR if available
KBUILD_ARFLAGS := $(call ar-option,D)

include scripts/Makefile.kasan
include scripts/Makefile.extrawarn
include scripts/Makefile.ubsan

# Add any arch overrides and user supplied CPPFLAGS, AFLAGS and CFLAGS as the
# last assignments
KBUILD_CPPFLAGS += $(ARCH_CPPFLAGS) $(KCPPFLAGS)
KBUILD_AFLAGS   += $(ARCH_AFLAGS)   $(KAFLAGS)
KBUILD_CFLAGS   += $(ARCH_CFLAGS)   $(KCFLAGS)

# Use --build-id when available.
LDFLAGS_BUILD_ID := $(call ld-option, --build-id)
KBUILD_LDFLAGS_MODULE += $(LDFLAGS_BUILD_ID)
LDFLAGS_vmlinux += $(LDFLAGS_BUILD_ID)

ifeq ($(CONFIG_STRIP_ASM_SYMS),y)
LDFLAGS_vmlinux	+= $(call ld-option, -X,)
endif

ifeq ($(CONFIG_RELR),y)
LDFLAGS_vmlinux	+= --pack-dyn-relocs=relr
endif

# insure the checker run with the right endianness
CHECKFLAGS += $(if $(CONFIG_CPU_BIG_ENDIAN),-mbig-endian,-mlittle-endian)

# the checker needs the correct machine size
CHECKFLAGS += $(if $(CONFIG_64BIT),-m64,-m32)

# Default kernel image to build when no specific target is given.
# KBUILD_IMAGE may be overruled on the command line or
# set in the environment
# Also any assignments in arch/$(ARCH)/Makefile take precedence over
# this default value
export KBUILD_IMAGE ?= vmlinux

#
# INSTALL_PATH specifies where to place the updated kernel and system map
# images. Default is /boot, but you can set it to other values
export	INSTALL_PATH ?= /boot

#
# INSTALL_DTBS_PATH specifies a prefix for relocations required by build roots.
# Like INSTALL_MOD_PATH, it isn't defined in the Makefile, but can be passed as
# an argument if needed. Otherwise it defaults to the kernel install path
#
export INSTALL_DTBS_PATH ?= $(INSTALL_PATH)/dtbs/$(KERNELRELEASE)

#
# INSTALL_MOD_PATH specifies a prefix to MODLIB for module directory
# relocations required by build roots.  This is not defined in the
# makefile but the argument can be passed to make if needed.
#

MODLIB	= $(INSTALL_MOD_PATH)/lib/modules/$(KERNELRELEASE)
export MODLIB

#
# INSTALL_MOD_STRIP, if defined, will cause modules to be
# stripped after they are installed.  If INSTALL_MOD_STRIP is '1', then
# the default option --strip-debug will be used.  Otherwise,
# INSTALL_MOD_STRIP value will be used as the options to the strip command.

ifdef INSTALL_MOD_STRIP
ifeq ($(INSTALL_MOD_STRIP),1)
mod_strip_cmd = $(STRIP) --strip-debug
else
mod_strip_cmd = $(STRIP) $(INSTALL_MOD_STRIP)
endif # INSTALL_MOD_STRIP=1
else
mod_strip_cmd = true
endif # INSTALL_MOD_STRIP
export mod_strip_cmd

# CONFIG_MODULE_COMPRESS, if defined, will cause module to be compressed
# after they are installed in agreement with CONFIG_MODULE_COMPRESS_GZIP
# or CONFIG_MODULE_COMPRESS_XZ.

mod_compress_cmd = true
ifdef CONFIG_MODULE_COMPRESS
  ifdef CONFIG_MODULE_COMPRESS_GZIP
    mod_compress_cmd = gzip -n -f
  endif # CONFIG_MODULE_COMPRESS_GZIP
  ifdef CONFIG_MODULE_COMPRESS_XZ
    mod_compress_cmd = xz -f
  endif # CONFIG_MODULE_COMPRESS_XZ
endif # CONFIG_MODULE_COMPRESS
export mod_compress_cmd

# Select initial ramdisk compression format, default is gzip(1).
# This shall be used by the dracut(8) tool while creating an initramfs image.
#
INITRD_COMPRESS-y                  := gzip
INITRD_COMPRESS-$(CONFIG_RD_BZIP2) := bzip2
INITRD_COMPRESS-$(CONFIG_RD_LZMA)  := lzma
INITRD_COMPRESS-$(CONFIG_RD_XZ)    := xz
INITRD_COMPRESS-$(CONFIG_RD_LZO)   := lzo
INITRD_COMPRESS-$(CONFIG_RD_LZ4)   := lz4
# do not export INITRD_COMPRESS, since we didn't actually
# choose a sane default compression above.
# export INITRD_COMPRESS := $(INITRD_COMPRESS-y)

ifdef CONFIG_MODULE_SIG_ALL
$(eval $(call config_filename,MODULE_SIG_KEY))

mod_sign_cmd = scripts/sign-file $(CONFIG_MODULE_SIG_HASH) $(MODULE_SIG_KEY_SRCPREFIX)$(CONFIG_MODULE_SIG_KEY) certs/signing_key.x509
else
mod_sign_cmd = true
endif
export mod_sign_cmd

HOST_LIBELF_LIBS = $(shell pkg-config libelf --libs 2>/dev/null || echo -lelf)

ifdef CONFIG_STACK_VALIDATION
  has_libelf := $(call try-run,\
		echo "int main() {}" | $(HOSTCC) -xc -o /dev/null $(HOST_LIBELF_LIBS) -,1,0)
  ifeq ($(has_libelf),1)
    objtool_target := tools/objtool FORCE
  else
    SKIP_STACK_VALIDATION := 1
    export SKIP_STACK_VALIDATION
  endif
endif

PHONY += prepare0

ifeq ($(KBUILD_EXTMOD),)
core-y		+= kernel/ certs/ mm/ fs/ ipc/ security/ crypto/ block/

vmlinux-dirs	:= $(patsubst %/,%,$(filter %/, $(init-y) $(init-m) \
		     $(core-y) $(core-m) $(drivers-y) $(drivers-m) \
		     $(net-y) $(net-m) $(libs-y) $(libs-m) $(virt-y)))

vmlinux-alldirs	:= $(sort $(vmlinux-dirs) $(patsubst %/,%,$(filter %/, \
		     $(init-) $(core-) $(drivers-) $(net-) $(libs-) $(virt-))))

init-y		:= $(patsubst %/, %/built-in.a, $(init-y))
core-y		:= $(patsubst %/, %/built-in.a, $(core-y))
drivers-y	:= $(patsubst %/, %/built-in.a, $(drivers-y))
net-y		:= $(patsubst %/, %/built-in.a, $(net-y))
libs-y1		:= $(patsubst %/, %/lib.a, $(libs-y))
libs-y2		:= $(patsubst %/, %/built-in.a, $(filter-out %.a, $(libs-y)))
virt-y		:= $(patsubst %/, %/built-in.a, $(virt-y))

# Externally visible symbols (used by link-vmlinux.sh)
export KBUILD_VMLINUX_INIT := $(head-y) $(init-y)
export KBUILD_VMLINUX_MAIN := $(core-y) $(libs-y2) $(drivers-y) $(net-y) $(virt-y)
export KBUILD_VMLINUX_LIBS := $(libs-y1)
export KBUILD_LDS          := arch/$(SRCARCH)/kernel/vmlinux.lds
export LDFLAGS_vmlinux
# used by scripts/package/Makefile
export KBUILD_ALLDIRS := $(sort $(filter-out arch/%,$(vmlinux-alldirs)) arch Documentation include samples scripts tools)

vmlinux-deps := $(KBUILD_LDS) $(KBUILD_VMLINUX_INIT) $(KBUILD_VMLINUX_MAIN) $(KBUILD_VMLINUX_LIBS)

# Recurse until adjust_autoksyms.sh is satisfied
PHONY += autoksyms_recursive
autoksyms_recursive: $(vmlinux-deps)
ifdef CONFIG_TRIM_UNUSED_KSYMS
	$(Q)$(CONFIG_SHELL) $(srctree)/scripts/adjust_autoksyms.sh \
	  "$(MAKE) -f $(srctree)/Makefile vmlinux"
endif

# For the kernel to actually contain only the needed exported symbols,
# we have to build modules as well to determine what those symbols are.
# (this can be evaluated only once include/config/auto.conf has been included)
ifdef CONFIG_TRIM_UNUSED_KSYMS
  KBUILD_MODULES := 1
endif

autoksyms_h := $(if $(CONFIG_TRIM_UNUSED_KSYMS), include/generated/autoksyms.h)

quiet_cmd_autoksyms_h = GEN     $@
      cmd_autoksyms_h = mkdir -p $(dir $@); \
			$(CONFIG_SHELL) $(srctree)/scripts/gen_autoksyms.sh $@

$(autoksyms_h):
	$(call cmd,autoksyms_h)

ARCH_POSTLINK := $(wildcard $(srctree)/arch/$(SRCARCH)/Makefile.postlink)

# Final link of vmlinux with optional arch pass after final link
cmd_link-vmlinux =                                                 \
	$(CONFIG_SHELL) $< $(LD) $(KBUILD_LDFLAGS) $(LDFLAGS_vmlinux) ;    \
	$(if $(ARCH_POSTLINK), $(MAKE) -f $(ARCH_POSTLINK) $@, true)

vmlinux: scripts/link-vmlinux.sh autoksyms_recursive $(vmlinux-deps) FORCE
ifdef CONFIG_HEADERS_CHECK
	$(Q)$(MAKE) -f $(srctree)/Makefile headers_check
endif
ifdef CONFIG_GDB_SCRIPTS
	$(Q)ln -fsn $(abspath $(srctree)/scripts/gdb/vmlinux-gdb.py)
endif
	+$(call if_changed,link-vmlinux)

# Build samples along the rest of the kernel. This needs headers_install.
ifdef CONFIG_SAMPLES
vmlinux-dirs += samples
samples: headers_install
endif

# The actual objects are generated when descending,
# make sure no implicit rule kicks in
$(sort $(vmlinux-deps)): $(vmlinux-dirs) ;

# Handle descending into subdirectories listed in $(vmlinux-dirs)
# Preset locale variables to speed up the build process. Limit locale
# tweaks to this spot to avoid wrong language settings when running
# make menuconfig etc.
# Error messages still appears in the original language

PHONY += $(vmlinux-dirs)
$(vmlinux-dirs): prepare scripts
	$(Q)$(MAKE) $(build)=$@ need-builtin=1

define filechk_kernel.release
	echo "$(KERNELVERSION)$$($(CONFIG_SHELL) $(srctree)/scripts/setlocalversion \
		$(srctree) $(BRANCH) $(KMI_GENERATION))"
endef

# Store (new) KERNELRELEASE string in include/config/kernel.release
include/config/kernel.release: $(srctree)/Makefile FORCE
	$(call filechk,kernel.release)

# Additional helpers built in scripts/
# Carefully list dependencies so we do not try to build scripts twice
# in parallel
PHONY += scripts
scripts: scripts_basic asm-generic gcc-plugins $(autoksyms_h)
	$(Q)$(MAKE) $(build)=$(@)

# Things we need to do before we recursively start building the kernel
# or the modules are listed in "prepare".
# A multi level approach is used. prepareN is processed before prepareN-1.
# archprepare is used in arch Makefiles and when processed asm symlink,
# version.h and scripts_basic is processed / created.

PHONY += prepare archprepare prepare1 prepare2 prepare3

# prepare3 is used to check if we are building in a separate output directory,
# and if so do:
# 1) Check that make has not been executed in the kernel src $(srctree)
prepare3: include/config/kernel.release
ifneq ($(KBUILD_SRC),)
	@$(kecho) '  Using $(srctree) as source for kernel'
	$(Q)if [ -f $(srctree)/.config -o -d $(srctree)/include/config ]; then \
		echo >&2 "  $(srctree) is not clean, please run 'make mrproper'"; \
		echo >&2 "  in the '$(srctree)' directory.";\
		/bin/false; \
	fi;
endif

# prepare2 creates a makefile if using a separate output directory.
# From this point forward, .config has been reprocessed, so any rules
# that need to depend on updated CONFIG_* values can be checked here.
prepare2: prepare3 outputmakefile asm-generic

prepare1: prepare2 $(version_h) $(autoksyms_h) include/generated/utsrelease.h
	$(cmd_crmodverdir)

archprepare: archheaders archscripts prepare1 scripts_basic

prepare0: archprepare gcc-plugins
	$(Q)$(MAKE) $(build)=.

# All the preparing..
prepare: prepare0 prepare-objtool

# Support for using generic headers in asm-generic
PHONY += asm-generic uapi-asm-generic
asm-generic: uapi-asm-generic
	$(Q)$(MAKE) -f $(srctree)/scripts/Makefile.asm-generic \
	            src=asm obj=arch/$(SRCARCH)/include/generated/asm
uapi-asm-generic:
	$(Q)$(MAKE) -f $(srctree)/scripts/Makefile.asm-generic \
	            src=uapi/asm obj=arch/$(SRCARCH)/include/generated/uapi/asm

PHONY += prepare-objtool
prepare-objtool: $(objtool_target)
ifeq ($(SKIP_STACK_VALIDATION),1)
ifdef CONFIG_UNWINDER_ORC
	@echo "error: Cannot generate ORC metadata for CONFIG_UNWINDER_ORC=y, please install libelf-dev, libelf-devel or elfutils-libelf-devel" >&2
	@false
else
	@echo "warning: Cannot use CONFIG_STACK_VALIDATION=y, please install libelf-dev, libelf-devel or elfutils-libelf-devel" >&2
endif
endif

# Generate some files
# ---------------------------------------------------------------------------

# KERNELRELEASE can change from a few different places, meaning version.h
# needs to be updated, so this check is forced on all builds

uts_len := 64
ifneq (,$(BUILD_NUMBER))
	UTS_RELEASE=$(KERNELRELEASE)-ab$(BUILD_NUMBER)
else
	UTS_RELEASE=$(KERNELRELEASE)
endif
define filechk_utsrelease.h
	if [ `echo -n "$(UTS_RELEASE)" | wc -c ` -gt $(uts_len) ]; then \
		echo '"$(UTS_RELEASE)" exceeds $(uts_len) characters' >&2;    \
		exit 1;                                                       \
	fi;                                                             \
	(echo \#define UTS_RELEASE \"$(UTS_RELEASE)\";)
endef

define filechk_version.h
	(echo \#define LINUX_VERSION_CODE $(shell                         \
	expr $(VERSION) \* 65536 + 0$(PATCHLEVEL) \* 256 + 0$(SUBLEVEL)); \
	echo '#define KERNEL_VERSION(a,b,c) (((a) << 16) + ((b) << 8) + (c))';)
endef

$(version_h): FORCE
	$(call filechk,version.h)
	$(Q)rm -f $(old_version_h)

include/generated/utsrelease.h: include/config/kernel.release FORCE
	$(call filechk,utsrelease.h)

PHONY += headerdep
headerdep:
	$(Q)find $(srctree)/include/ -name '*.h' | xargs --max-args 1 \
	$(srctree)/scripts/headerdep.pl -I$(srctree)/include

# ---------------------------------------------------------------------------
# Kernel headers

#Default location for installed headers
export INSTALL_HDR_PATH = $(objtree)/usr

# If we do an all arch process set dst to include/arch-$(SRCARCH)
hdr-dst = $(if $(KBUILD_HEADERS), dst=include/arch-$(SRCARCH), dst=include)

PHONY += archheaders
archheaders:

PHONY += archscripts
archscripts:

PHONY += __headers
__headers: $(version_h) scripts_basic uapi-asm-generic archheaders archscripts
	$(Q)$(MAKE) $(build)=scripts build_unifdef

PHONY += headers_install_all
headers_install_all:
	$(Q)$(CONFIG_SHELL) $(srctree)/scripts/headers.sh install

PHONY += headers_install
headers_install: __headers
	$(if $(wildcard $(srctree)/arch/$(SRCARCH)/include/uapi/asm/Kbuild),, \
	  $(error Headers not exportable for the $(SRCARCH) architecture))
	$(Q)$(MAKE) $(hdr-inst)=include/uapi dst=include
	$(Q)$(MAKE) $(hdr-inst)=arch/$(SRCARCH)/include/uapi $(hdr-dst)

PHONY += headers_check_all
headers_check_all: headers_install_all
	$(Q)$(CONFIG_SHELL) $(srctree)/scripts/headers.sh check

PHONY += headers_check
headers_check: headers_install
	$(Q)$(MAKE) $(hdr-inst)=include/uapi dst=include HDRCHECK=1
	$(Q)$(MAKE) $(hdr-inst)=arch/$(SRCARCH)/include/uapi $(hdr-dst) HDRCHECK=1

# ---------------------------------------------------------------------------
# Kernel selftest

PHONY += kselftest
kselftest:
	$(Q)$(MAKE) -C $(srctree)/tools/testing/selftests run_tests

PHONY += kselftest-clean
kselftest-clean:
	$(Q)$(MAKE) -C $(srctree)/tools/testing/selftests clean

PHONY += kselftest-merge
kselftest-merge:
	$(if $(wildcard $(objtree)/.config),, $(error No .config exists, config your kernel first!))
	$(Q)$(CONFIG_SHELL) $(srctree)/scripts/kconfig/merge_config.sh \
		-m $(objtree)/.config \
		$(srctree)/tools/testing/selftests/*/config
	+$(Q)$(MAKE) -f $(srctree)/Makefile olddefconfig

# ---------------------------------------------------------------------------
# Modules

ifdef CONFIG_MODULES

# By default, build modules as well

all: modules

# When we're building modules with modversions, we need to consider
# the built-in objects during the descend as well, in order to
# make sure the checksums are up to date before we record them.
ifdef CONFIG_MODVERSIONS
  KBUILD_BUILTIN := 1
endif

# Build modules
#
# A module can be listed more than once in obj-m resulting in
# duplicate lines in modules.order files.  Those are removed
# using awk while concatenating to the final file.

PHONY += modules
modules: $(vmlinux-dirs) $(if $(KBUILD_BUILTIN),vmlinux) modules.builtin
	$(Q)$(AWK) '!x[$$0]++' $(vmlinux-dirs:%=$(objtree)/%/modules.order) > $(objtree)/modules.order
	@$(kecho) '  Building modules, stage 2.';
	$(Q)$(MAKE) -f $(srctree)/scripts/Makefile.modpost

modules.builtin: $(vmlinux-dirs:%=%/modules.builtin)
	$(Q)$(AWK) '!x[$$0]++' $^ > $(objtree)/modules.builtin

%/modules.builtin: include/config/auto.conf include/config/tristate.conf
	$(Q)$(MAKE) $(modbuiltin)=$*


# Target to prepare building external modules
PHONY += modules_prepare
modules_prepare: prepare scripts

# Target to install modules
PHONY += modules_install
modules_install: _modinst_ _modinst_post

PHONY += _modinst_
_modinst_:
	@rm -rf $(MODLIB)/kernel
	@rm -f $(MODLIB)/source
	@mkdir -p $(MODLIB)/kernel
	@ln -s $(abspath $(srctree)) $(MODLIB)/source
	@if [ ! $(objtree) -ef  $(MODLIB)/build ]; then \
		rm -f $(MODLIB)/build ; \
		ln -s $(CURDIR) $(MODLIB)/build ; \
	fi
	@cp -f $(objtree)/modules.order $(MODLIB)/
	@cp -f $(objtree)/modules.builtin $(MODLIB)/
	$(Q)$(MAKE) -f $(srctree)/scripts/Makefile.modinst

# This depmod is only for convenience to give the initial
# boot a modules.dep even before / is mounted read-write.  However the
# boot script depmod is the master version.
PHONY += _modinst_post
_modinst_post: _modinst_
	$(call cmd,depmod)

ifeq ($(CONFIG_MODULE_SIG), y)
PHONY += modules_sign
modules_sign:
	$(Q)$(MAKE) -f $(srctree)/scripts/Makefile.modsign
endif

else # CONFIG_MODULES

# Modules not configured
# ---------------------------------------------------------------------------

PHONY += modules modules_install
modules modules_install:
	@echo >&2
	@echo >&2 "The present kernel configuration has modules disabled."
	@echo >&2 "Type 'make config' and enable loadable module support."
	@echo >&2 "Then build a kernel with module support enabled."
	@echo >&2
	@exit 1

endif # CONFIG_MODULES

###
# Cleaning is done on three levels.
# make clean     Delete most generated files
#                Leave enough to build external modules
# make mrproper  Delete the current configuration, and all generated files
# make distclean Remove editor backup files, patch leftover files and the like

# Directories & files removed with 'make clean'
CLEAN_DIRS  += $(MODVERDIR) include/ksym

# Directories & files removed with 'make mrproper'
MRPROPER_DIRS  += include/config usr/include include/generated          \
		  arch/*/include/generated .tmp_objdiff
MRPROPER_FILES += .config .config.old .version \
		  Module.symvers tags TAGS cscope* GPATH GTAGS GRTAGS GSYMS \
		  signing_key.pem signing_key.priv signing_key.x509	\
		  x509.genkey extra_certificates signing_key.x509.keyid	\
		  signing_key.x509.signer vmlinux-gdb.py

# clean - Delete most, but leave enough to build external modules
#
clean: rm-dirs  := $(CLEAN_DIRS)
clean: rm-files := $(CLEAN_FILES)
clean-dirs      := $(addprefix _clean_, . $(vmlinux-alldirs) Documentation samples)

PHONY += $(clean-dirs) clean archclean vmlinuxclean
$(clean-dirs):
	$(Q)$(MAKE) $(clean)=$(patsubst _clean_%,%,$@)

vmlinuxclean:
	$(Q)$(CONFIG_SHELL) $(srctree)/scripts/link-vmlinux.sh clean
	$(Q)$(if $(ARCH_POSTLINK), $(MAKE) -f $(ARCH_POSTLINK) clean)

clean: archclean vmlinuxclean

# mrproper - Delete all generated files, including .config
#
mrproper: rm-dirs  := $(wildcard $(MRPROPER_DIRS))
mrproper: rm-files := $(wildcard $(MRPROPER_FILES))
mrproper-dirs      := $(addprefix _mrproper_,scripts)

PHONY += $(mrproper-dirs) mrproper archmrproper
$(mrproper-dirs):
	$(Q)$(MAKE) $(clean)=$(patsubst _mrproper_%,%,$@)

mrproper: clean archmrproper $(mrproper-dirs)
	$(call cmd,rmdirs)
	$(call cmd,rmfiles)

# distclean
#
PHONY += distclean

distclean: mrproper
	@find $(srctree) $(RCS_FIND_IGNORE) \
		\( -name '*.orig' -o -name '*.rej' -o -name '*~' \
		-o -name '*.bak' -o -name '#*#' -o -name '*%' \
		-o -name 'core' \) \
		-type f -print | xargs rm -f


# Packaging of the kernel to various formats
# ---------------------------------------------------------------------------
package-dir	:= scripts/package

%src-pkg: FORCE
	$(Q)$(MAKE) $(build)=$(package-dir) $@
%pkg: include/config/kernel.release FORCE
	$(Q)$(MAKE) $(build)=$(package-dir) $@


# Brief documentation of the typical targets used
# ---------------------------------------------------------------------------

boards := $(wildcard $(srctree)/arch/$(SRCARCH)/configs/*_defconfig)
boards := $(sort $(notdir $(boards)))
board-dirs := $(dir $(wildcard $(srctree)/arch/$(SRCARCH)/configs/*/*_defconfig))
board-dirs := $(sort $(notdir $(board-dirs:/=)))

PHONY += help
help:
	@echo  'Cleaning targets:'
	@echo  '  clean		  - Remove most generated files but keep the config and'
	@echo  '                    enough build support to build external modules'
	@echo  '  mrproper	  - Remove all generated files + config + various backup files'
	@echo  '  distclean	  - mrproper + remove editor backup and patch files'
	@echo  ''
	@echo  'Configuration targets:'
	@$(MAKE) -f $(srctree)/scripts/kconfig/Makefile help
	@echo  ''
	@echo  'Other generic targets:'
	@echo  '  all		  - Build all targets marked with [*]'
	@echo  '* vmlinux	  - Build the bare kernel'
	@echo  '* modules	  - Build all modules'
	@echo  '  modules_install - Install all modules to INSTALL_MOD_PATH (default: /)'
	@echo  '  dir/            - Build all files in dir and below'
	@echo  '  dir/file.[ois]  - Build specified target only'
	@echo  '  dir/file.ll     - Build the LLVM assembly file'
	@echo  '                    (requires compiler support for LLVM assembly generation)'
	@echo  '  dir/file.lst    - Build specified mixed source/assembly target only'
	@echo  '                    (requires a recent binutils and recent build (System.map))'
	@echo  '  dir/file.ko     - Build module including final link'
	@echo  '  modules_prepare - Set up for building external modules'
	@echo  '  tags/TAGS	  - Generate tags file for editors'
	@echo  '  cscope	  - Generate cscope index'
	@echo  '  gtags           - Generate GNU GLOBAL index'
	@echo  '  kernelrelease	  - Output the release version string (use with make -s)'
	@echo  '  kernelversion	  - Output the version stored in Makefile (use with make -s)'
	@echo  '  image_name	  - Output the image name (use with make -s)'
	@echo  '  headers_install - Install sanitised kernel headers to INSTALL_HDR_PATH'; \
	 echo  '                    (default: $(INSTALL_HDR_PATH))'; \
	 echo  ''
	@echo  'Static analysers:'
	@echo  '  checkstack      - Generate a list of stack hogs'
	@echo  '  namespacecheck  - Name space analysis on compiled kernel'
	@echo  '  versioncheck    - Sanity check on version.h usage'
	@echo  '  includecheck    - Check for duplicate included header files'
	@echo  '  export_report   - List the usages of all exported symbols'
	@echo  '  headers_check   - Sanity check on exported headers'
	@echo  '  headerdep       - Detect inclusion cycles in headers'
	@echo  '  coccicheck      - Check with Coccinelle'
	@echo  ''
	@echo  'Kernel selftest:'
	@echo  '  kselftest       - Build and run kernel selftest (run as root)'
	@echo  '                    Build, install, and boot kernel before'
	@echo  '                    running kselftest on it'
	@echo  '  kselftest-clean - Remove all generated kselftest files'
	@echo  '  kselftest-merge - Merge all the config dependencies of kselftest to existing'
	@echo  '                    .config.'
	@echo  ''
	@echo 'Userspace tools targets:'
	@echo '  use "make tools/help"'
	@echo '  or  "cd tools; make help"'
	@echo  ''
	@echo  'Kernel packaging:'
	@$(MAKE) $(build)=$(package-dir) help
	@echo  ''
	@echo  'Documentation targets:'
	@$(MAKE) -f $(srctree)/Documentation/Makefile dochelp
	@echo  ''
	@echo  'Architecture specific targets ($(SRCARCH)):'
	@$(if $(archhelp),$(archhelp),\
		echo '  No architecture specific help defined for $(SRCARCH)')
	@echo  ''
	@$(if $(boards), \
		$(foreach b, $(boards), \
		printf "  %-24s - Build for %s\\n" $(b) $(subst _defconfig,,$(b));) \
		echo '')
	@$(if $(board-dirs), \
		$(foreach b, $(board-dirs), \
		printf "  %-16s - Show %s-specific targets\\n" help-$(b) $(b);) \
		printf "  %-16s - Show all of the above\\n" help-boards; \
		echo '')

	@echo  '  make V=0|1 [targets] 0 => quiet build (default), 1 => verbose build'
	@echo  '  make V=2   [targets] 2 => give reason for rebuild of target'
	@echo  '  make O=dir [targets] Locate all output files in "dir", including .config'
	@echo  '  make C=1   [targets] Check re-compiled c source with $$CHECK (sparse by default)'
	@echo  '  make C=2   [targets] Force check of all c source with $$CHECK'
	@echo  '  make RECORDMCOUNT_WARN=1 [targets] Warn about ignored mcount sections'
	@echo  '  make W=n   [targets] Enable extra gcc checks, n=1,2,3 where'
	@echo  '		1: warnings which may be relevant and do not occur too often'
	@echo  '		2: warnings which occur quite often but may still be relevant'
	@echo  '		3: more obscure warnings, can most likely be ignored'
	@echo  '		Multiple levels can be combined with W=12 or W=123'
	@echo  ''
	@echo  'Execute "make" or "make all" to build all targets marked with [*] '
	@echo  'For further info see the ./README file'


help-board-dirs := $(addprefix help-,$(board-dirs))

help-boards: $(help-board-dirs)

boards-per-dir = $(sort $(notdir $(wildcard $(srctree)/arch/$(SRCARCH)/configs/$*/*_defconfig)))

$(help-board-dirs): help-%:
	@echo  'Architecture specific targets ($(SRCARCH) $*):'
	@$(if $(boards-per-dir), \
		$(foreach b, $(boards-per-dir), \
		printf "  %-24s - Build for %s\\n" $*/$(b) $(subst _defconfig,,$(b));) \
		echo '')


# Documentation targets
# ---------------------------------------------------------------------------
DOC_TARGETS := xmldocs latexdocs pdfdocs htmldocs epubdocs cleandocs \
	       linkcheckdocs dochelp refcheckdocs
PHONY += $(DOC_TARGETS)
$(DOC_TARGETS): scripts_basic FORCE
	$(Q)$(MAKE) $(build)=Documentation $@

else # KBUILD_EXTMOD

###
# External module support.
# When building external modules the kernel used as basis is considered
# read-only, and no consistency checks are made and the make
# system is not used on the basis kernel. If updates are required
# in the basis kernel ordinary make commands (without M=...) must
# be used.
#
# The following are the only valid targets when building external
# modules.
# make M=dir clean     Delete all automatically generated files
# make M=dir modules   Make all modules in specified dir
# make M=dir	       Same as 'make M=dir modules'
# make M=dir modules_install
#                      Install the modules built in the module directory
#                      Assumes install directory is already created

# We are always building modules
KBUILD_MODULES := 1

PHONY += $(objtree)/Module.symvers
$(objtree)/Module.symvers:
	@test -e $(objtree)/Module.symvers || ( \
	echo; \
	echo "  WARNING: Symbol version dump $(objtree)/Module.symvers"; \
	echo "           is missing; modules will have no dependencies and modversions."; \
	echo )

module-dirs := $(addprefix _module_,$(KBUILD_EXTMOD))
PHONY += $(module-dirs) modules
$(module-dirs): prepare $(objtree)/Module.symvers
	$(Q)$(MAKE) $(build)=$(patsubst _module_%,%,$@)

modules: $(module-dirs)
	@$(kecho) '  Building modules, stage 2.';
	$(Q)$(MAKE) -f $(srctree)/scripts/Makefile.modpost

PHONY += modules_install
modules_install: _emodinst_ _emodinst_post

install-dir := $(if $(INSTALL_MOD_DIR),$(INSTALL_MOD_DIR),extra)
PHONY += _emodinst_
_emodinst_:
	$(Q)mkdir -p $(MODLIB)/$(install-dir)
	$(Q)$(MAKE) -f $(srctree)/scripts/Makefile.modinst

PHONY += _emodinst_post
_emodinst_post: _emodinst_
	$(call cmd,depmod)

clean-dirs := $(addprefix _clean_,$(KBUILD_EXTMOD))

PHONY += $(clean-dirs) clean
$(clean-dirs):
	$(Q)$(MAKE) $(clean)=$(patsubst _clean_%,%,$@)

clean:	rm-dirs := $(MODVERDIR)
clean: rm-files := $(KBUILD_EXTMOD)/Module.symvers

PHONY += help
help:
	@echo  '  Building external modules.'
	@echo  '  Syntax: make -C path/to/kernel/src M=$$PWD target'
	@echo  ''
	@echo  '  modules         - default target, build the module(s)'
	@echo  '  modules_install - install the module'
	@echo  '  clean           - remove generated files in module directory only'
	@echo  ''

# Dummies...
PHONY += prepare scripts
prepare:
	$(cmd_crmodverdir)
scripts: ;
endif # KBUILD_EXTMOD

clean: $(clean-dirs)
	$(call cmd,rmdirs)
	$(call cmd,rmfiles)
	@find $(if $(KBUILD_EXTMOD), $(KBUILD_EXTMOD), .) $(RCS_FIND_IGNORE) \
		\( -name '*.[aios]' -o -name '*.ko' -o -name '.*.cmd' \
		-o -name '*.ko.*' -o -name '*.dtb' -o -name '*.dtb.S' \
		-o -name '*.dwo' -o -name '*.lst' \
		-o -name '*.su'  \
		-o -name '.*.d' -o -name '.*.tmp' -o -name '*.mod.c' \
		-o -name '*.lex.c' -o -name '*.tab.[ch]' \
		-o -name '*.asn1.[ch]' \
		-o -name '*.symtypes' -o -name 'modules.order' \
		-o -name modules.builtin -o -name '.tmp_*.o.*' \
		-o -name '*.c.[012]*.*' \
		-o -name '*.ll' \
		-o -name '*.gcno' \
		-o -name '*.*.symversions' \) -type f -print | xargs rm -f

# Generate tags for editors
# ---------------------------------------------------------------------------
quiet_cmd_tags = GEN     $@
      cmd_tags = $(CONFIG_SHELL) $(srctree)/scripts/tags.sh $@

tags TAGS cscope gtags: FORCE
	$(call cmd,tags)

# Scripts to check various things for consistency
# ---------------------------------------------------------------------------

PHONY += includecheck versioncheck coccicheck namespacecheck export_report

includecheck:
	find $(srctree)/* $(RCS_FIND_IGNORE) \
		-name '*.[hcS]' -type f -print | sort \
		| xargs $(PERL) -w $(srctree)/scripts/checkincludes.pl

versioncheck:
	find $(srctree)/* $(RCS_FIND_IGNORE) \
		-name '*.[hcS]' -type f -print | sort \
		| xargs $(PERL) -w $(srctree)/scripts/checkversion.pl

coccicheck:
	$(Q)$(CONFIG_SHELL) $(srctree)/scripts/$@

namespacecheck:
	$(PERL) $(srctree)/scripts/namespace.pl

export_report:
	$(PERL) $(srctree)/scripts/export_report.pl

endif #ifeq ($(config-targets),1)
endif #ifeq ($(mixed-targets),1)

PHONY += checkstack kernelrelease kernelversion image_name

# UML needs a little special treatment here.  It wants to use the host
# toolchain, so needs $(SUBARCH) passed to checkstack.pl.  Everyone
# else wants $(ARCH), including people doing cross-builds, which means
# that $(SUBARCH) doesn't work here.
ifeq ($(ARCH), um)
CHECKSTACK_ARCH := $(SUBARCH)
else
CHECKSTACK_ARCH := $(ARCH)
endif
checkstack:
	$(OBJDUMP) -d vmlinux $$(find . -name '*.ko') | \
	$(PERL) $(src)/scripts/checkstack.pl $(CHECKSTACK_ARCH)

kernelrelease:
	@echo "$(KERNELVERSION)$$($(CONFIG_SHELL) $(srctree)/scripts/setlocalversion \
		$(srctree) $(BRANCH) $(KMI_GENERATION))"

kernelversion:
	@echo $(KERNELVERSION)

image_name:
	@echo $(KBUILD_IMAGE)

# Clear a bunch of variables before executing the submake
tools/: FORCE
	$(Q)mkdir -p $(objtree)/tools
	$(Q)$(MAKE) LDFLAGS= MAKEFLAGS="$(tools_silent) $(filter --j% -j,$(MAKEFLAGS))" O=$(abspath $(objtree)) subdir=tools -C $(src)/tools/

tools/%: FORCE
	$(Q)mkdir -p $(objtree)/tools
	$(Q)$(MAKE) LDFLAGS= MAKEFLAGS="$(tools_silent) $(filter --j% -j,$(MAKEFLAGS))" O=$(abspath $(objtree)) subdir=tools -C $(src)/tools/ $*

# Single targets
# ---------------------------------------------------------------------------
# Single targets are compatible with:
# - build with mixed source and output
# - build with separate output dir 'make O=...'
# - external modules
#
#  target-dir => where to store outputfile
#  build-dir  => directory in kernel source tree to use

ifeq ($(KBUILD_EXTMOD),)
        build-dir  = $(patsubst %/,%,$(dir $@))
        target-dir = $(dir $@)
else
        zap-slash=$(filter-out .,$(patsubst %/,%,$(dir $@)))
        build-dir  = $(KBUILD_EXTMOD)$(if $(zap-slash),/$(zap-slash))
        target-dir = $(if $(KBUILD_EXTMOD),$(dir $<),$(dir $@))
endif

%.s: %.c prepare scripts FORCE
	$(Q)$(MAKE) $(build)=$(build-dir) $(target-dir)$(notdir $@)
%.i: %.c prepare scripts FORCE
	$(Q)$(MAKE) $(build)=$(build-dir) $(target-dir)$(notdir $@)
%.o: %.c prepare scripts FORCE
	$(Q)$(MAKE) $(build)=$(build-dir) $(target-dir)$(notdir $@)
%.lst: %.c prepare scripts FORCE
	$(Q)$(MAKE) $(build)=$(build-dir) $(target-dir)$(notdir $@)
%.s: %.S prepare scripts FORCE
	$(Q)$(MAKE) $(build)=$(build-dir) $(target-dir)$(notdir $@)
%.o: %.S prepare scripts FORCE
	$(Q)$(MAKE) $(build)=$(build-dir) $(target-dir)$(notdir $@)
%.symtypes: %.c prepare scripts FORCE
	$(Q)$(MAKE) $(build)=$(build-dir) $(target-dir)$(notdir $@)
%.ll: %.c prepare scripts FORCE
	$(Q)$(MAKE) $(build)=$(build-dir) $(target-dir)$(notdir $@)

# Modules
/: prepare scripts FORCE
	$(Q)$(MAKE) KBUILD_MODULES=$(if $(CONFIG_MODULES),1) \
	$(build)=$(build-dir)
# Make sure the latest headers are built for Documentation
Documentation/ samples/: headers_install
%/: prepare scripts FORCE
	$(Q)$(MAKE) KBUILD_MODULES=$(if $(CONFIG_MODULES),1) \
	$(build)=$(build-dir)
%.ko: prepare scripts FORCE
	$(Q)$(MAKE) KBUILD_MODULES=$(if $(CONFIG_MODULES),1)   \
	$(build)=$(build-dir) $(@:.ko=.o)
	$(Q)$(MAKE) -f $(srctree)/scripts/Makefile.modpost

# FIXME Should go into a make.lib or something
# ===========================================================================

quiet_cmd_rmdirs = $(if $(wildcard $(rm-dirs)),CLEAN   $(wildcard $(rm-dirs)))
      cmd_rmdirs = rm -rf $(rm-dirs)

quiet_cmd_rmfiles = $(if $(wildcard $(rm-files)),CLEAN   $(wildcard $(rm-files)))
      cmd_rmfiles = rm -f $(rm-files)

# Run depmod only if we have System.map and depmod is executable
quiet_cmd_depmod = DEPMOD  $(KERNELRELEASE)
      cmd_depmod = $(CONFIG_SHELL) $(srctree)/scripts/depmod.sh $(DEPMOD) \
                   $(KERNELRELEASE)

# Create temporary dir for module support files
# clean it up only when building all modules
cmd_crmodverdir = $(Q)mkdir -p $(MODVERDIR) \
                  $(if $(KBUILD_MODULES),; rm -f $(MODVERDIR)/*)

# read all saved command lines

cmd_files := $(wildcard .*.cmd $(foreach f,$(sort $(targets)),$(dir $(f)).$(notdir $(f)).cmd))

ifneq ($(cmd_files),)
  $(cmd_files): ;	# Do not try to update included dependency files
  include $(cmd_files)
endif

endif	# skip-makefile

PHONY += FORCE
FORCE:

# Declare the contents of the PHONY variable as phony.  We keep that
# information in a variable so we can use it in if_changed and friends.
.PHONY: $(PHONY)<|MERGE_RESOLUTION|>--- conflicted
+++ resolved
@@ -779,10 +779,7 @@
 KBUILD_AFLAGS	+= -Wa,-gdwarf-2
 endif
 endif
-<<<<<<< HEAD
-=======
-
->>>>>>> 3207316b
+
 ifdef CONFIG_DEBUG_INFO_DWARF4
 KBUILD_CFLAGS	+= $(call cc-option, -gdwarf-4,)
 endif
