--- conflicted
+++ resolved
@@ -252,11 +252,8 @@
 #define RK3368_CRU_CLKSELS_CON(i)	(RK3368_CRU_CLKSEL_CON + ((i) * 4))
 #define RK3368_CRU_CLKGATES_CON(i)	(RK3368_CRU_CLKGATE_CON + ((i) * 4))
 
-<<<<<<< HEAD
-=======
 #define RK3368_CRU_SOFTRSTS_CON_CNT	(15)
 #define RK3368_CRU_SOFTRST_CON          0x300
 #define RK3368_CRU_SOFTRSTS_CON(i)	(RK3368_CRU_SOFTRST_CON + ((i) * 4))
 
->>>>>>> fc81f4bf
 #endif