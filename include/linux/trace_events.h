/* SPDX-License-Identifier: GPL-2.0 */

#ifndef _LINUX_TRACE_EVENT_H
#define _LINUX_TRACE_EVENT_H

#include <linux/ring_buffer.h>
#include <linux/trace_seq.h>
#include <linux/percpu.h>
#include <linux/hardirq.h>
#include <linux/perf_event.h>
#include <linux/tracepoint.h>

struct trace_array;
struct array_buffer;
struct tracer;
struct dentry;
struct bpf_prog;

const char *trace_print_flags_seq(struct trace_seq *p, const char *delim,
				  unsigned long flags,
				  const struct trace_print_flags *flag_array);

const char *trace_print_symbols_seq(struct trace_seq *p, unsigned long val,
				    const struct trace_print_flags *symbol_array);

#if BITS_PER_LONG == 32
const char *trace_print_flags_seq_u64(struct trace_seq *p, const char *delim,
		      unsigned long long flags,
		      const struct trace_print_flags_u64 *flag_array);

const char *trace_print_symbols_seq_u64(struct trace_seq *p,
					unsigned long long val,
					const struct trace_print_flags_u64
								 *symbol_array);
#endif

const char *trace_print_bitmask_seq(struct trace_seq *p, void *bitmask_ptr,
				    unsigned int bitmask_size);

const char *trace_print_hex_seq(struct trace_seq *p,
				const unsigned char *buf, int len,
				bool concatenate);

const char *trace_print_array_seq(struct trace_seq *p,
				   const void *buf, int count,
				   size_t el_size);

const char *
trace_print_hex_dump_seq(struct trace_seq *p, const char *prefix_str,
			 int prefix_type, int rowsize, int groupsize,
			 const void *buf, size_t len, bool ascii);

struct trace_iterator;
struct trace_event;

int trace_raw_output_prep(struct trace_iterator *iter,
			  struct trace_event *event);

/*
 * The trace entry - the most basic unit of tracing. This is what
 * is printed in the end as a single line in the trace output, such as:
 *
 *     bash-15816 [01]   235.197585: idle_cpu <- irq_enter
 */
struct trace_entry {
	unsigned short		type;
	unsigned char		flags;
	unsigned char		preempt_count;
	int			pid;
};

#define TRACE_EVENT_TYPE_MAX						\
	((1 << (sizeof(((struct trace_entry *)0)->type) * 8)) - 1)

/*
 * Trace iterator - used by printout routines who present trace
 * results to users and which routines might sleep, etc:
 */
struct trace_iterator {
	struct trace_array	*tr;
	struct tracer		*trace;
	struct array_buffer	*array_buffer;
	void			*private;
	int			cpu_file;
	struct mutex		mutex;
	struct ring_buffer_iter	**buffer_iter;
	unsigned long		iter_flags;

	/* trace_seq for __print_flags() and __print_symbolic() etc. */
	struct trace_seq	tmp_seq;

	cpumask_var_t		started;

	/* it's true when current open file is snapshot */
	bool			snapshot;

	/* The below is zeroed out in pipe_read */
	struct trace_seq	seq;
	struct trace_entry	*ent;
	unsigned long		lost_events;
	int			leftover;
	int			ent_size;
	int			cpu;
	u64			ts;

	loff_t			pos;
	long			idx;

	/* All new field here will be zeroed out in pipe_read */
};

enum trace_iter_flags {
	TRACE_FILE_LAT_FMT	= 1,
	TRACE_FILE_ANNOTATE	= 2,
	TRACE_FILE_TIME_IN_NS	= 4,
};


typedef enum print_line_t (*trace_print_func)(struct trace_iterator *iter,
				      int flags, struct trace_event *event);

struct trace_event_functions {
	trace_print_func	trace;
	trace_print_func	raw;
	trace_print_func	hex;
	trace_print_func	binary;
};

struct trace_event {
	struct hlist_node		node;
	struct list_head		list;
	int				type;
	struct trace_event_functions	*funcs;
};

extern int register_trace_event(struct trace_event *event);
extern int unregister_trace_event(struct trace_event *event);

/* Return values for print_line callback */
enum print_line_t {
	TRACE_TYPE_PARTIAL_LINE	= 0,	/* Retry after flushing the seq */
	TRACE_TYPE_HANDLED	= 1,
	TRACE_TYPE_UNHANDLED	= 2,	/* Relay to other output functions */
	TRACE_TYPE_NO_CONSUME	= 3	/* Handled but ask to not consume */
};

enum print_line_t trace_handle_return(struct trace_seq *s);

void tracing_generic_entry_update(struct trace_entry *entry,
				  unsigned short type,
				  unsigned long flags,
				  int pc);
struct trace_event_file;

struct ring_buffer_event *
trace_event_buffer_lock_reserve(struct trace_buffer **current_buffer,
				struct trace_event_file *trace_file,
				int type, unsigned long len,
				unsigned long flags, int pc);

#define TRACE_RECORD_CMDLINE	BIT(0)
#define TRACE_RECORD_TGID	BIT(1)

void tracing_record_taskinfo(struct task_struct *task, int flags);
void tracing_record_taskinfo_sched_switch(struct task_struct *prev,
					  struct task_struct *next, int flags);

void tracing_record_cmdline(struct task_struct *task);
void tracing_record_tgid(struct task_struct *task);

int trace_output_call(struct trace_iterator *iter, char *name, char *fmt, ...);

struct event_filter;

enum trace_reg {
	TRACE_REG_REGISTER,
	TRACE_REG_UNREGISTER,
#ifdef CONFIG_PERF_EVENTS
	TRACE_REG_PERF_REGISTER,
	TRACE_REG_PERF_UNREGISTER,
	TRACE_REG_PERF_OPEN,
	TRACE_REG_PERF_CLOSE,
	/*
	 * These (ADD/DEL) use a 'boolean' return value, where 1 (true) means a
	 * custom action was taken and the default action is not to be
	 * performed.
	 */
	TRACE_REG_PERF_ADD,
	TRACE_REG_PERF_DEL,
#endif
};

struct trace_event_call;

#define TRACE_FUNCTION_TYPE ((const char *)~0UL)

struct trace_event_fields {
	const char *type;
	union {
		struct {
			const char *name;
			const int  size;
			const int  align;
			const int  is_signed;
			const int  filter_type;
		};
		int (*define_fields)(struct trace_event_call *);
	};
};

struct trace_event_class {
	const char		*system;
	void			*probe;
#ifdef CONFIG_PERF_EVENTS
	void			*perf_probe;
#endif
	int			(*reg)(struct trace_event_call *event,
				       enum trace_reg type, void *data);
	struct trace_event_fields *fields_array;
	struct list_head	*(*get_fields)(struct trace_event_call *);
	struct list_head	fields;
	int			(*raw_init)(struct trace_event_call *);
};

extern int trace_event_reg(struct trace_event_call *event,
			    enum trace_reg type, void *data);

struct trace_event_buffer {
	struct trace_buffer		*buffer;
	struct ring_buffer_event	*event;
	struct trace_event_file		*trace_file;
	void				*entry;
	unsigned long			flags;
	int				pc;
	struct pt_regs			*regs;
};

void *trace_event_buffer_reserve(struct trace_event_buffer *fbuffer,
				  struct trace_event_file *trace_file,
				  unsigned long len);

void trace_event_buffer_commit(struct trace_event_buffer *fbuffer);

enum {
	TRACE_EVENT_FL_FILTERED_BIT,
	TRACE_EVENT_FL_CAP_ANY_BIT,
	TRACE_EVENT_FL_NO_SET_FILTER_BIT,
	TRACE_EVENT_FL_IGNORE_ENABLE_BIT,
	TRACE_EVENT_FL_TRACEPOINT_BIT,
	TRACE_EVENT_FL_KPROBE_BIT,
	TRACE_EVENT_FL_UPROBE_BIT,
};

/*
 * Event flags:
 *  FILTERED	  - The event has a filter attached
 *  CAP_ANY	  - Any user can enable for perf
 *  NO_SET_FILTER - Set when filter has error and is to be ignored
 *  IGNORE_ENABLE - For trace internal events, do not enable with debugfs file
 *  TRACEPOINT    - Event is a tracepoint
 *  KPROBE        - Event is a kprobe
 *  UPROBE        - Event is a uprobe
 */
enum {
	TRACE_EVENT_FL_FILTERED		= (1 << TRACE_EVENT_FL_FILTERED_BIT),
	TRACE_EVENT_FL_CAP_ANY		= (1 << TRACE_EVENT_FL_CAP_ANY_BIT),
	TRACE_EVENT_FL_NO_SET_FILTER	= (1 << TRACE_EVENT_FL_NO_SET_FILTER_BIT),
	TRACE_EVENT_FL_IGNORE_ENABLE	= (1 << TRACE_EVENT_FL_IGNORE_ENABLE_BIT),
	TRACE_EVENT_FL_TRACEPOINT	= (1 << TRACE_EVENT_FL_TRACEPOINT_BIT),
	TRACE_EVENT_FL_KPROBE		= (1 << TRACE_EVENT_FL_KPROBE_BIT),
	TRACE_EVENT_FL_UPROBE		= (1 << TRACE_EVENT_FL_UPROBE_BIT),
};

#define TRACE_EVENT_FL_UKPROBE (TRACE_EVENT_FL_KPROBE | TRACE_EVENT_FL_UPROBE)

struct trace_event_call {
	struct list_head	list;
	struct trace_event_class *class;
	union {
		char			*name;
		/* Set TRACE_EVENT_FL_TRACEPOINT flag when using "tp" */
		struct tracepoint	*tp;
	};
	struct trace_event	event;
	char			*print_fmt;
	struct event_filter	*filter;
	void			*mod;
	void			*data;
	/*
	 *   bit 0:		filter_active
	 *   bit 1:		allow trace by non root (cap any)
	 *   bit 2:		failed to apply filter
	 *   bit 3:		trace internal event (do not enable)
	 *   bit 4:		Event was enabled by module
	 *   bit 5:		use call filter rather than file filter
	 *   bit 6:		Event is a tracepoint
	 */
	int			flags; /* static flags of different events */

#ifdef CONFIG_PERF_EVENTS
	int				perf_refcount;
	struct hlist_head __percpu	*perf_events;
	struct bpf_prog_array __rcu	*prog_array;

	int	(*perf_perm)(struct trace_event_call *,
			     struct perf_event *);
#endif
};

#ifdef CONFIG_PERF_EVENTS
static inline bool bpf_prog_array_valid(struct trace_event_call *call)
{
	/*
	 * This inline function checks whether call->prog_array
	 * is valid or not. The function is called in various places,
	 * outside rcu_read_lock/unlock, as a heuristic to speed up execution.
	 *
	 * If this function returns true, and later call->prog_array
	 * becomes false inside rcu_read_lock/unlock region,
	 * we bail out then. If this function return false,
	 * there is a risk that we might miss a few events if the checking
	 * were delayed until inside rcu_read_lock/unlock region and
	 * call->prog_array happened to become non-NULL then.
	 *
	 * Here, READ_ONCE() is used instead of rcu_access_pointer().
	 * rcu_access_pointer() requires the actual definition of
	 * "struct bpf_prog_array" while READ_ONCE() only needs
	 * a declaration of the same type.
	 */
	return !!READ_ONCE(call->prog_array);
}
#endif

static inline const char *
trace_event_name(struct trace_event_call *call)
{
	if (call->flags & TRACE_EVENT_FL_TRACEPOINT)
		return call->tp ? call->tp->name : NULL;
	else
		return call->name;
}

static inline struct list_head *
trace_get_fields(struct trace_event_call *event_call)
{
	if (!event_call->class->get_fields)
		return &event_call->class->fields;
	return event_call->class->get_fields(event_call);
}

struct trace_array;
struct trace_subsystem_dir;

enum {
	EVENT_FILE_FL_ENABLED_BIT,
	EVENT_FILE_FL_RECORDED_CMD_BIT,
	EVENT_FILE_FL_RECORDED_TGID_BIT,
	EVENT_FILE_FL_FILTERED_BIT,
	EVENT_FILE_FL_NO_SET_FILTER_BIT,
	EVENT_FILE_FL_SOFT_MODE_BIT,
	EVENT_FILE_FL_SOFT_DISABLED_BIT,
	EVENT_FILE_FL_TRIGGER_MODE_BIT,
	EVENT_FILE_FL_TRIGGER_COND_BIT,
	EVENT_FILE_FL_PID_FILTER_BIT,
	EVENT_FILE_FL_WAS_ENABLED_BIT,
};

extern struct trace_event_file *trace_get_event_file(const char *instance,
						     const char *system,
						     const char *event);
extern void trace_put_event_file(struct trace_event_file *file);

#define MAX_DYNEVENT_CMD_LEN	(2048)

enum dynevent_type {
	DYNEVENT_TYPE_SYNTH = 1,
	DYNEVENT_TYPE_KPROBE,
	DYNEVENT_TYPE_NONE,
};

struct dynevent_cmd;

typedef int (*dynevent_create_fn_t)(struct dynevent_cmd *cmd);

struct dynevent_cmd {
	struct seq_buf		seq;
	const char		*event_name;
	unsigned int		n_fields;
	enum dynevent_type	type;
	dynevent_create_fn_t	run_command;
	void			*private_data;
};

extern int dynevent_create(struct dynevent_cmd *cmd);

extern int synth_event_delete(const char *name);

extern void synth_event_cmd_init(struct dynevent_cmd *cmd,
				 char *buf, int maxlen);

extern int __synth_event_gen_cmd_start(struct dynevent_cmd *cmd,
				       const char *name,
				       struct module *mod, ...);

#define synth_event_gen_cmd_start(cmd, name, mod, ...)	\
	__synth_event_gen_cmd_start(cmd, name, mod, ## __VA_ARGS__, NULL)

struct synth_field_desc {
	const char *type;
	const char *name;
};

extern int synth_event_gen_cmd_array_start(struct dynevent_cmd *cmd,
					   const char *name,
					   struct module *mod,
					   struct synth_field_desc *fields,
					   unsigned int n_fields);
extern int synth_event_create(const char *name,
			      struct synth_field_desc *fields,
			      unsigned int n_fields, struct module *mod);

extern int synth_event_add_field(struct dynevent_cmd *cmd,
				 const char *type,
				 const char *name);
extern int synth_event_add_field_str(struct dynevent_cmd *cmd,
				     const char *type_name);
extern int synth_event_add_fields(struct dynevent_cmd *cmd,
				  struct synth_field_desc *fields,
				  unsigned int n_fields);

#define synth_event_gen_cmd_end(cmd)	\
	dynevent_create(cmd)

struct synth_event;

struct synth_event_trace_state {
	struct trace_event_buffer fbuffer;
	struct synth_trace_event *entry;
	struct trace_buffer *buffer;
	struct synth_event *event;
	unsigned int cur_field;
	unsigned int n_u64;
<<<<<<< HEAD
	bool enabled;
=======
	bool disabled;
>>>>>>> 2c523b34
	bool add_next;
	bool add_name;
};

extern int synth_event_trace(struct trace_event_file *file,
			     unsigned int n_vals, ...);
extern int synth_event_trace_array(struct trace_event_file *file, u64 *vals,
				   unsigned int n_vals);
extern int synth_event_trace_start(struct trace_event_file *file,
				   struct synth_event_trace_state *trace_state);
extern int synth_event_add_next_val(u64 val,
				    struct synth_event_trace_state *trace_state);
extern int synth_event_add_val(const char *field_name, u64 val,
			       struct synth_event_trace_state *trace_state);
extern int synth_event_trace_end(struct synth_event_trace_state *trace_state);

extern int kprobe_event_delete(const char *name);

extern void kprobe_event_cmd_init(struct dynevent_cmd *cmd,
				  char *buf, int maxlen);

#define kprobe_event_gen_cmd_start(cmd, name, loc, ...)			\
	__kprobe_event_gen_cmd_start(cmd, false, name, loc, ## __VA_ARGS__, NULL)

#define kretprobe_event_gen_cmd_start(cmd, name, loc, ...)		\
	__kprobe_event_gen_cmd_start(cmd, true, name, loc, ## __VA_ARGS__, NULL)

extern int __kprobe_event_gen_cmd_start(struct dynevent_cmd *cmd,
					bool kretprobe,
					const char *name,
					const char *loc, ...);

#define kprobe_event_add_fields(cmd, ...)	\
	__kprobe_event_add_fields(cmd, ## __VA_ARGS__, NULL)

#define kprobe_event_add_field(cmd, field)	\
	__kprobe_event_add_fields(cmd, field, NULL)

extern int __kprobe_event_add_fields(struct dynevent_cmd *cmd, ...);

#define kprobe_event_gen_cmd_end(cmd)		\
	dynevent_create(cmd)

#define kretprobe_event_gen_cmd_end(cmd)	\
	dynevent_create(cmd)

/*
 * Event file flags:
 *  ENABLED	  - The event is enabled
 *  RECORDED_CMD  - The comms should be recorded at sched_switch
 *  RECORDED_TGID - The tgids should be recorded at sched_switch
 *  FILTERED	  - The event has a filter attached
 *  NO_SET_FILTER - Set when filter has error and is to be ignored
 *  SOFT_MODE     - The event is enabled/disabled by SOFT_DISABLED
 *  SOFT_DISABLED - When set, do not trace the event (even though its
 *                   tracepoint may be enabled)
 *  TRIGGER_MODE  - When set, invoke the triggers associated with the event
 *  TRIGGER_COND  - When set, one or more triggers has an associated filter
 *  PID_FILTER    - When set, the event is filtered based on pid
 *  WAS_ENABLED   - Set when enabled to know to clear trace on module removal
 */
enum {
	EVENT_FILE_FL_ENABLED		= (1 << EVENT_FILE_FL_ENABLED_BIT),
	EVENT_FILE_FL_RECORDED_CMD	= (1 << EVENT_FILE_FL_RECORDED_CMD_BIT),
	EVENT_FILE_FL_RECORDED_TGID	= (1 << EVENT_FILE_FL_RECORDED_TGID_BIT),
	EVENT_FILE_FL_FILTERED		= (1 << EVENT_FILE_FL_FILTERED_BIT),
	EVENT_FILE_FL_NO_SET_FILTER	= (1 << EVENT_FILE_FL_NO_SET_FILTER_BIT),
	EVENT_FILE_FL_SOFT_MODE		= (1 << EVENT_FILE_FL_SOFT_MODE_BIT),
	EVENT_FILE_FL_SOFT_DISABLED	= (1 << EVENT_FILE_FL_SOFT_DISABLED_BIT),
	EVENT_FILE_FL_TRIGGER_MODE	= (1 << EVENT_FILE_FL_TRIGGER_MODE_BIT),
	EVENT_FILE_FL_TRIGGER_COND	= (1 << EVENT_FILE_FL_TRIGGER_COND_BIT),
	EVENT_FILE_FL_PID_FILTER	= (1 << EVENT_FILE_FL_PID_FILTER_BIT),
	EVENT_FILE_FL_WAS_ENABLED	= (1 << EVENT_FILE_FL_WAS_ENABLED_BIT),
};

struct trace_event_file {
	struct list_head		list;
	struct trace_event_call		*event_call;
	struct event_filter __rcu	*filter;
	struct dentry			*dir;
	struct trace_array		*tr;
	struct trace_subsystem_dir	*system;
	struct list_head		triggers;

	/*
	 * 32 bit flags:
	 *   bit 0:		enabled
	 *   bit 1:		enabled cmd record
	 *   bit 2:		enable/disable with the soft disable bit
	 *   bit 3:		soft disabled
	 *   bit 4:		trigger enabled
	 *
	 * Note: The bits must be set atomically to prevent races
	 * from other writers. Reads of flags do not need to be in
	 * sync as they occur in critical sections. But the way flags
	 * is currently used, these changes do not affect the code
	 * except that when a change is made, it may have a slight
	 * delay in propagating the changes to other CPUs due to
	 * caching and such. Which is mostly OK ;-)
	 */
	unsigned long		flags;
	atomic_t		sm_ref;	/* soft-mode reference counter */
	atomic_t		tm_ref;	/* trigger-mode reference counter */
};

#define __TRACE_EVENT_FLAGS(name, value)				\
	static int __init trace_init_flags_##name(void)			\
	{								\
		event_##name.flags |= value;				\
		return 0;						\
	}								\
	early_initcall(trace_init_flags_##name);

#define __TRACE_EVENT_PERF_PERM(name, expr...)				\
	static int perf_perm_##name(struct trace_event_call *tp_event, \
				    struct perf_event *p_event)		\
	{								\
		return ({ expr; });					\
	}								\
	static int __init trace_init_perf_perm_##name(void)		\
	{								\
		event_##name.perf_perm = &perf_perm_##name;		\
		return 0;						\
	}								\
	early_initcall(trace_init_perf_perm_##name);

#define PERF_MAX_TRACE_SIZE	2048

#define MAX_FILTER_STR_VAL	256	/* Should handle KSYM_SYMBOL_LEN */

enum event_trigger_type {
	ETT_NONE		= (0),
	ETT_TRACE_ONOFF		= (1 << 0),
	ETT_SNAPSHOT		= (1 << 1),
	ETT_STACKTRACE		= (1 << 2),
	ETT_EVENT_ENABLE	= (1 << 3),
	ETT_EVENT_HIST		= (1 << 4),
	ETT_HIST_ENABLE		= (1 << 5),
};

extern int filter_match_preds(struct event_filter *filter, void *rec);

extern enum event_trigger_type
event_triggers_call(struct trace_event_file *file, void *rec,
		    struct ring_buffer_event *event);
extern void
event_triggers_post_call(struct trace_event_file *file,
			 enum event_trigger_type tt);

bool trace_event_ignore_this_pid(struct trace_event_file *trace_file);

/**
 * trace_trigger_soft_disabled - do triggers and test if soft disabled
 * @file: The file pointer of the event to test
 *
 * If any triggers without filters are attached to this event, they
 * will be called here. If the event is soft disabled and has no
 * triggers that require testing the fields, it will return true,
 * otherwise false.
 */
static inline bool
trace_trigger_soft_disabled(struct trace_event_file *file)
{
	unsigned long eflags = file->flags;

	if (!(eflags & EVENT_FILE_FL_TRIGGER_COND)) {
		if (eflags & EVENT_FILE_FL_TRIGGER_MODE)
			event_triggers_call(file, NULL, NULL);
		if (eflags & EVENT_FILE_FL_SOFT_DISABLED)
			return true;
		if (eflags & EVENT_FILE_FL_PID_FILTER)
			return trace_event_ignore_this_pid(file);
	}
	return false;
}

#ifdef CONFIG_BPF_EVENTS
unsigned int trace_call_bpf(struct trace_event_call *call, void *ctx);
int perf_event_attach_bpf_prog(struct perf_event *event, struct bpf_prog *prog);
void perf_event_detach_bpf_prog(struct perf_event *event);
int perf_event_query_prog_array(struct perf_event *event, void __user *info);
int bpf_probe_register(struct bpf_raw_event_map *btp, struct bpf_prog *prog);
int bpf_probe_unregister(struct bpf_raw_event_map *btp, struct bpf_prog *prog);
struct bpf_raw_event_map *bpf_get_raw_tracepoint(const char *name);
void bpf_put_raw_tracepoint(struct bpf_raw_event_map *btp);
int bpf_get_perf_event_info(const struct perf_event *event, u32 *prog_id,
			    u32 *fd_type, const char **buf,
			    u64 *probe_offset, u64 *probe_addr);
#else
static inline unsigned int trace_call_bpf(struct trace_event_call *call, void *ctx)
{
	return 1;
}

static inline int
perf_event_attach_bpf_prog(struct perf_event *event, struct bpf_prog *prog)
{
	return -EOPNOTSUPP;
}

static inline void perf_event_detach_bpf_prog(struct perf_event *event) { }

static inline int
perf_event_query_prog_array(struct perf_event *event, void __user *info)
{
	return -EOPNOTSUPP;
}
static inline int bpf_probe_register(struct bpf_raw_event_map *btp, struct bpf_prog *p)
{
	return -EOPNOTSUPP;
}
static inline int bpf_probe_unregister(struct bpf_raw_event_map *btp, struct bpf_prog *p)
{
	return -EOPNOTSUPP;
}
static inline struct bpf_raw_event_map *bpf_get_raw_tracepoint(const char *name)
{
	return NULL;
}
static inline void bpf_put_raw_tracepoint(struct bpf_raw_event_map *btp)
{
}
static inline int bpf_get_perf_event_info(const struct perf_event *event,
					  u32 *prog_id, u32 *fd_type,
					  const char **buf, u64 *probe_offset,
					  u64 *probe_addr)
{
	return -EOPNOTSUPP;
}
#endif

enum {
	FILTER_OTHER = 0,
	FILTER_STATIC_STRING,
	FILTER_DYN_STRING,
	FILTER_PTR_STRING,
	FILTER_TRACE_FN,
	FILTER_COMM,
	FILTER_CPU,
};

extern int trace_event_raw_init(struct trace_event_call *call);
extern int trace_define_field(struct trace_event_call *call, const char *type,
			      const char *name, int offset, int size,
			      int is_signed, int filter_type);
extern int trace_add_event_call(struct trace_event_call *call);
extern int trace_remove_event_call(struct trace_event_call *call);
extern int trace_event_get_offsets(struct trace_event_call *call);

#define is_signed_type(type)	(((type)(-1)) < (type)1)

int ftrace_set_clr_event(struct trace_array *tr, char *buf, int set);
int trace_set_clr_event(const char *system, const char *event, int set);
int trace_array_set_clr_event(struct trace_array *tr, const char *system,
		const char *event, bool enable);
/*
 * The double __builtin_constant_p is because gcc will give us an error
 * if we try to allocate the static variable to fmt if it is not a
 * constant. Even with the outer if statement optimizing out.
 */
#define event_trace_printk(ip, fmt, args...)				\
do {									\
	__trace_printk_check_format(fmt, ##args);			\
	tracing_record_cmdline(current);				\
	if (__builtin_constant_p(fmt)) {				\
		static const char *trace_printk_fmt			\
		  __attribute__((section("__trace_printk_fmt"))) =	\
			__builtin_constant_p(fmt) ? fmt : NULL;		\
									\
		__trace_bprintk(ip, trace_printk_fmt, ##args);		\
	} else								\
		__trace_printk(ip, fmt, ##args);			\
} while (0)

#ifdef CONFIG_PERF_EVENTS
struct perf_event;

DECLARE_PER_CPU(struct pt_regs, perf_trace_regs);
DECLARE_PER_CPU(int, bpf_kprobe_override);

extern int  perf_trace_init(struct perf_event *event);
extern void perf_trace_destroy(struct perf_event *event);
extern int  perf_trace_add(struct perf_event *event, int flags);
extern void perf_trace_del(struct perf_event *event, int flags);
#ifdef CONFIG_KPROBE_EVENTS
extern int  perf_kprobe_init(struct perf_event *event, bool is_retprobe);
extern void perf_kprobe_destroy(struct perf_event *event);
extern int bpf_get_kprobe_info(const struct perf_event *event,
			       u32 *fd_type, const char **symbol,
			       u64 *probe_offset, u64 *probe_addr,
			       bool perf_type_tracepoint);
#endif
#ifdef CONFIG_UPROBE_EVENTS
extern int  perf_uprobe_init(struct perf_event *event,
			     unsigned long ref_ctr_offset, bool is_retprobe);
extern void perf_uprobe_destroy(struct perf_event *event);
extern int bpf_get_uprobe_info(const struct perf_event *event,
			       u32 *fd_type, const char **filename,
			       u64 *probe_offset, bool perf_type_tracepoint);
#endif
extern int  ftrace_profile_set_filter(struct perf_event *event, int event_id,
				     char *filter_str);
extern void ftrace_profile_free_filter(struct perf_event *event);
void perf_trace_buf_update(void *record, u16 type);
void *perf_trace_buf_alloc(int size, struct pt_regs **regs, int *rctxp);

void bpf_trace_run1(struct bpf_prog *prog, u64 arg1);
void bpf_trace_run2(struct bpf_prog *prog, u64 arg1, u64 arg2);
void bpf_trace_run3(struct bpf_prog *prog, u64 arg1, u64 arg2,
		    u64 arg3);
void bpf_trace_run4(struct bpf_prog *prog, u64 arg1, u64 arg2,
		    u64 arg3, u64 arg4);
void bpf_trace_run5(struct bpf_prog *prog, u64 arg1, u64 arg2,
		    u64 arg3, u64 arg4, u64 arg5);
void bpf_trace_run6(struct bpf_prog *prog, u64 arg1, u64 arg2,
		    u64 arg3, u64 arg4, u64 arg5, u64 arg6);
void bpf_trace_run7(struct bpf_prog *prog, u64 arg1, u64 arg2,
		    u64 arg3, u64 arg4, u64 arg5, u64 arg6, u64 arg7);
void bpf_trace_run8(struct bpf_prog *prog, u64 arg1, u64 arg2,
		    u64 arg3, u64 arg4, u64 arg5, u64 arg6, u64 arg7,
		    u64 arg8);
void bpf_trace_run9(struct bpf_prog *prog, u64 arg1, u64 arg2,
		    u64 arg3, u64 arg4, u64 arg5, u64 arg6, u64 arg7,
		    u64 arg8, u64 arg9);
void bpf_trace_run10(struct bpf_prog *prog, u64 arg1, u64 arg2,
		     u64 arg3, u64 arg4, u64 arg5, u64 arg6, u64 arg7,
		     u64 arg8, u64 arg9, u64 arg10);
void bpf_trace_run11(struct bpf_prog *prog, u64 arg1, u64 arg2,
		     u64 arg3, u64 arg4, u64 arg5, u64 arg6, u64 arg7,
		     u64 arg8, u64 arg9, u64 arg10, u64 arg11);
void bpf_trace_run12(struct bpf_prog *prog, u64 arg1, u64 arg2,
		     u64 arg3, u64 arg4, u64 arg5, u64 arg6, u64 arg7,
		     u64 arg8, u64 arg9, u64 arg10, u64 arg11, u64 arg12);
void perf_trace_run_bpf_submit(void *raw_data, int size, int rctx,
			       struct trace_event_call *call, u64 count,
			       struct pt_regs *regs, struct hlist_head *head,
			       struct task_struct *task);

static inline void
perf_trace_buf_submit(void *raw_data, int size, int rctx, u16 type,
		       u64 count, struct pt_regs *regs, void *head,
		       struct task_struct *task)
{
	perf_tp_event(type, count, raw_data, size, regs, head, rctx, task);
}

#endif

#endif /* _LINUX_TRACE_EVENT_H */<|MERGE_RESOLUTION|>--- conflicted
+++ resolved
@@ -440,11 +440,7 @@
 	struct synth_event *event;
 	unsigned int cur_field;
 	unsigned int n_u64;
-<<<<<<< HEAD
-	bool enabled;
-=======
 	bool disabled;
->>>>>>> 2c523b34
 	bool add_next;
 	bool add_name;
 };
