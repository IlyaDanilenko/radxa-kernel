--- conflicted
+++ resolved
@@ -510,21 +510,12 @@
 	struct qcom_swrm_ctrl *swrm = dev_id;
 	int ret;
 
-<<<<<<< HEAD
-	ret = pm_runtime_get_sync(swrm->dev);
-	if (ret < 0 && ret != -EACCES) {
-		dev_err_ratelimited(swrm->dev,
-				    "pm_runtime_get_sync failed in %s, ret %d\n",
-				    __func__, ret);
-		pm_runtime_put_noidle(swrm->dev);
-=======
 	ret = pm_runtime_resume_and_get(swrm->dev);
 	if (ret < 0 && ret != -EACCES) {
 		dev_err_ratelimited(swrm->dev,
 				    "pm_runtime_resume_and_get failed in %s, ret %d\n",
 				    __func__, ret);
 		return ret;
->>>>>>> 88084a3d
 	}
 
 	if (swrm->wake_irq > 0) {
@@ -1067,20 +1058,11 @@
 	struct snd_soc_dai *codec_dai;
 	int ret, i;
 
-<<<<<<< HEAD
-	ret = pm_runtime_get_sync(ctrl->dev);
-	if (ret < 0 && ret != -EACCES) {
-		dev_err_ratelimited(ctrl->dev,
-				    "pm_runtime_get_sync failed in %s, ret %d\n",
-				    __func__, ret);
-		pm_runtime_put_noidle(ctrl->dev);
-=======
 	ret = pm_runtime_resume_and_get(ctrl->dev);
 	if (ret < 0 && ret != -EACCES) {
 		dev_err_ratelimited(ctrl->dev,
 				    "pm_runtime_resume_and_get failed in %s, ret %d\n",
 				    __func__, ret);
->>>>>>> 88084a3d
 		return ret;
 	}
 
@@ -1269,21 +1251,12 @@
 	struct qcom_swrm_ctrl *swrm = s_file->private;
 	int reg, reg_val, ret;
 
-<<<<<<< HEAD
-	ret = pm_runtime_get_sync(swrm->dev);
-	if (ret < 0 && ret != -EACCES) {
-		dev_err_ratelimited(swrm->dev,
-				    "pm_runtime_get_sync failed in %s, ret %d\n",
-				    __func__, ret);
-		pm_runtime_put_noidle(swrm->dev);
-=======
 	ret = pm_runtime_resume_and_get(swrm->dev);
 	if (ret < 0 && ret != -EACCES) {
 		dev_err_ratelimited(swrm->dev,
 				    "pm_runtime_resume_and_get failed in %s, ret %d\n",
 				    __func__, ret);
 		return ret;
->>>>>>> 88084a3d
 	}
 
 	for (reg = 0; reg <= SWR_MSTR_MAX_REG_ADDR; reg += 4) {
@@ -1478,11 +1451,7 @@
 	} while (retry--);
 
 	dev_err(swrm->dev, "%s: link status not %s\n", __func__,
-<<<<<<< HEAD
-		comp_sts && SWRM_FRM_GEN_ENABLED ? "connected" : "disconnected");
-=======
 		comp_sts & SWRM_FRM_GEN_ENABLED ? "connected" : "disconnected");
->>>>>>> 88084a3d
 
 	return false;
 }
