--- conflicted
+++ resolved
@@ -94,63 +94,6 @@
 	HAL_DEF_DBG_DUMP_TXPKT,
 };
 
-<<<<<<< HEAD
-enum hal_odm_variable {
-	HAL_ODM_STA_INFO,
-	HAL_ODM_P2P_STATE,
-	HAL_ODM_WIFI_DISPLAY_STATE,
-};
-
-typedef s32 (*c2h_id_filter)(u8 id);
-
-#define RF_CHANGE_BY_INIT	0
-#define RF_CHANGE_BY_IPS	BIT(28)
-#define RF_CHANGE_BY_PS		BIT(29)
-#define RF_CHANGE_BY_HW		BIT(30)
-#define RF_CHANGE_BY_SW		BIT(31)
-
-#define is_boot_from_eeprom(adapter) (adapter->eeprompriv.EepromOrEfuse)
-
-void rtl8188eu_alloc_haldata(struct adapter *adapt);
-
-void rtl8188eu_interface_configure(struct adapter *adapt);
-void ReadAdapterInfo8188EU(struct adapter *Adapter);
-void rtl8188eu_init_default_value(struct adapter *adapt);
-void rtl8188e_SetHalODMVar(struct adapter *Adapter,
-			   enum hal_odm_variable eVariable, void *pValue1, bool bSet);
-u32 rtl8188eu_InitPowerOn(struct adapter *adapt);
-void rtl8188e_free_hal_data(struct adapter *padapter);
-void rtl8188e_EfusePowerSwitch(struct adapter *pAdapter, u8 bWrite, u8 PwrState);
-void rtl8188e_ReadEFuse(struct adapter *Adapter, u8 efuseType,
-			u16 _offset, u16 _size_byte, u8 *pbuf,
-			bool bPseudoTest);
-void rtl8188e_EFUSE_GetEfuseDefinition(struct adapter *pAdapter, u8 efuseType,
-				       u8 type, void *pOut, bool bPseudoTest);
-u16 rtl8188e_EfuseGetCurrentSize(struct adapter *pAdapter, u8 efuseType, bool bPseudoTest);
-int rtl8188e_Efuse_PgPacketRead(struct adapter *pAdapter, u8 offset, u8 *data, bool bPseudoTest);
-int rtl8188e_Efuse_PgPacketWrite(struct adapter *pAdapter, u8 offset, u8 word_en, u8 *data, bool bPseudoTest);
-
-void hal_notch_filter_8188e(struct adapter *adapter, bool enable);
-
-void SetBeaconRelatedRegisters8188EUsb(struct adapter *adapt);
-void UpdateHalRAMask8188EUsb(struct adapter *adapt, u32 mac_id, u8 rssi_level);
-
-int rtl8188e_IOL_exec_cmds_sync(struct adapter *adapter,
-				struct xmit_frame *xmit_frame, u32 max_wating_ms, u32 bndy_cnt);
-
-u8 SetHalDefVar8188EUsb(struct adapter *Adapter, enum hal_def_variable eVariable, void *pValue);
-u8 GetHalDefVar8188EUsb(struct adapter *Adapter, enum hal_def_variable eVariable, void *pValue);
-
-unsigned int rtl8188eu_inirp_init(struct adapter *Adapter);
-
-void SetHwReg8188EU(struct adapter *Adapter, u8 variable, u8 *val);
-void GetHwReg8188EU(struct adapter *Adapter, u8 variable, u8 *val);
-
-uint rtw_hal_init(struct adapter *padapter);
-uint rtw_hal_deinit(struct adapter *padapter);
-void rtw_hal_stop(struct adapter *padapter);
-
-=======
 typedef s32 (*c2h_id_filter)(u8 id);
 
 #define is_boot_from_eeprom(adapter) (adapter->eeprompriv.EepromOrEfuse)
@@ -183,7 +126,6 @@
 uint rtw_hal_deinit(struct adapter *padapter);
 void rtw_hal_stop(struct adapter *padapter);
 
->>>>>>> 754e0b0e
 u32 rtl8188eu_hal_init(struct adapter *Adapter);
 u32 rtl8188eu_hal_deinit(struct adapter *Adapter);
 
