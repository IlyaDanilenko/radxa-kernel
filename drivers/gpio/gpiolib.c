--- conflicted
+++ resolved
@@ -4201,14 +4201,8 @@
 static void gpiochip_free_hogs(struct gpio_chip *gc)
 {
 	struct gpio_desc *desc;
-<<<<<<< HEAD
-	int id;
-
-	for_each_gpio_desc_with_flag(id, gc, desc, FLAG_IS_HOGGED)
-=======
 
 	for_each_gpio_desc_with_flag(gc, desc, FLAG_IS_HOGGED)
->>>>>>> 88084a3d
 		gpiochip_free_own_desc(desc);
 }
 
