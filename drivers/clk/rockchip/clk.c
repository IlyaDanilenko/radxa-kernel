--- conflicted
+++ resolved
@@ -26,15 +26,11 @@
 #include "../clk-fractional-divider.h"
 #include "clk.h"
 
-<<<<<<< HEAD
-/*
-=======
 #ifdef MODULE
 static HLIST_HEAD(clk_ctx_list);
 #endif
 
-/**
->>>>>>> 6c39b12b
+/*
  * Register a clock branch.
  * Most clock branches have a form like
  *
