/*
 * PCIe host controller driver for Tegra SoCs
 *
 * Copyright (c) 2010, CompuLab, Ltd.
 * Author: Mike Rapoport <mike@compulab.co.il>
 *
 * Based on NVIDIA PCIe driver
 * Copyright (c) 2008-2009, NVIDIA Corporation.
 *
 * Bits taken from arch/arm/mach-dove/pcie.c
 *
 * This program is free software; you can redistribute it and/or modify
 * it under the terms of the GNU General Public License as published by
 * the Free Software Foundation; either version 2 of the License, or
 * (at your option) any later version.
 *
 * This program is distributed in the hope that it will be useful, but WITHOUT
 * ANY WARRANTY; without even the implied warranty of MERCHANTABILITY or
 * FITNESS FOR A PARTICULAR PURPOSE.  See the GNU General Public License for
 * more details.
 *
 * You should have received a copy of the GNU General Public License along
 * with this program; if not, write to the Free Software Foundation, Inc.,
 * 51 Franklin Street, Fifth Floor, Boston, MA  02110-1301, USA.
 */

#include <linux/clk.h>
#include <linux/debugfs.h>
#include <linux/delay.h>
#include <linux/export.h>
#include <linux/interrupt.h>
#include <linux/irq.h>
#include <linux/irqdomain.h>
#include <linux/kernel.h>
#include <linux/module.h>
#include <linux/msi.h>
#include <linux/of_address.h>
#include <linux/of_pci.h>
#include <linux/of_platform.h>
#include <linux/pci.h>
#include <linux/phy/phy.h>
#include <linux/platform_device.h>
#include <linux/reset.h>
#include <linux/sizes.h>
#include <linux/slab.h>
#include <linux/vmalloc.h>
#include <linux/regulator/consumer.h>

#include <soc/tegra/cpuidle.h>
#include <soc/tegra/pmc.h>

#include <asm/mach/irq.h>
#include <asm/mach/map.h>
#include <asm/mach/pci.h>

#define INT_PCI_MSI_NR (8 * 32)

/* register definitions */

#define AFI_AXI_BAR0_SZ	0x00
#define AFI_AXI_BAR1_SZ	0x04
#define AFI_AXI_BAR2_SZ	0x08
#define AFI_AXI_BAR3_SZ	0x0c
#define AFI_AXI_BAR4_SZ	0x10
#define AFI_AXI_BAR5_SZ	0x14

#define AFI_AXI_BAR0_START	0x18
#define AFI_AXI_BAR1_START	0x1c
#define AFI_AXI_BAR2_START	0x20
#define AFI_AXI_BAR3_START	0x24
#define AFI_AXI_BAR4_START	0x28
#define AFI_AXI_BAR5_START	0x2c

#define AFI_FPCI_BAR0	0x30
#define AFI_FPCI_BAR1	0x34
#define AFI_FPCI_BAR2	0x38
#define AFI_FPCI_BAR3	0x3c
#define AFI_FPCI_BAR4	0x40
#define AFI_FPCI_BAR5	0x44

#define AFI_CACHE_BAR0_SZ	0x48
#define AFI_CACHE_BAR0_ST	0x4c
#define AFI_CACHE_BAR1_SZ	0x50
#define AFI_CACHE_BAR1_ST	0x54

#define AFI_MSI_BAR_SZ		0x60
#define AFI_MSI_FPCI_BAR_ST	0x64
#define AFI_MSI_AXI_BAR_ST	0x68

#define AFI_MSI_VEC0		0x6c
#define AFI_MSI_VEC1		0x70
#define AFI_MSI_VEC2		0x74
#define AFI_MSI_VEC3		0x78
#define AFI_MSI_VEC4		0x7c
#define AFI_MSI_VEC5		0x80
#define AFI_MSI_VEC6		0x84
#define AFI_MSI_VEC7		0x88

#define AFI_MSI_EN_VEC0		0x8c
#define AFI_MSI_EN_VEC1		0x90
#define AFI_MSI_EN_VEC2		0x94
#define AFI_MSI_EN_VEC3		0x98
#define AFI_MSI_EN_VEC4		0x9c
#define AFI_MSI_EN_VEC5		0xa0
#define AFI_MSI_EN_VEC6		0xa4
#define AFI_MSI_EN_VEC7		0xa8

#define AFI_CONFIGURATION		0xac
#define  AFI_CONFIGURATION_EN_FPCI	(1 << 0)

#define AFI_FPCI_ERROR_MASKS	0xb0

#define AFI_INTR_MASK		0xb4
#define  AFI_INTR_MASK_INT_MASK	(1 << 0)
#define  AFI_INTR_MASK_MSI_MASK	(1 << 8)

#define AFI_INTR_CODE			0xb8
#define  AFI_INTR_CODE_MASK		0xf
#define  AFI_INTR_INI_SLAVE_ERROR	1
#define  AFI_INTR_INI_DECODE_ERROR	2
#define  AFI_INTR_TARGET_ABORT		3
#define  AFI_INTR_MASTER_ABORT		4
#define  AFI_INTR_INVALID_WRITE		5
#define  AFI_INTR_LEGACY		6
#define  AFI_INTR_FPCI_DECODE_ERROR	7
#define  AFI_INTR_AXI_DECODE_ERROR	8
#define  AFI_INTR_FPCI_TIMEOUT		9
#define  AFI_INTR_PE_PRSNT_SENSE	10
#define  AFI_INTR_PE_CLKREQ_SENSE	11
#define  AFI_INTR_CLKCLAMP_SENSE	12
#define  AFI_INTR_RDY4PD_SENSE		13
#define  AFI_INTR_P2P_ERROR		14

#define AFI_INTR_SIGNATURE	0xbc
#define AFI_UPPER_FPCI_ADDRESS	0xc0
#define AFI_SM_INTR_ENABLE	0xc4
#define  AFI_SM_INTR_INTA_ASSERT	(1 << 0)
#define  AFI_SM_INTR_INTB_ASSERT	(1 << 1)
#define  AFI_SM_INTR_INTC_ASSERT	(1 << 2)
#define  AFI_SM_INTR_INTD_ASSERT	(1 << 3)
#define  AFI_SM_INTR_INTA_DEASSERT	(1 << 4)
#define  AFI_SM_INTR_INTB_DEASSERT	(1 << 5)
#define  AFI_SM_INTR_INTC_DEASSERT	(1 << 6)
#define  AFI_SM_INTR_INTD_DEASSERT	(1 << 7)

#define AFI_AFI_INTR_ENABLE		0xc8
#define  AFI_INTR_EN_INI_SLVERR		(1 << 0)
#define  AFI_INTR_EN_INI_DECERR		(1 << 1)
#define  AFI_INTR_EN_TGT_SLVERR		(1 << 2)
#define  AFI_INTR_EN_TGT_DECERR		(1 << 3)
#define  AFI_INTR_EN_TGT_WRERR		(1 << 4)
#define  AFI_INTR_EN_DFPCI_DECERR	(1 << 5)
#define  AFI_INTR_EN_AXI_DECERR		(1 << 6)
#define  AFI_INTR_EN_FPCI_TIMEOUT	(1 << 7)
#define  AFI_INTR_EN_PRSNT_SENSE	(1 << 8)

#define AFI_PCIE_CONFIG					0x0f8
#define  AFI_PCIE_CONFIG_PCIE_DISABLE(x)		(1 << ((x) + 1))
#define  AFI_PCIE_CONFIG_PCIE_DISABLE_ALL		0xe
#define  AFI_PCIE_CONFIG_SM2TMS0_XBAR_CONFIG_MASK	(0xf << 20)
#define  AFI_PCIE_CONFIG_SM2TMS0_XBAR_CONFIG_SINGLE	(0x0 << 20)
#define  AFI_PCIE_CONFIG_SM2TMS0_XBAR_CONFIG_420	(0x0 << 20)
#define  AFI_PCIE_CONFIG_SM2TMS0_XBAR_CONFIG_X2_X1	(0x0 << 20)
#define  AFI_PCIE_CONFIG_SM2TMS0_XBAR_CONFIG_DUAL	(0x1 << 20)
#define  AFI_PCIE_CONFIG_SM2TMS0_XBAR_CONFIG_222	(0x1 << 20)
#define  AFI_PCIE_CONFIG_SM2TMS0_XBAR_CONFIG_X4_X1	(0x1 << 20)
#define  AFI_PCIE_CONFIG_SM2TMS0_XBAR_CONFIG_411	(0x2 << 20)

#define AFI_FUSE			0x104
#define  AFI_FUSE_PCIE_T0_GEN2_DIS	(1 << 2)

#define AFI_PEX0_CTRL			0x110
#define AFI_PEX1_CTRL			0x118
#define AFI_PEX2_CTRL			0x128
#define  AFI_PEX_CTRL_RST		(1 << 0)
#define  AFI_PEX_CTRL_CLKREQ_EN		(1 << 1)
#define  AFI_PEX_CTRL_REFCLK_EN		(1 << 3)
#define  AFI_PEX_CTRL_OVERRIDE_EN	(1 << 4)

#define AFI_PLLE_CONTROL		0x160
#define  AFI_PLLE_CONTROL_BYPASS_PADS2PLLE_CONTROL (1 << 9)
#define  AFI_PLLE_CONTROL_PADS2PLLE_CONTROL_EN (1 << 1)

#define AFI_PEXBIAS_CTRL_0		0x168

#define RP_VEND_XP	0x00000F00
#define  RP_VEND_XP_DL_UP	(1 << 30)

#define RP_PRIV_MISC	0x00000FE0
#define  RP_PRIV_MISC_PRSNT_MAP_EP_PRSNT (0xE << 0)
#define  RP_PRIV_MISC_PRSNT_MAP_EP_ABSNT (0xF << 0)

#define RP_LINK_CONTROL_STATUS			0x00000090
#define  RP_LINK_CONTROL_STATUS_DL_LINK_ACTIVE	0x20000000
#define  RP_LINK_CONTROL_STATUS_LINKSTAT_MASK	0x3fff0000

#define PADS_CTL_SEL		0x0000009C

#define PADS_CTL		0x000000A0
#define  PADS_CTL_IDDQ_1L	(1 << 0)
#define  PADS_CTL_TX_DATA_EN_1L	(1 << 6)
#define  PADS_CTL_RX_DATA_EN_1L	(1 << 10)

#define PADS_PLL_CTL_TEGRA20			0x000000B8
#define PADS_PLL_CTL_TEGRA30			0x000000B4
#define  PADS_PLL_CTL_RST_B4SM			(1 << 1)
#define  PADS_PLL_CTL_LOCKDET			(1 << 8)
#define  PADS_PLL_CTL_REFCLK_MASK		(0x3 << 16)
#define  PADS_PLL_CTL_REFCLK_INTERNAL_CML	(0 << 16)
#define  PADS_PLL_CTL_REFCLK_INTERNAL_CMOS	(1 << 16)
#define  PADS_PLL_CTL_REFCLK_EXTERNAL		(2 << 16)
#define  PADS_PLL_CTL_TXCLKREF_MASK		(0x1 << 20)
#define  PADS_PLL_CTL_TXCLKREF_DIV10		(0 << 20)
#define  PADS_PLL_CTL_TXCLKREF_DIV5		(1 << 20)
#define  PADS_PLL_CTL_TXCLKREF_BUF_EN		(1 << 22)

#define PADS_REFCLK_CFG0			0x000000C8
#define PADS_REFCLK_CFG1			0x000000CC
#define PADS_REFCLK_BIAS			0x000000D0

/*
 * Fields in PADS_REFCLK_CFG*. Those registers form an array of 16-bit
 * entries, one entry per PCIe port. These field definitions and desired
 * values aren't in the TRM, but do come from NVIDIA.
 */
#define PADS_REFCLK_CFG_TERM_SHIFT		2  /* 6:2 */
#define PADS_REFCLK_CFG_E_TERM_SHIFT		7
#define PADS_REFCLK_CFG_PREDI_SHIFT		8  /* 11:8 */
#define PADS_REFCLK_CFG_DRVI_SHIFT		12 /* 15:12 */

/* Default value provided by HW engineering is 0xfa5c */
#define PADS_REFCLK_CFG_VALUE \
	( \
		(0x17 << PADS_REFCLK_CFG_TERM_SHIFT)   | \
		(0    << PADS_REFCLK_CFG_E_TERM_SHIFT) | \
		(0xa  << PADS_REFCLK_CFG_PREDI_SHIFT)  | \
		(0xf  << PADS_REFCLK_CFG_DRVI_SHIFT)     \
	)

struct tegra_msi {
	struct msi_chip chip;
	DECLARE_BITMAP(used, INT_PCI_MSI_NR);
	struct irq_domain *domain;
	unsigned long pages;
	struct mutex lock;
	int irq;
};

/* used to differentiate between Tegra SoC generations */
struct tegra_pcie_soc_data {
	unsigned int num_ports;
	unsigned int msi_base_shift;
	u32 pads_pll_ctl;
	u32 tx_ref_sel;
	bool has_pex_clkreq_en;
	bool has_pex_bias_ctrl;
	bool has_intr_prsnt_sense;
	bool has_cml_clk;
	bool has_gen2;
};

static inline struct tegra_msi *to_tegra_msi(struct msi_chip *chip)
{
	return container_of(chip, struct tegra_msi, chip);
}

struct tegra_pcie {
	struct device *dev;

	void __iomem *pads;
	void __iomem *afi;
	int irq;

	struct list_head buses;
	struct resource *cs;

	struct resource all;
	struct resource io;
	struct resource mem;
	struct resource prefetch;
	struct resource busn;

	struct clk *pex_clk;
	struct clk *afi_clk;
	struct clk *pll_e;
	struct clk *cml_clk;

	struct reset_control *pex_rst;
	struct reset_control *afi_rst;
	struct reset_control *pcie_xrst;

	struct phy *phy;

	struct tegra_msi msi;

	struct list_head ports;
	unsigned int num_ports;
	u32 xbar_config;

	struct regulator_bulk_data *supplies;
	unsigned int num_supplies;

	const struct tegra_pcie_soc_data *soc_data;
	struct dentry *debugfs;
};

struct tegra_pcie_port {
	struct tegra_pcie *pcie;
	struct list_head list;
	struct resource regs;
	void __iomem *base;
	unsigned int index;
	unsigned int lanes;
};

struct tegra_pcie_bus {
	struct vm_struct *area;
	struct list_head list;
	unsigned int nr;
};

static inline struct tegra_pcie *sys_to_pcie(struct pci_sys_data *sys)
{
	return sys->private_data;
}

static inline void afi_writel(struct tegra_pcie *pcie, u32 value,
			      unsigned long offset)
{
	writel(value, pcie->afi + offset);
}

static inline u32 afi_readl(struct tegra_pcie *pcie, unsigned long offset)
{
	return readl(pcie->afi + offset);
}

static inline void pads_writel(struct tegra_pcie *pcie, u32 value,
			       unsigned long offset)
{
	writel(value, pcie->pads + offset);
}

static inline u32 pads_readl(struct tegra_pcie *pcie, unsigned long offset)
{
	return readl(pcie->pads + offset);
}

/*
 * The configuration space mapping on Tegra is somewhat similar to the ECAM
 * defined by PCIe. However it deviates a bit in how the 4 bits for extended
 * register accesses are mapped:
 *
 *    [27:24] extended register number
 *    [23:16] bus number
 *    [15:11] device number
 *    [10: 8] function number
 *    [ 7: 0] register number
 *
 * Mapping the whole extended configuration space would require 256 MiB of
 * virtual address space, only a small part of which will actually be used.
 * To work around this, a 1 MiB of virtual addresses are allocated per bus
 * when the bus is first accessed. When the physical range is mapped, the
 * the bus number bits are hidden so that the extended register number bits
 * appear as bits [19:16]. Therefore the virtual mapping looks like this:
 *
 *    [19:16] extended register number
 *    [15:11] device number
 *    [10: 8] function number
 *    [ 7: 0] register number
 *
 * This is achieved by stitching together 16 chunks of 64 KiB of physical
 * address space via the MMU.
 */
static unsigned long tegra_pcie_conf_offset(unsigned int devfn, int where)
{
	return ((where & 0xf00) << 8) | (PCI_SLOT(devfn) << 11) |
	       (PCI_FUNC(devfn) << 8) | (where & 0xfc);
}

static struct tegra_pcie_bus *tegra_pcie_bus_alloc(struct tegra_pcie *pcie,
						   unsigned int busnr)
{
	pgprot_t prot = L_PTE_PRESENT | L_PTE_YOUNG | L_PTE_DIRTY | L_PTE_XN |
			L_PTE_MT_DEV_SHARED | L_PTE_SHARED;
	phys_addr_t cs = pcie->cs->start;
	struct tegra_pcie_bus *bus;
	unsigned int i;
	int err;

	bus = kzalloc(sizeof(*bus), GFP_KERNEL);
	if (!bus)
		return ERR_PTR(-ENOMEM);

	INIT_LIST_HEAD(&bus->list);
	bus->nr = busnr;

	/* allocate 1 MiB of virtual addresses */
	bus->area = get_vm_area(SZ_1M, VM_IOREMAP);
	if (!bus->area) {
		err = -ENOMEM;
		goto free;
	}

	/* map each of the 16 chunks of 64 KiB each */
	for (i = 0; i < 16; i++) {
		unsigned long virt = (unsigned long)bus->area->addr +
				     i * SZ_64K;
		phys_addr_t phys = cs + i * SZ_16M + busnr * SZ_64K;

		err = ioremap_page_range(virt, virt + SZ_64K, phys, prot);
		if (err < 0) {
			dev_err(pcie->dev, "ioremap_page_range() failed: %d\n",
				err);
			goto unmap;
		}
	}

	return bus;

unmap:
	vunmap(bus->area->addr);
free:
	kfree(bus);
	return ERR_PTR(err);
}

/*
 * Look up a virtual address mapping for the specified bus number. If no such
 * mapping exists, try to create one.
 */
static void __iomem *tegra_pcie_bus_map(struct tegra_pcie *pcie,
					unsigned int busnr)
{
	struct tegra_pcie_bus *bus;

	list_for_each_entry(bus, &pcie->buses, list)
		if (bus->nr == busnr)
			return (void __iomem *)bus->area->addr;

	bus = tegra_pcie_bus_alloc(pcie, busnr);
	if (IS_ERR(bus))
		return NULL;

	list_add_tail(&bus->list, &pcie->buses);

	return (void __iomem *)bus->area->addr;
}

static void __iomem *tegra_pcie_conf_address(struct pci_bus *bus,
					     unsigned int devfn,
					     int where)
{
	struct tegra_pcie *pcie = sys_to_pcie(bus->sysdata);
	void __iomem *addr = NULL;

	if (bus->number == 0) {
		unsigned int slot = PCI_SLOT(devfn);
		struct tegra_pcie_port *port;

		list_for_each_entry(port, &pcie->ports, list) {
			if (port->index + 1 == slot) {
				addr = port->base + (where & ~3);
				break;
			}
		}
	} else {
		addr = tegra_pcie_bus_map(pcie, bus->number);
		if (!addr) {
			dev_err(pcie->dev,
				"failed to map cfg. space for bus %u\n",
				bus->number);
			return NULL;
		}

		addr += tegra_pcie_conf_offset(devfn, where);
	}

	return addr;
}

static int tegra_pcie_read_conf(struct pci_bus *bus, unsigned int devfn,
				int where, int size, u32 *value)
{
	void __iomem *addr;

	addr = tegra_pcie_conf_address(bus, devfn, where);
	if (!addr) {
		*value = 0xffffffff;
		return PCIBIOS_DEVICE_NOT_FOUND;
	}

	*value = readl(addr);

	if (size == 1)
		*value = (*value >> (8 * (where & 3))) & 0xff;
	else if (size == 2)
		*value = (*value >> (8 * (where & 3))) & 0xffff;

	return PCIBIOS_SUCCESSFUL;
}

static int tegra_pcie_write_conf(struct pci_bus *bus, unsigned int devfn,
				 int where, int size, u32 value)
{
	void __iomem *addr;
	u32 mask, tmp;

	addr = tegra_pcie_conf_address(bus, devfn, where);
	if (!addr)
		return PCIBIOS_DEVICE_NOT_FOUND;

	if (size == 4) {
		writel(value, addr);
		return PCIBIOS_SUCCESSFUL;
	}

	if (size == 2)
		mask = ~(0xffff << ((where & 0x3) * 8));
	else if (size == 1)
		mask = ~(0xff << ((where & 0x3) * 8));
	else
		return PCIBIOS_BAD_REGISTER_NUMBER;

	tmp = readl(addr) & mask;
	tmp |= value << ((where & 0x3) * 8);
	writel(tmp, addr);

	return PCIBIOS_SUCCESSFUL;
}

static struct pci_ops tegra_pcie_ops = {
	.read = tegra_pcie_read_conf,
	.write = tegra_pcie_write_conf,
};

static unsigned long tegra_pcie_port_get_pex_ctrl(struct tegra_pcie_port *port)
{
	unsigned long ret = 0;

	switch (port->index) {
	case 0:
		ret = AFI_PEX0_CTRL;
		break;

	case 1:
		ret = AFI_PEX1_CTRL;
		break;

	case 2:
		ret = AFI_PEX2_CTRL;
		break;
	}

	return ret;
}

static void tegra_pcie_port_reset(struct tegra_pcie_port *port)
{
	unsigned long ctrl = tegra_pcie_port_get_pex_ctrl(port);
	unsigned long value;

	/* pulse reset signal */
	value = afi_readl(port->pcie, ctrl);
	value &= ~AFI_PEX_CTRL_RST;
	afi_writel(port->pcie, value, ctrl);

	usleep_range(1000, 2000);

	value = afi_readl(port->pcie, ctrl);
	value |= AFI_PEX_CTRL_RST;
	afi_writel(port->pcie, value, ctrl);
}

static void tegra_pcie_port_enable(struct tegra_pcie_port *port)
{
	const struct tegra_pcie_soc_data *soc = port->pcie->soc_data;
	unsigned long ctrl = tegra_pcie_port_get_pex_ctrl(port);
	unsigned long value;

	/* enable reference clock */
	value = afi_readl(port->pcie, ctrl);
	value |= AFI_PEX_CTRL_REFCLK_EN;

	if (soc->has_pex_clkreq_en)
		value |= AFI_PEX_CTRL_CLKREQ_EN;

	value |= AFI_PEX_CTRL_OVERRIDE_EN;

	afi_writel(port->pcie, value, ctrl);

	tegra_pcie_port_reset(port);
}

static void tegra_pcie_port_disable(struct tegra_pcie_port *port)
{
	const struct tegra_pcie_soc_data *soc = port->pcie->soc_data;
	unsigned long ctrl = tegra_pcie_port_get_pex_ctrl(port);
	unsigned long value;

	/* assert port reset */
	value = afi_readl(port->pcie, ctrl);
	value &= ~AFI_PEX_CTRL_RST;
	afi_writel(port->pcie, value, ctrl);

	/* disable reference clock */
	value = afi_readl(port->pcie, ctrl);

	if (soc->has_pex_clkreq_en)
		value &= ~AFI_PEX_CTRL_CLKREQ_EN;

	value &= ~AFI_PEX_CTRL_REFCLK_EN;
	afi_writel(port->pcie, value, ctrl);
}

static void tegra_pcie_port_free(struct tegra_pcie_port *port)
{
	struct tegra_pcie *pcie = port->pcie;

	devm_iounmap(pcie->dev, port->base);
	devm_release_mem_region(pcie->dev, port->regs.start,
				resource_size(&port->regs));
	list_del(&port->list);
	devm_kfree(pcie->dev, port);
}

static void tegra_pcie_fixup_bridge(struct pci_dev *dev)
{
	u16 reg;

	if ((dev->class >> 16) == PCI_BASE_CLASS_BRIDGE) {
		pci_read_config_word(dev, PCI_COMMAND, &reg);
		reg |= (PCI_COMMAND_IO | PCI_COMMAND_MEMORY |
			PCI_COMMAND_MASTER | PCI_COMMAND_SERR);
		pci_write_config_word(dev, PCI_COMMAND, reg);
	}
}
DECLARE_PCI_FIXUP_FINAL(PCI_ANY_ID, PCI_ANY_ID, tegra_pcie_fixup_bridge);

/* Tegra PCIE root complex wrongly reports device class */
static void tegra_pcie_fixup_class(struct pci_dev *dev)
{
	dev->class = PCI_CLASS_BRIDGE_PCI << 8;
}
DECLARE_PCI_FIXUP_EARLY(PCI_VENDOR_ID_NVIDIA, 0x0bf0, tegra_pcie_fixup_class);
DECLARE_PCI_FIXUP_EARLY(PCI_VENDOR_ID_NVIDIA, 0x0bf1, tegra_pcie_fixup_class);
DECLARE_PCI_FIXUP_EARLY(PCI_VENDOR_ID_NVIDIA, 0x0e1c, tegra_pcie_fixup_class);
DECLARE_PCI_FIXUP_EARLY(PCI_VENDOR_ID_NVIDIA, 0x0e1d, tegra_pcie_fixup_class);

/* Tegra PCIE requires relaxed ordering */
static void tegra_pcie_relax_enable(struct pci_dev *dev)
{
	pcie_capability_set_word(dev, PCI_EXP_DEVCTL, PCI_EXP_DEVCTL_RELAX_EN);
}
DECLARE_PCI_FIXUP_FINAL(PCI_ANY_ID, PCI_ANY_ID, tegra_pcie_relax_enable);

static int tegra_pcie_setup(int nr, struct pci_sys_data *sys)
{
	struct tegra_pcie *pcie = sys_to_pcie(sys);
<<<<<<< HEAD
	int err;

	err = devm_request_resource(pcie->dev, &pcie->all, &pcie->mem);
	if (err < 0)
		return err;

	err = devm_request_resource(pcie->dev, &pcie->all, &pcie->prefetch);
	if (err)
		return err;
=======
	phys_addr_t io_start = pci_pio_to_address(pcie->io.start);
>>>>>>> d1e6dc91

	pci_add_resource_offset(&sys->resources, &pcie->mem, sys->mem_offset);
	pci_add_resource_offset(&sys->resources, &pcie->prefetch,
				sys->mem_offset);
	pci_add_resource(&sys->resources, &pcie->busn);

	pci_ioremap_io(nr * SZ_64K, io_start);

	return 1;
}

static int tegra_pcie_map_irq(const struct pci_dev *pdev, u8 slot, u8 pin)
{
	struct tegra_pcie *pcie = sys_to_pcie(pdev->bus->sysdata);
	int irq;

	tegra_cpuidle_pcie_irqs_in_use();

	irq = of_irq_parse_and_map_pci(pdev, slot, pin);
	if (!irq)
		irq = pcie->irq;

	return irq;
}

static void tegra_pcie_add_bus(struct pci_bus *bus)
{
	if (IS_ENABLED(CONFIG_PCI_MSI)) {
		struct tegra_pcie *pcie = sys_to_pcie(bus->sysdata);

		bus->msi = &pcie->msi.chip;
	}
}

static struct pci_bus *tegra_pcie_scan_bus(int nr, struct pci_sys_data *sys)
{
	struct tegra_pcie *pcie = sys_to_pcie(sys);
	struct pci_bus *bus;

	bus = pci_create_root_bus(pcie->dev, sys->busnr, &tegra_pcie_ops, sys,
				  &sys->resources);
	if (!bus)
		return NULL;

	pci_scan_child_bus(bus);

	return bus;
}

static irqreturn_t tegra_pcie_isr(int irq, void *arg)
{
	const char *err_msg[] = {
		"Unknown",
		"AXI slave error",
		"AXI decode error",
		"Target abort",
		"Master abort",
		"Invalid write",
		"Legacy interrupt",
		"Response decoding error",
		"AXI response decoding error",
		"Transaction timeout",
		"Slot present pin change",
		"Slot clock request change",
		"TMS clock ramp change",
		"TMS ready for power down",
		"Peer2Peer error",
	};
	struct tegra_pcie *pcie = arg;
	u32 code, signature;

	code = afi_readl(pcie, AFI_INTR_CODE) & AFI_INTR_CODE_MASK;
	signature = afi_readl(pcie, AFI_INTR_SIGNATURE);
	afi_writel(pcie, 0, AFI_INTR_CODE);

	if (code == AFI_INTR_LEGACY)
		return IRQ_NONE;

	if (code >= ARRAY_SIZE(err_msg))
		code = 0;

	/*
	 * do not pollute kernel log with master abort reports since they
	 * happen a lot during enumeration
	 */
	if (code == AFI_INTR_MASTER_ABORT)
		dev_dbg(pcie->dev, "%s, signature: %08x\n", err_msg[code],
			signature);
	else
		dev_err(pcie->dev, "%s, signature: %08x\n", err_msg[code],
			signature);

	if (code == AFI_INTR_TARGET_ABORT || code == AFI_INTR_MASTER_ABORT ||
	    code == AFI_INTR_FPCI_DECODE_ERROR) {
		u32 fpci = afi_readl(pcie, AFI_UPPER_FPCI_ADDRESS) & 0xff;
		u64 address = (u64)fpci << 32 | (signature & 0xfffffffc);

		if (code == AFI_INTR_MASTER_ABORT)
			dev_dbg(pcie->dev, "  FPCI address: %10llx\n", address);
		else
			dev_err(pcie->dev, "  FPCI address: %10llx\n", address);
	}

	return IRQ_HANDLED;
}

/*
 * FPCI map is as follows:
 * - 0xfdfc000000: I/O space
 * - 0xfdfe000000: type 0 configuration space
 * - 0xfdff000000: type 1 configuration space
 * - 0xfe00000000: type 0 extended configuration space
 * - 0xfe10000000: type 1 extended configuration space
 */
static void tegra_pcie_setup_translations(struct tegra_pcie *pcie)
{
	u32 fpci_bar, size, axi_address;
	phys_addr_t io_start = pci_pio_to_address(pcie->io.start);

	/* Bar 0: type 1 extended configuration space */
	fpci_bar = 0xfe100000;
	size = resource_size(pcie->cs);
	axi_address = pcie->cs->start;
	afi_writel(pcie, axi_address, AFI_AXI_BAR0_START);
	afi_writel(pcie, size >> 12, AFI_AXI_BAR0_SZ);
	afi_writel(pcie, fpci_bar, AFI_FPCI_BAR0);

	/* Bar 1: downstream IO bar */
	fpci_bar = 0xfdfc0000;
	size = resource_size(&pcie->io);
	axi_address = io_start;
	afi_writel(pcie, axi_address, AFI_AXI_BAR1_START);
	afi_writel(pcie, size >> 12, AFI_AXI_BAR1_SZ);
	afi_writel(pcie, fpci_bar, AFI_FPCI_BAR1);

	/* Bar 2: prefetchable memory BAR */
	fpci_bar = (((pcie->prefetch.start >> 12) & 0x0fffffff) << 4) | 0x1;
	size = resource_size(&pcie->prefetch);
	axi_address = pcie->prefetch.start;
	afi_writel(pcie, axi_address, AFI_AXI_BAR2_START);
	afi_writel(pcie, size >> 12, AFI_AXI_BAR2_SZ);
	afi_writel(pcie, fpci_bar, AFI_FPCI_BAR2);

	/* Bar 3: non prefetchable memory BAR */
	fpci_bar = (((pcie->mem.start >> 12) & 0x0fffffff) << 4) | 0x1;
	size = resource_size(&pcie->mem);
	axi_address = pcie->mem.start;
	afi_writel(pcie, axi_address, AFI_AXI_BAR3_START);
	afi_writel(pcie, size >> 12, AFI_AXI_BAR3_SZ);
	afi_writel(pcie, fpci_bar, AFI_FPCI_BAR3);

	/* NULL out the remaining BARs as they are not used */
	afi_writel(pcie, 0, AFI_AXI_BAR4_START);
	afi_writel(pcie, 0, AFI_AXI_BAR4_SZ);
	afi_writel(pcie, 0, AFI_FPCI_BAR4);

	afi_writel(pcie, 0, AFI_AXI_BAR5_START);
	afi_writel(pcie, 0, AFI_AXI_BAR5_SZ);
	afi_writel(pcie, 0, AFI_FPCI_BAR5);

	/* map all upstream transactions as uncached */
	afi_writel(pcie, PHYS_OFFSET, AFI_CACHE_BAR0_ST);
	afi_writel(pcie, 0, AFI_CACHE_BAR0_SZ);
	afi_writel(pcie, 0, AFI_CACHE_BAR1_ST);
	afi_writel(pcie, 0, AFI_CACHE_BAR1_SZ);

	/* MSI translations are setup only when needed */
	afi_writel(pcie, 0, AFI_MSI_FPCI_BAR_ST);
	afi_writel(pcie, 0, AFI_MSI_BAR_SZ);
	afi_writel(pcie, 0, AFI_MSI_AXI_BAR_ST);
	afi_writel(pcie, 0, AFI_MSI_BAR_SZ);
}

static int tegra_pcie_pll_wait(struct tegra_pcie *pcie, unsigned long timeout)
{
	const struct tegra_pcie_soc_data *soc = pcie->soc_data;
	u32 value;

	timeout = jiffies + msecs_to_jiffies(timeout);

	while (time_before(jiffies, timeout)) {
		value = pads_readl(pcie, soc->pads_pll_ctl);
		if (value & PADS_PLL_CTL_LOCKDET)
			return 0;
	}

	return -ETIMEDOUT;
}

static int tegra_pcie_phy_enable(struct tegra_pcie *pcie)
{
	const struct tegra_pcie_soc_data *soc = pcie->soc_data;
	u32 value;
	int err;

	/* initialize internal PHY, enable up to 16 PCIE lanes */
	pads_writel(pcie, 0x0, PADS_CTL_SEL);

	/* override IDDQ to 1 on all 4 lanes */
	value = pads_readl(pcie, PADS_CTL);
	value |= PADS_CTL_IDDQ_1L;
	pads_writel(pcie, value, PADS_CTL);

	/*
	 * Set up PHY PLL inputs select PLLE output as refclock,
	 * set TX ref sel to div10 (not div5).
	 */
	value = pads_readl(pcie, soc->pads_pll_ctl);
	value &= ~(PADS_PLL_CTL_REFCLK_MASK | PADS_PLL_CTL_TXCLKREF_MASK);
	value |= PADS_PLL_CTL_REFCLK_INTERNAL_CML | soc->tx_ref_sel;
	pads_writel(pcie, value, soc->pads_pll_ctl);

	/* reset PLL */
	value = pads_readl(pcie, soc->pads_pll_ctl);
	value &= ~PADS_PLL_CTL_RST_B4SM;
	pads_writel(pcie, value, soc->pads_pll_ctl);

	usleep_range(20, 100);

	/* take PLL out of reset  */
	value = pads_readl(pcie, soc->pads_pll_ctl);
	value |= PADS_PLL_CTL_RST_B4SM;
	pads_writel(pcie, value, soc->pads_pll_ctl);

	/* Configure the reference clock driver */
	value = PADS_REFCLK_CFG_VALUE | (PADS_REFCLK_CFG_VALUE << 16);
	pads_writel(pcie, value, PADS_REFCLK_CFG0);
	if (soc->num_ports > 2)
		pads_writel(pcie, PADS_REFCLK_CFG_VALUE, PADS_REFCLK_CFG1);

	/* wait for the PLL to lock */
	err = tegra_pcie_pll_wait(pcie, 500);
	if (err < 0) {
		dev_err(pcie->dev, "PLL failed to lock: %d\n", err);
		return err;
	}

	/* turn off IDDQ override */
	value = pads_readl(pcie, PADS_CTL);
	value &= ~PADS_CTL_IDDQ_1L;
	pads_writel(pcie, value, PADS_CTL);

	/* enable TX/RX data */
	value = pads_readl(pcie, PADS_CTL);
	value |= PADS_CTL_TX_DATA_EN_1L | PADS_CTL_RX_DATA_EN_1L;
	pads_writel(pcie, value, PADS_CTL);

	return 0;
}

static int tegra_pcie_enable_controller(struct tegra_pcie *pcie)
{
	const struct tegra_pcie_soc_data *soc = pcie->soc_data;
	struct tegra_pcie_port *port;
	unsigned long value;
	int err;

	/* enable PLL power down */
	if (pcie->phy) {
		value = afi_readl(pcie, AFI_PLLE_CONTROL);
		value &= ~AFI_PLLE_CONTROL_BYPASS_PADS2PLLE_CONTROL;
		value |= AFI_PLLE_CONTROL_PADS2PLLE_CONTROL_EN;
		afi_writel(pcie, value, AFI_PLLE_CONTROL);
	}

	/* power down PCIe slot clock bias pad */
	if (soc->has_pex_bias_ctrl)
		afi_writel(pcie, 0, AFI_PEXBIAS_CTRL_0);

	/* configure mode and disable all ports */
	value = afi_readl(pcie, AFI_PCIE_CONFIG);
	value &= ~AFI_PCIE_CONFIG_SM2TMS0_XBAR_CONFIG_MASK;
	value |= AFI_PCIE_CONFIG_PCIE_DISABLE_ALL | pcie->xbar_config;

	list_for_each_entry(port, &pcie->ports, list)
		value &= ~AFI_PCIE_CONFIG_PCIE_DISABLE(port->index);

	afi_writel(pcie, value, AFI_PCIE_CONFIG);

	if (soc->has_gen2) {
		value = afi_readl(pcie, AFI_FUSE);
		value &= ~AFI_FUSE_PCIE_T0_GEN2_DIS;
		afi_writel(pcie, value, AFI_FUSE);
	} else {
		value = afi_readl(pcie, AFI_FUSE);
		value |= AFI_FUSE_PCIE_T0_GEN2_DIS;
		afi_writel(pcie, value, AFI_FUSE);
	}

	if (!pcie->phy)
		err = tegra_pcie_phy_enable(pcie);
	else
		err = phy_power_on(pcie->phy);

	if (err < 0) {
		dev_err(pcie->dev, "failed to power on PHY: %d\n", err);
		return err;
	}

	/* take the PCIe interface module out of reset */
	reset_control_deassert(pcie->pcie_xrst);

	/* finally enable PCIe */
	value = afi_readl(pcie, AFI_CONFIGURATION);
	value |= AFI_CONFIGURATION_EN_FPCI;
	afi_writel(pcie, value, AFI_CONFIGURATION);

	value = AFI_INTR_EN_INI_SLVERR | AFI_INTR_EN_INI_DECERR |
		AFI_INTR_EN_TGT_SLVERR | AFI_INTR_EN_TGT_DECERR |
		AFI_INTR_EN_TGT_WRERR | AFI_INTR_EN_DFPCI_DECERR;

	if (soc->has_intr_prsnt_sense)
		value |= AFI_INTR_EN_PRSNT_SENSE;

	afi_writel(pcie, value, AFI_AFI_INTR_ENABLE);
	afi_writel(pcie, 0xffffffff, AFI_SM_INTR_ENABLE);

	/* don't enable MSI for now, only when needed */
	afi_writel(pcie, AFI_INTR_MASK_INT_MASK, AFI_INTR_MASK);

	/* disable all exceptions */
	afi_writel(pcie, 0, AFI_FPCI_ERROR_MASKS);

	return 0;
}

static void tegra_pcie_power_off(struct tegra_pcie *pcie)
{
	int err;

	/* TODO: disable and unprepare clocks? */

	err = phy_power_off(pcie->phy);
	if (err < 0)
		dev_warn(pcie->dev, "failed to power off PHY: %d\n", err);

	reset_control_assert(pcie->pcie_xrst);
	reset_control_assert(pcie->afi_rst);
	reset_control_assert(pcie->pex_rst);

	tegra_powergate_power_off(TEGRA_POWERGATE_PCIE);

	err = regulator_bulk_disable(pcie->num_supplies, pcie->supplies);
	if (err < 0)
		dev_warn(pcie->dev, "failed to disable regulators: %d\n", err);
}

static int tegra_pcie_power_on(struct tegra_pcie *pcie)
{
	const struct tegra_pcie_soc_data *soc = pcie->soc_data;
	int err;

	reset_control_assert(pcie->pcie_xrst);
	reset_control_assert(pcie->afi_rst);
	reset_control_assert(pcie->pex_rst);

	tegra_powergate_power_off(TEGRA_POWERGATE_PCIE);

	/* enable regulators */
	err = regulator_bulk_enable(pcie->num_supplies, pcie->supplies);
	if (err < 0)
		dev_err(pcie->dev, "failed to enable regulators: %d\n", err);

	err = tegra_powergate_sequence_power_up(TEGRA_POWERGATE_PCIE,
						pcie->pex_clk,
						pcie->pex_rst);
	if (err) {
		dev_err(pcie->dev, "powerup sequence failed: %d\n", err);
		return err;
	}

	reset_control_deassert(pcie->afi_rst);

	err = clk_prepare_enable(pcie->afi_clk);
	if (err < 0) {
		dev_err(pcie->dev, "failed to enable AFI clock: %d\n", err);
		return err;
	}

	if (soc->has_cml_clk) {
		err = clk_prepare_enable(pcie->cml_clk);
		if (err < 0) {
			dev_err(pcie->dev, "failed to enable CML clock: %d\n",
				err);
			return err;
		}
	}

	err = clk_prepare_enable(pcie->pll_e);
	if (err < 0) {
		dev_err(pcie->dev, "failed to enable PLLE clock: %d\n", err);
		return err;
	}

	return 0;
}

static int tegra_pcie_clocks_get(struct tegra_pcie *pcie)
{
	const struct tegra_pcie_soc_data *soc = pcie->soc_data;

	pcie->pex_clk = devm_clk_get(pcie->dev, "pex");
	if (IS_ERR(pcie->pex_clk))
		return PTR_ERR(pcie->pex_clk);

	pcie->afi_clk = devm_clk_get(pcie->dev, "afi");
	if (IS_ERR(pcie->afi_clk))
		return PTR_ERR(pcie->afi_clk);

	pcie->pll_e = devm_clk_get(pcie->dev, "pll_e");
	if (IS_ERR(pcie->pll_e))
		return PTR_ERR(pcie->pll_e);

	if (soc->has_cml_clk) {
		pcie->cml_clk = devm_clk_get(pcie->dev, "cml");
		if (IS_ERR(pcie->cml_clk))
			return PTR_ERR(pcie->cml_clk);
	}

	return 0;
}

static int tegra_pcie_resets_get(struct tegra_pcie *pcie)
{
	pcie->pex_rst = devm_reset_control_get(pcie->dev, "pex");
	if (IS_ERR(pcie->pex_rst))
		return PTR_ERR(pcie->pex_rst);

	pcie->afi_rst = devm_reset_control_get(pcie->dev, "afi");
	if (IS_ERR(pcie->afi_rst))
		return PTR_ERR(pcie->afi_rst);

	pcie->pcie_xrst = devm_reset_control_get(pcie->dev, "pcie_x");
	if (IS_ERR(pcie->pcie_xrst))
		return PTR_ERR(pcie->pcie_xrst);

	return 0;
}

static int tegra_pcie_get_resources(struct tegra_pcie *pcie)
{
	struct platform_device *pdev = to_platform_device(pcie->dev);
	struct resource *pads, *afi, *res;
	int err;

	err = tegra_pcie_clocks_get(pcie);
	if (err) {
		dev_err(&pdev->dev, "failed to get clocks: %d\n", err);
		return err;
	}

	err = tegra_pcie_resets_get(pcie);
	if (err) {
		dev_err(&pdev->dev, "failed to get resets: %d\n", err);
		return err;
	}

	pcie->phy = devm_phy_optional_get(pcie->dev, "pcie");
	if (IS_ERR(pcie->phy)) {
		err = PTR_ERR(pcie->phy);
		dev_err(&pdev->dev, "failed to get PHY: %d\n", err);
		return err;
	}

	err = phy_init(pcie->phy);
	if (err < 0) {
		dev_err(&pdev->dev, "failed to initialize PHY: %d\n", err);
		return err;
	}

	err = tegra_pcie_power_on(pcie);
	if (err) {
		dev_err(&pdev->dev, "failed to power up: %d\n", err);
		return err;
	}

	pads = platform_get_resource_byname(pdev, IORESOURCE_MEM, "pads");
	pcie->pads = devm_ioremap_resource(&pdev->dev, pads);
	if (IS_ERR(pcie->pads)) {
		err = PTR_ERR(pcie->pads);
		goto poweroff;
	}

	afi = platform_get_resource_byname(pdev, IORESOURCE_MEM, "afi");
	pcie->afi = devm_ioremap_resource(&pdev->dev, afi);
	if (IS_ERR(pcie->afi)) {
		err = PTR_ERR(pcie->afi);
		goto poweroff;
	}

	/* request configuration space, but remap later, on demand */
	res = platform_get_resource_byname(pdev, IORESOURCE_MEM, "cs");
	if (!res) {
		err = -EADDRNOTAVAIL;
		goto poweroff;
	}

	pcie->cs = devm_request_mem_region(pcie->dev, res->start,
					   resource_size(res), res->name);
	if (!pcie->cs) {
		err = -EADDRNOTAVAIL;
		goto poweroff;
	}

	/* request interrupt */
	err = platform_get_irq_byname(pdev, "intr");
	if (err < 0) {
		dev_err(&pdev->dev, "failed to get IRQ: %d\n", err);
		goto poweroff;
	}

	pcie->irq = err;

	err = request_irq(pcie->irq, tegra_pcie_isr, IRQF_SHARED, "PCIE", pcie);
	if (err) {
		dev_err(&pdev->dev, "failed to register IRQ: %d\n", err);
		goto poweroff;
	}

	return 0;

poweroff:
	tegra_pcie_power_off(pcie);
	return err;
}

static int tegra_pcie_put_resources(struct tegra_pcie *pcie)
{
	int err;

	if (pcie->irq > 0)
		free_irq(pcie->irq, pcie);

	tegra_pcie_power_off(pcie);

	err = phy_exit(pcie->phy);
	if (err < 0)
		dev_err(pcie->dev, "failed to teardown PHY: %d\n", err);

	return 0;
}

static int tegra_msi_alloc(struct tegra_msi *chip)
{
	int msi;

	mutex_lock(&chip->lock);

	msi = find_first_zero_bit(chip->used, INT_PCI_MSI_NR);
	if (msi < INT_PCI_MSI_NR)
		set_bit(msi, chip->used);
	else
		msi = -ENOSPC;

	mutex_unlock(&chip->lock);

	return msi;
}

static void tegra_msi_free(struct tegra_msi *chip, unsigned long irq)
{
	struct device *dev = chip->chip.dev;

	mutex_lock(&chip->lock);

	if (!test_bit(irq, chip->used))
		dev_err(dev, "trying to free unused MSI#%lu\n", irq);
	else
		clear_bit(irq, chip->used);

	mutex_unlock(&chip->lock);
}

static irqreturn_t tegra_pcie_msi_irq(int irq, void *data)
{
	struct tegra_pcie *pcie = data;
	struct tegra_msi *msi = &pcie->msi;
	unsigned int i, processed = 0;

	for (i = 0; i < 8; i++) {
		unsigned long reg = afi_readl(pcie, AFI_MSI_VEC0 + i * 4);

		while (reg) {
			unsigned int offset = find_first_bit(&reg, 32);
			unsigned int index = i * 32 + offset;
			unsigned int irq;

			/* clear the interrupt */
			afi_writel(pcie, 1 << offset, AFI_MSI_VEC0 + i * 4);

			irq = irq_find_mapping(msi->domain, index);
			if (irq) {
				if (test_bit(index, msi->used))
					generic_handle_irq(irq);
				else
					dev_info(pcie->dev, "unhandled MSI\n");
			} else {
				/*
				 * that's weird who triggered this?
				 * just clear it
				 */
				dev_info(pcie->dev, "unexpected MSI\n");
			}

			/* see if there's any more pending in this vector */
			reg = afi_readl(pcie, AFI_MSI_VEC0 + i * 4);

			processed++;
		}
	}

	return processed > 0 ? IRQ_HANDLED : IRQ_NONE;
}

static int tegra_msi_setup_irq(struct msi_chip *chip, struct pci_dev *pdev,
			       struct msi_desc *desc)
{
	struct tegra_msi *msi = to_tegra_msi(chip);
	struct msi_msg msg;
	unsigned int irq;
	int hwirq;

	hwirq = tegra_msi_alloc(msi);
	if (hwirq < 0)
		return hwirq;

	irq = irq_create_mapping(msi->domain, hwirq);
	if (!irq) {
		tegra_msi_free(msi, hwirq);
		return -EINVAL;
	}

	irq_set_msi_desc(irq, desc);

	msg.address_lo = virt_to_phys((void *)msi->pages);
	/* 32 bit address only */
	msg.address_hi = 0;
	msg.data = hwirq;

	write_msi_msg(irq, &msg);

	return 0;
}

static void tegra_msi_teardown_irq(struct msi_chip *chip, unsigned int irq)
{
	struct tegra_msi *msi = to_tegra_msi(chip);
	struct irq_data *d = irq_get_irq_data(irq);
	irq_hw_number_t hwirq = irqd_to_hwirq(d);

	irq_dispose_mapping(irq);
	tegra_msi_free(msi, hwirq);
}

static struct irq_chip tegra_msi_irq_chip = {
	.name = "Tegra PCIe MSI",
	.irq_enable = unmask_msi_irq,
	.irq_disable = mask_msi_irq,
	.irq_mask = mask_msi_irq,
	.irq_unmask = unmask_msi_irq,
};

static int tegra_msi_map(struct irq_domain *domain, unsigned int irq,
			 irq_hw_number_t hwirq)
{
	irq_set_chip_and_handler(irq, &tegra_msi_irq_chip, handle_simple_irq);
	irq_set_chip_data(irq, domain->host_data);
	set_irq_flags(irq, IRQF_VALID);

	tegra_cpuidle_pcie_irqs_in_use();

	return 0;
}

static const struct irq_domain_ops msi_domain_ops = {
	.map = tegra_msi_map,
};

static int tegra_pcie_enable_msi(struct tegra_pcie *pcie)
{
	struct platform_device *pdev = to_platform_device(pcie->dev);
	const struct tegra_pcie_soc_data *soc = pcie->soc_data;
	struct tegra_msi *msi = &pcie->msi;
	unsigned long base;
	int err;
	u32 reg;

	mutex_init(&msi->lock);

	msi->chip.dev = pcie->dev;
	msi->chip.setup_irq = tegra_msi_setup_irq;
	msi->chip.teardown_irq = tegra_msi_teardown_irq;

	msi->domain = irq_domain_add_linear(pcie->dev->of_node, INT_PCI_MSI_NR,
					    &msi_domain_ops, &msi->chip);
	if (!msi->domain) {
		dev_err(&pdev->dev, "failed to create IRQ domain\n");
		return -ENOMEM;
	}

	err = platform_get_irq_byname(pdev, "msi");
	if (err < 0) {
		dev_err(&pdev->dev, "failed to get IRQ: %d\n", err);
		goto err;
	}

	msi->irq = err;

	err = request_irq(msi->irq, tegra_pcie_msi_irq, 0,
			  tegra_msi_irq_chip.name, pcie);
	if (err < 0) {
		dev_err(&pdev->dev, "failed to request IRQ: %d\n", err);
		goto err;
	}

	/* setup AFI/FPCI range */
	msi->pages = __get_free_pages(GFP_KERNEL, 0);
	base = virt_to_phys((void *)msi->pages);

	afi_writel(pcie, base >> soc->msi_base_shift, AFI_MSI_FPCI_BAR_ST);
	afi_writel(pcie, base, AFI_MSI_AXI_BAR_ST);
	/* this register is in 4K increments */
	afi_writel(pcie, 1, AFI_MSI_BAR_SZ);

	/* enable all MSI vectors */
	afi_writel(pcie, 0xffffffff, AFI_MSI_EN_VEC0);
	afi_writel(pcie, 0xffffffff, AFI_MSI_EN_VEC1);
	afi_writel(pcie, 0xffffffff, AFI_MSI_EN_VEC2);
	afi_writel(pcie, 0xffffffff, AFI_MSI_EN_VEC3);
	afi_writel(pcie, 0xffffffff, AFI_MSI_EN_VEC4);
	afi_writel(pcie, 0xffffffff, AFI_MSI_EN_VEC5);
	afi_writel(pcie, 0xffffffff, AFI_MSI_EN_VEC6);
	afi_writel(pcie, 0xffffffff, AFI_MSI_EN_VEC7);

	/* and unmask the MSI interrupt */
	reg = afi_readl(pcie, AFI_INTR_MASK);
	reg |= AFI_INTR_MASK_MSI_MASK;
	afi_writel(pcie, reg, AFI_INTR_MASK);

	return 0;

err:
	irq_domain_remove(msi->domain);
	return err;
}

static int tegra_pcie_disable_msi(struct tegra_pcie *pcie)
{
	struct tegra_msi *msi = &pcie->msi;
	unsigned int i, irq;
	u32 value;

	/* mask the MSI interrupt */
	value = afi_readl(pcie, AFI_INTR_MASK);
	value &= ~AFI_INTR_MASK_MSI_MASK;
	afi_writel(pcie, value, AFI_INTR_MASK);

	/* disable all MSI vectors */
	afi_writel(pcie, 0, AFI_MSI_EN_VEC0);
	afi_writel(pcie, 0, AFI_MSI_EN_VEC1);
	afi_writel(pcie, 0, AFI_MSI_EN_VEC2);
	afi_writel(pcie, 0, AFI_MSI_EN_VEC3);
	afi_writel(pcie, 0, AFI_MSI_EN_VEC4);
	afi_writel(pcie, 0, AFI_MSI_EN_VEC5);
	afi_writel(pcie, 0, AFI_MSI_EN_VEC6);
	afi_writel(pcie, 0, AFI_MSI_EN_VEC7);

	free_pages(msi->pages, 0);

	if (msi->irq > 0)
		free_irq(msi->irq, pcie);

	for (i = 0; i < INT_PCI_MSI_NR; i++) {
		irq = irq_find_mapping(msi->domain, i);
		if (irq > 0)
			irq_dispose_mapping(irq);
	}

	irq_domain_remove(msi->domain);

	return 0;
}

static int tegra_pcie_get_xbar_config(struct tegra_pcie *pcie, u32 lanes,
				      u32 *xbar)
{
	struct device_node *np = pcie->dev->of_node;

	if (of_device_is_compatible(np, "nvidia,tegra124-pcie")) {
		switch (lanes) {
		case 0x0000104:
			dev_info(pcie->dev, "4x1, 1x1 configuration\n");
			*xbar = AFI_PCIE_CONFIG_SM2TMS0_XBAR_CONFIG_X4_X1;
			return 0;

		case 0x0000102:
			dev_info(pcie->dev, "2x1, 1x1 configuration\n");
			*xbar = AFI_PCIE_CONFIG_SM2TMS0_XBAR_CONFIG_X2_X1;
			return 0;
		}
	} else if (of_device_is_compatible(np, "nvidia,tegra30-pcie")) {
		switch (lanes) {
		case 0x00000204:
			dev_info(pcie->dev, "4x1, 2x1 configuration\n");
			*xbar = AFI_PCIE_CONFIG_SM2TMS0_XBAR_CONFIG_420;
			return 0;

		case 0x00020202:
			dev_info(pcie->dev, "2x3 configuration\n");
			*xbar = AFI_PCIE_CONFIG_SM2TMS0_XBAR_CONFIG_222;
			return 0;

		case 0x00010104:
			dev_info(pcie->dev, "4x1, 1x2 configuration\n");
			*xbar = AFI_PCIE_CONFIG_SM2TMS0_XBAR_CONFIG_411;
			return 0;
		}
	} else if (of_device_is_compatible(np, "nvidia,tegra20-pcie")) {
		switch (lanes) {
		case 0x00000004:
			dev_info(pcie->dev, "single-mode configuration\n");
			*xbar = AFI_PCIE_CONFIG_SM2TMS0_XBAR_CONFIG_SINGLE;
			return 0;

		case 0x00000202:
			dev_info(pcie->dev, "dual-mode configuration\n");
			*xbar = AFI_PCIE_CONFIG_SM2TMS0_XBAR_CONFIG_DUAL;
			return 0;
		}
	}

	return -EINVAL;
}

/*
 * Check whether a given set of supplies is available in a device tree node.
 * This is used to check whether the new or the legacy device tree bindings
 * should be used.
 */
static bool of_regulator_bulk_available(struct device_node *np,
					struct regulator_bulk_data *supplies,
					unsigned int num_supplies)
{
	char property[32];
	unsigned int i;

	for (i = 0; i < num_supplies; i++) {
		snprintf(property, 32, "%s-supply", supplies[i].supply);

		if (of_find_property(np, property, NULL) == NULL)
			return false;
	}

	return true;
}

/*
 * Old versions of the device tree binding for this device used a set of power
 * supplies that didn't match the hardware inputs. This happened to work for a
 * number of cases but is not future proof. However to preserve backwards-
 * compatibility with old device trees, this function will try to use the old
 * set of supplies.
 */
static int tegra_pcie_get_legacy_regulators(struct tegra_pcie *pcie)
{
	struct device_node *np = pcie->dev->of_node;

	if (of_device_is_compatible(np, "nvidia,tegra30-pcie"))
		pcie->num_supplies = 3;
	else if (of_device_is_compatible(np, "nvidia,tegra20-pcie"))
		pcie->num_supplies = 2;

	if (pcie->num_supplies == 0) {
		dev_err(pcie->dev, "device %s not supported in legacy mode\n",
			np->full_name);
		return -ENODEV;
	}

	pcie->supplies = devm_kcalloc(pcie->dev, pcie->num_supplies,
				      sizeof(*pcie->supplies),
				      GFP_KERNEL);
	if (!pcie->supplies)
		return -ENOMEM;

	pcie->supplies[0].supply = "pex-clk";
	pcie->supplies[1].supply = "vdd";

	if (pcie->num_supplies > 2)
		pcie->supplies[2].supply = "avdd";

	return devm_regulator_bulk_get(pcie->dev, pcie->num_supplies,
				       pcie->supplies);
}

/*
 * Obtains the list of regulators required for a particular generation of the
 * IP block.
 *
 * This would've been nice to do simply by providing static tables for use
 * with the regulator_bulk_*() API, but unfortunately Tegra30 is a bit quirky
 * in that it has two pairs or AVDD_PEX and VDD_PEX supplies (PEXA and PEXB)
 * and either seems to be optional depending on which ports are being used.
 */
static int tegra_pcie_get_regulators(struct tegra_pcie *pcie, u32 lane_mask)
{
	struct device_node *np = pcie->dev->of_node;
	unsigned int i = 0;

	if (of_device_is_compatible(np, "nvidia,tegra124-pcie")) {
		pcie->num_supplies = 7;

		pcie->supplies = devm_kcalloc(pcie->dev, pcie->num_supplies,
					      sizeof(*pcie->supplies),
					      GFP_KERNEL);
		if (!pcie->supplies)
			return -ENOMEM;

		pcie->supplies[i++].supply = "avddio-pex";
		pcie->supplies[i++].supply = "dvddio-pex";
		pcie->supplies[i++].supply = "avdd-pex-pll";
		pcie->supplies[i++].supply = "hvdd-pex";
		pcie->supplies[i++].supply = "hvdd-pex-pll-e";
		pcie->supplies[i++].supply = "vddio-pex-ctl";
		pcie->supplies[i++].supply = "avdd-pll-erefe";
	} else if (of_device_is_compatible(np, "nvidia,tegra30-pcie")) {
		bool need_pexa = false, need_pexb = false;

		/* VDD_PEXA and AVDD_PEXA supply lanes 0 to 3 */
		if (lane_mask & 0x0f)
			need_pexa = true;

		/* VDD_PEXB and AVDD_PEXB supply lanes 4 to 5 */
		if (lane_mask & 0x30)
			need_pexb = true;

		pcie->num_supplies = 4 + (need_pexa ? 2 : 0) +
					 (need_pexb ? 2 : 0);

		pcie->supplies = devm_kcalloc(pcie->dev, pcie->num_supplies,
					      sizeof(*pcie->supplies),
					      GFP_KERNEL);
		if (!pcie->supplies)
			return -ENOMEM;

		pcie->supplies[i++].supply = "avdd-pex-pll";
		pcie->supplies[i++].supply = "hvdd-pex";
		pcie->supplies[i++].supply = "vddio-pex-ctl";
		pcie->supplies[i++].supply = "avdd-plle";

		if (need_pexa) {
			pcie->supplies[i++].supply = "avdd-pexa";
			pcie->supplies[i++].supply = "vdd-pexa";
		}

		if (need_pexb) {
			pcie->supplies[i++].supply = "avdd-pexb";
			pcie->supplies[i++].supply = "vdd-pexb";
		}
	} else if (of_device_is_compatible(np, "nvidia,tegra20-pcie")) {
		pcie->num_supplies = 5;

		pcie->supplies = devm_kcalloc(pcie->dev, pcie->num_supplies,
					      sizeof(*pcie->supplies),
					      GFP_KERNEL);
		if (!pcie->supplies)
			return -ENOMEM;

		pcie->supplies[0].supply = "avdd-pex";
		pcie->supplies[1].supply = "vdd-pex";
		pcie->supplies[2].supply = "avdd-pex-pll";
		pcie->supplies[3].supply = "avdd-plle";
		pcie->supplies[4].supply = "vddio-pex-clk";
	}

	if (of_regulator_bulk_available(pcie->dev->of_node, pcie->supplies,
					pcie->num_supplies))
		return devm_regulator_bulk_get(pcie->dev, pcie->num_supplies,
					       pcie->supplies);

	/*
	 * If not all regulators are available for this new scheme, assume
	 * that the device tree complies with an older version of the device
	 * tree binding.
	 */
	dev_info(pcie->dev, "using legacy DT binding for power supplies\n");

	devm_kfree(pcie->dev, pcie->supplies);
	pcie->num_supplies = 0;

	return tegra_pcie_get_legacy_regulators(pcie);
}

static int tegra_pcie_parse_dt(struct tegra_pcie *pcie)
{
	const struct tegra_pcie_soc_data *soc = pcie->soc_data;
	struct device_node *np = pcie->dev->of_node, *port;
	struct of_pci_range_parser parser;
	struct of_pci_range range;
	u32 lanes = 0, mask = 0;
	unsigned int lane = 0;
	struct resource res;
	int err;

	memset(&pcie->all, 0, sizeof(pcie->all));
	pcie->all.flags = IORESOURCE_MEM;
	pcie->all.name = np->full_name;
	pcie->all.start = ~0;
	pcie->all.end = 0;

	if (of_pci_range_parser_init(&parser, np)) {
		dev_err(pcie->dev, "missing \"ranges\" property\n");
		return -EINVAL;
	}

	for_each_of_pci_range(&parser, &range) {
		err = of_pci_range_to_resource(&range, np, &res);
		if (err < 0)
			return err;

		switch (res.flags & IORESOURCE_TYPE_BITS) {
		case IORESOURCE_IO:
			memcpy(&pcie->io, &res, sizeof(res));
			pcie->io.name = np->full_name;
			break;

		case IORESOURCE_MEM:
			if (res.flags & IORESOURCE_PREFETCH) {
				memcpy(&pcie->prefetch, &res, sizeof(res));
				pcie->prefetch.name = "prefetchable";
			} else {
				memcpy(&pcie->mem, &res, sizeof(res));
				pcie->mem.name = "non-prefetchable";
			}
			break;
		}

		if (res.start <= pcie->all.start)
			pcie->all.start = res.start;

		if (res.end >= pcie->all.end)
			pcie->all.end = res.end;
	}

	err = devm_request_resource(pcie->dev, &iomem_resource, &pcie->all);
	if (err < 0)
		return err;

	err = of_pci_parse_bus_range(np, &pcie->busn);
	if (err < 0) {
		dev_err(pcie->dev, "failed to parse ranges property: %d\n",
			err);
		pcie->busn.name = np->name;
		pcie->busn.start = 0;
		pcie->busn.end = 0xff;
		pcie->busn.flags = IORESOURCE_BUS;
	}

	/* parse root ports */
	for_each_child_of_node(np, port) {
		struct tegra_pcie_port *rp;
		unsigned int index;
		u32 value;

		err = of_pci_get_devfn(port);
		if (err < 0) {
			dev_err(pcie->dev, "failed to parse address: %d\n",
				err);
			return err;
		}

		index = PCI_SLOT(err);

		if (index < 1 || index > soc->num_ports) {
			dev_err(pcie->dev, "invalid port number: %d\n", index);
			return -EINVAL;
		}

		index--;

		err = of_property_read_u32(port, "nvidia,num-lanes", &value);
		if (err < 0) {
			dev_err(pcie->dev, "failed to parse # of lanes: %d\n",
				err);
			return err;
		}

		if (value > 16) {
			dev_err(pcie->dev, "invalid # of lanes: %u\n", value);
			return -EINVAL;
		}

		lanes |= value << (index << 3);

		if (!of_device_is_available(port)) {
			lane += value;
			continue;
		}

		mask |= ((1 << value) - 1) << lane;
		lane += value;

		rp = devm_kzalloc(pcie->dev, sizeof(*rp), GFP_KERNEL);
		if (!rp)
			return -ENOMEM;

		err = of_address_to_resource(port, 0, &rp->regs);
		if (err < 0) {
			dev_err(pcie->dev, "failed to parse address: %d\n",
				err);
			return err;
		}

		INIT_LIST_HEAD(&rp->list);
		rp->index = index;
		rp->lanes = value;
		rp->pcie = pcie;

		rp->base = devm_ioremap_resource(pcie->dev, &rp->regs);
		if (IS_ERR(rp->base))
			return PTR_ERR(rp->base);

		list_add_tail(&rp->list, &pcie->ports);
	}

	err = tegra_pcie_get_xbar_config(pcie, lanes, &pcie->xbar_config);
	if (err < 0) {
		dev_err(pcie->dev, "invalid lane configuration\n");
		return err;
	}

	err = tegra_pcie_get_regulators(pcie, mask);
	if (err < 0)
		return err;

	return 0;
}

/*
 * FIXME: If there are no PCIe cards attached, then calling this function
 * can result in the increase of the bootup time as there are big timeout
 * loops.
 */
#define TEGRA_PCIE_LINKUP_TIMEOUT	200	/* up to 1.2 seconds */
static bool tegra_pcie_port_check_link(struct tegra_pcie_port *port)
{
	unsigned int retries = 3;
	unsigned long value;

	/* override presence detection */
	value = readl(port->base + RP_PRIV_MISC);
	value &= ~RP_PRIV_MISC_PRSNT_MAP_EP_ABSNT;
	value |= RP_PRIV_MISC_PRSNT_MAP_EP_PRSNT;
	writel(value, port->base + RP_PRIV_MISC);

	do {
		unsigned int timeout = TEGRA_PCIE_LINKUP_TIMEOUT;

		do {
			value = readl(port->base + RP_VEND_XP);

			if (value & RP_VEND_XP_DL_UP)
				break;

			usleep_range(1000, 2000);
		} while (--timeout);

		if (!timeout) {
			dev_err(port->pcie->dev, "link %u down, retrying\n",
				port->index);
			goto retry;
		}

		timeout = TEGRA_PCIE_LINKUP_TIMEOUT;

		do {
			value = readl(port->base + RP_LINK_CONTROL_STATUS);

			if (value & RP_LINK_CONTROL_STATUS_DL_LINK_ACTIVE)
				return true;

			usleep_range(1000, 2000);
		} while (--timeout);

retry:
		tegra_pcie_port_reset(port);
	} while (--retries);

	return false;
}

static int tegra_pcie_enable(struct tegra_pcie *pcie)
{
	struct tegra_pcie_port *port, *tmp;
	struct hw_pci hw;

	list_for_each_entry_safe(port, tmp, &pcie->ports, list) {
		dev_info(pcie->dev, "probing port %u, using %u lanes\n",
			 port->index, port->lanes);

		tegra_pcie_port_enable(port);

		if (tegra_pcie_port_check_link(port))
			continue;

		dev_info(pcie->dev, "link %u down, ignoring\n", port->index);

		tegra_pcie_port_disable(port);
		tegra_pcie_port_free(port);
	}

	memset(&hw, 0, sizeof(hw));

	hw.nr_controllers = 1;
	hw.private_data = (void **)&pcie;
	hw.setup = tegra_pcie_setup;
	hw.map_irq = tegra_pcie_map_irq;
	hw.add_bus = tegra_pcie_add_bus;
	hw.scan = tegra_pcie_scan_bus;
	hw.ops = &tegra_pcie_ops;

	pci_common_init_dev(pcie->dev, &hw);

	return 0;
}

static const struct tegra_pcie_soc_data tegra20_pcie_data = {
	.num_ports = 2,
	.msi_base_shift = 0,
	.pads_pll_ctl = PADS_PLL_CTL_TEGRA20,
	.tx_ref_sel = PADS_PLL_CTL_TXCLKREF_DIV10,
	.has_pex_clkreq_en = false,
	.has_pex_bias_ctrl = false,
	.has_intr_prsnt_sense = false,
	.has_cml_clk = false,
	.has_gen2 = false,
};

static const struct tegra_pcie_soc_data tegra30_pcie_data = {
	.num_ports = 3,
	.msi_base_shift = 8,
	.pads_pll_ctl = PADS_PLL_CTL_TEGRA30,
	.tx_ref_sel = PADS_PLL_CTL_TXCLKREF_BUF_EN,
	.has_pex_clkreq_en = true,
	.has_pex_bias_ctrl = true,
	.has_intr_prsnt_sense = true,
	.has_cml_clk = true,
	.has_gen2 = false,
};

static const struct tegra_pcie_soc_data tegra124_pcie_data = {
	.num_ports = 2,
	.msi_base_shift = 8,
	.pads_pll_ctl = PADS_PLL_CTL_TEGRA30,
	.tx_ref_sel = PADS_PLL_CTL_TXCLKREF_BUF_EN,
	.has_pex_clkreq_en = true,
	.has_pex_bias_ctrl = true,
	.has_intr_prsnt_sense = true,
	.has_cml_clk = true,
	.has_gen2 = true,
};

static const struct of_device_id tegra_pcie_of_match[] = {
	{ .compatible = "nvidia,tegra124-pcie", .data = &tegra124_pcie_data },
	{ .compatible = "nvidia,tegra30-pcie", .data = &tegra30_pcie_data },
	{ .compatible = "nvidia,tegra20-pcie", .data = &tegra20_pcie_data },
	{ },
};
MODULE_DEVICE_TABLE(of, tegra_pcie_of_match);

static void *tegra_pcie_ports_seq_start(struct seq_file *s, loff_t *pos)
{
	struct tegra_pcie *pcie = s->private;

	if (list_empty(&pcie->ports))
		return NULL;

	seq_printf(s, "Index  Status\n");

	return seq_list_start(&pcie->ports, *pos);
}

static void *tegra_pcie_ports_seq_next(struct seq_file *s, void *v, loff_t *pos)
{
	struct tegra_pcie *pcie = s->private;

	return seq_list_next(v, &pcie->ports, pos);
}

static void tegra_pcie_ports_seq_stop(struct seq_file *s, void *v)
{
}

static int tegra_pcie_ports_seq_show(struct seq_file *s, void *v)
{
	bool up = false, active = false;
	struct tegra_pcie_port *port;
	unsigned int value;

	port = list_entry(v, struct tegra_pcie_port, list);

	value = readl(port->base + RP_VEND_XP);

	if (value & RP_VEND_XP_DL_UP)
		up = true;

	value = readl(port->base + RP_LINK_CONTROL_STATUS);

	if (value & RP_LINK_CONTROL_STATUS_DL_LINK_ACTIVE)
		active = true;

	seq_printf(s, "%2u     ", port->index);

	if (up)
		seq_printf(s, "up");

	if (active) {
		if (up)
			seq_printf(s, ", ");

		seq_printf(s, "active");
	}

	seq_printf(s, "\n");
	return 0;
}

static const struct seq_operations tegra_pcie_ports_seq_ops = {
	.start = tegra_pcie_ports_seq_start,
	.next = tegra_pcie_ports_seq_next,
	.stop = tegra_pcie_ports_seq_stop,
	.show = tegra_pcie_ports_seq_show,
};

static int tegra_pcie_ports_open(struct inode *inode, struct file *file)
{
	struct tegra_pcie *pcie = inode->i_private;
	struct seq_file *s;
	int err;

	err = seq_open(file, &tegra_pcie_ports_seq_ops);
	if (err)
		return err;

	s = file->private_data;
	s->private = pcie;

	return 0;
}

static const struct file_operations tegra_pcie_ports_ops = {
	.owner = THIS_MODULE,
	.open = tegra_pcie_ports_open,
	.read = seq_read,
	.llseek = seq_lseek,
	.release = seq_release,
};

static int tegra_pcie_debugfs_init(struct tegra_pcie *pcie)
{
	struct dentry *file;

	pcie->debugfs = debugfs_create_dir("pcie", NULL);
	if (!pcie->debugfs)
		return -ENOMEM;

	file = debugfs_create_file("ports", S_IFREG | S_IRUGO, pcie->debugfs,
				   pcie, &tegra_pcie_ports_ops);
	if (!file)
		goto remove;

	return 0;

remove:
	debugfs_remove_recursive(pcie->debugfs);
	pcie->debugfs = NULL;
	return -ENOMEM;
}

static int tegra_pcie_probe(struct platform_device *pdev)
{
	const struct of_device_id *match;
	struct tegra_pcie *pcie;
	int err;

	match = of_match_device(tegra_pcie_of_match, &pdev->dev);
	if (!match)
		return -ENODEV;

	pcie = devm_kzalloc(&pdev->dev, sizeof(*pcie), GFP_KERNEL);
	if (!pcie)
		return -ENOMEM;

	INIT_LIST_HEAD(&pcie->buses);
	INIT_LIST_HEAD(&pcie->ports);
	pcie->soc_data = match->data;
	pcie->dev = &pdev->dev;

	err = tegra_pcie_parse_dt(pcie);
	if (err < 0)
		return err;

	pcibios_min_mem = 0;

	err = tegra_pcie_get_resources(pcie);
	if (err < 0) {
		dev_err(&pdev->dev, "failed to request resources: %d\n", err);
		return err;
	}

	err = tegra_pcie_enable_controller(pcie);
	if (err)
		goto put_resources;

	/* setup the AFI address translations */
	tegra_pcie_setup_translations(pcie);

	if (IS_ENABLED(CONFIG_PCI_MSI)) {
		err = tegra_pcie_enable_msi(pcie);
		if (err < 0) {
			dev_err(&pdev->dev,
				"failed to enable MSI support: %d\n",
				err);
			goto put_resources;
		}
	}

	err = tegra_pcie_enable(pcie);
	if (err < 0) {
		dev_err(&pdev->dev, "failed to enable PCIe ports: %d\n", err);
		goto disable_msi;
	}

	if (IS_ENABLED(CONFIG_DEBUG_FS)) {
		err = tegra_pcie_debugfs_init(pcie);
		if (err < 0)
			dev_err(&pdev->dev, "failed to setup debugfs: %d\n",
				err);
	}

	platform_set_drvdata(pdev, pcie);
	return 0;

disable_msi:
	if (IS_ENABLED(CONFIG_PCI_MSI))
		tegra_pcie_disable_msi(pcie);
put_resources:
	tegra_pcie_put_resources(pcie);
	return err;
}

static struct platform_driver tegra_pcie_driver = {
	.driver = {
		.name = "tegra-pcie",
		.owner = THIS_MODULE,
		.of_match_table = tegra_pcie_of_match,
		.suppress_bind_attrs = true,
	},
	.probe = tegra_pcie_probe,
};
module_platform_driver(tegra_pcie_driver);

MODULE_AUTHOR("Thierry Reding <treding@nvidia.com>");
MODULE_DESCRIPTION("NVIDIA Tegra PCIe driver");
MODULE_LICENSE("GPL v2");<|MERGE_RESOLUTION|>--- conflicted
+++ resolved
@@ -657,8 +657,8 @@
 static int tegra_pcie_setup(int nr, struct pci_sys_data *sys)
 {
 	struct tegra_pcie *pcie = sys_to_pcie(sys);
-<<<<<<< HEAD
 	int err;
+	phys_addr_t io_start;
 
 	err = devm_request_resource(pcie->dev, &pcie->all, &pcie->mem);
 	if (err < 0)
@@ -667,9 +667,8 @@
 	err = devm_request_resource(pcie->dev, &pcie->all, &pcie->prefetch);
 	if (err)
 		return err;
-=======
-	phys_addr_t io_start = pci_pio_to_address(pcie->io.start);
->>>>>>> d1e6dc91
+
+	io_start = pci_pio_to_address(pcie->io.start);
 
 	pci_add_resource_offset(&sys->resources, &pcie->mem, sys->mem_offset);
 	pci_add_resource_offset(&sys->resources, &pcie->prefetch,
