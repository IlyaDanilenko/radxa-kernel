--- conflicted
+++ resolved
@@ -705,13 +705,8 @@
 
 	dw_pcie_setup(pci);
 
-<<<<<<< HEAD
 	if (pp->has_msi_ctrl) {
-		num_ctrls = pp->num_vectors / MAX_MSI_IRQS_PER_CTRL;
-=======
-	if (pci_msi_enabled() && !pp->ops->msi_host_init) {
 		num_ctrls = DIV_ROUND_UP(pp->num_vectors, MAX_MSI_IRQS_PER_CTRL);
->>>>>>> 52f971ee
 
 		/* Initialize IRQ Status array */
 		for (ctrl = 0; ctrl < num_ctrls; ctrl++) {
