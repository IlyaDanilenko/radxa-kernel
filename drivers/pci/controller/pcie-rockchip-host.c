--- conflicted
+++ resolved
@@ -190,15 +190,10 @@
 {
 	void __iomem *addr;
 
-<<<<<<< HEAD
-	addr = rockchip->reg_base + PCIE_ECAM_OFFSET(bus->number, devfn, where);
-=======
 	if (rockchip->in_remove)
 		return PCIBIOS_SUCCESSFUL;
 
-	busdev = PCIE_ECAM_ADDR(bus->number, PCI_SLOT(devfn),
-				PCI_FUNC(devfn), where);
->>>>>>> 52f971ee
+	addr = rockchip->reg_base + PCIE_ECAM_OFFSET(bus->number, devfn, where);
 
 	if (!IS_ALIGNED((uintptr_t)addr, size)) {
 		*val = 0;
@@ -231,18 +226,12 @@
 {
 	void __iomem *addr;
 
-<<<<<<< HEAD
-	addr = rockchip->reg_base + PCIE_ECAM_OFFSET(bus->number, devfn, where);
-
-	if (!IS_ALIGNED((uintptr_t)addr, size))
-=======
 	if (rockchip->in_remove)
 		return PCIBIOS_SUCCESSFUL;
 
-	busdev = PCIE_ECAM_ADDR(bus->number, PCI_SLOT(devfn),
-				PCI_FUNC(devfn), where);
-	if (!IS_ALIGNED(busdev, size))
->>>>>>> 52f971ee
+	addr = rockchip->reg_base + PCIE_ECAM_OFFSET(bus->number, devfn, where);
+
+	if (!IS_ALIGNED((uintptr_t)addr, size))
 		return PCIBIOS_BAD_REGISTER_NUMBER;
 
 	if (pci_is_root_bus(bus->parent))
@@ -978,11 +967,7 @@
 	return 0;
 }
 
-<<<<<<< HEAD
-static int rockchip_pcie_suspend_noirq(struct device *dev)
-=======
 static int rockchip_pcie_suspend_for_user(struct device *dev)
->>>>>>> 52f971ee
 {
 	struct rockchip_pcie *rockchip = dev_get_drvdata(dev);
 	int ret;
@@ -1027,7 +1012,7 @@
 	return 0;
 }
 
-static int __maybe_unused rockchip_pcie_suspend_noirq(struct device *dev)
+static int rockchip_pcie_suspend_noirq(struct device *dev)
 {
 	struct rockchip_pcie *rockchip = dev_get_drvdata(dev);
 	int ret = 0;
