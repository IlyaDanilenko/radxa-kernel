--- conflicted
+++ resolved
@@ -218,7 +218,18 @@
 	help
 	  Say y here to enable Rave SP EEPROM support.
 
-<<<<<<< HEAD
+config NVMEM_RK628_EFUSE
+	tristate "RK628 eFuse Support"
+	depends on ARCH_ROCKCHIP || COMPILE_TEST
+	depends on HAS_IOMEM
+	depends on MFD_RK628
+	help
+	  This is a simple drive to dump specified values of Rk628 SoC
+	  from eFuse, such as cpu-leakage.
+
+	  This driver can also be built as a module. If so, the module
+	  will be called nvmem_rk628_efuse.
+
 config NVMEM_RMEM
 	tristate "Reserved Memory Based Driver Support"
 	depends on HAS_IOMEM
@@ -230,21 +241,6 @@
 	  will be called nvmem-rmem.
 
 config NVMEM_ROCKCHIP_EFUSE
-=======
-config RK628_EFUSE
-	tristate "RK628 eFuse Support"
-	depends on ARCH_ROCKCHIP || COMPILE_TEST
-	depends on HAS_IOMEM
-	depends on MFD_RK628
-	help
-	  This is a simple drive to dump specified values of Rk628 SoC
-	  from eFuse, such as cpu-leakage.
-
-	  This driver can also be built as a module. If so, the module
-	  will be called nvmem_rk628_efuse.
-
-config ROCKCHIP_EFUSE
->>>>>>> 52f971ee
 	tristate "Rockchip eFuse Support"
 	depends on ARCH_ROCKCHIP || COMPILE_TEST
 	depends on HAS_IOMEM
