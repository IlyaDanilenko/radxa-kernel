// SPDX-License-Identifier: GPL-2.0
/* Copyright (C) 2012-2019 ARM Limited (or its affiliates). */

#include <linux/kernel.h>
#include <linux/module.h>
#include <crypto/algapi.h>
#include <crypto/internal/aead.h>
#include <crypto/authenc.h>
#include <crypto/gcm.h>
#include <linux/rtnetlink.h>
#include <crypto/internal/des.h>
#include "cc_driver.h"
#include "cc_buffer_mgr.h"
#include "cc_aead.h"
#include "cc_request_mgr.h"
#include "cc_hash.h"
#include "cc_sram_mgr.h"

#define template_aead	template_u.aead

#define MAX_AEAD_SETKEY_SEQ 12
#define MAX_AEAD_PROCESS_SEQ 23

#define MAX_HMAC_DIGEST_SIZE (SHA256_DIGEST_SIZE)
#define MAX_HMAC_BLOCK_SIZE (SHA256_BLOCK_SIZE)

#define MAX_NONCE_SIZE CTR_RFC3686_NONCE_SIZE

struct cc_aead_handle {
	u32 sram_workspace_addr;
	struct list_head aead_list;
};

struct cc_hmac_s {
	u8 *padded_authkey;
	u8 *ipad_opad; /* IPAD, OPAD*/
	dma_addr_t padded_authkey_dma_addr;
	dma_addr_t ipad_opad_dma_addr;
};

struct cc_xcbc_s {
	u8 *xcbc_keys; /* K1,K2,K3 */
	dma_addr_t xcbc_keys_dma_addr;
};

struct cc_aead_ctx {
	struct cc_drvdata *drvdata;
	u8 ctr_nonce[MAX_NONCE_SIZE]; /* used for ctr3686 iv and aes ccm */
	u8 *enckey;
	dma_addr_t enckey_dma_addr;
	union {
		struct cc_hmac_s hmac;
		struct cc_xcbc_s xcbc;
	} auth_state;
	unsigned int enc_keylen;
	unsigned int auth_keylen;
	unsigned int authsize; /* Actual (reduced?) size of the MAC/ICv */
	unsigned int hash_len;
	enum drv_cipher_mode cipher_mode;
	enum cc_flow_mode flow_mode;
	enum drv_hash_mode auth_mode;
};

static void cc_aead_exit(struct crypto_aead *tfm)
{
	struct cc_aead_ctx *ctx = crypto_aead_ctx(tfm);
	struct device *dev = drvdata_to_dev(ctx->drvdata);

	dev_dbg(dev, "Clearing context @%p for %s\n", crypto_aead_ctx(tfm),
		crypto_tfm_alg_name(&tfm->base));

	/* Unmap enckey buffer */
	if (ctx->enckey) {
		dma_free_coherent(dev, AES_MAX_KEY_SIZE, ctx->enckey,
				  ctx->enckey_dma_addr);
		dev_dbg(dev, "Freed enckey DMA buffer enckey_dma_addr=%pad\n",
			&ctx->enckey_dma_addr);
		ctx->enckey_dma_addr = 0;
		ctx->enckey = NULL;
	}

	if (ctx->auth_mode == DRV_HASH_XCBC_MAC) { /* XCBC authetication */
		struct cc_xcbc_s *xcbc = &ctx->auth_state.xcbc;

		if (xcbc->xcbc_keys) {
			dma_free_coherent(dev, CC_AES_128_BIT_KEY_SIZE * 3,
					  xcbc->xcbc_keys,
					  xcbc->xcbc_keys_dma_addr);
		}
		dev_dbg(dev, "Freed xcbc_keys DMA buffer xcbc_keys_dma_addr=%pad\n",
			&xcbc->xcbc_keys_dma_addr);
		xcbc->xcbc_keys_dma_addr = 0;
		xcbc->xcbc_keys = NULL;
	} else if (ctx->auth_mode != DRV_HASH_NULL) { /* HMAC auth. */
		struct cc_hmac_s *hmac = &ctx->auth_state.hmac;

		if (hmac->ipad_opad) {
			dma_free_coherent(dev, 2 * MAX_HMAC_DIGEST_SIZE,
					  hmac->ipad_opad,
					  hmac->ipad_opad_dma_addr);
			dev_dbg(dev, "Freed ipad_opad DMA buffer ipad_opad_dma_addr=%pad\n",
				&hmac->ipad_opad_dma_addr);
			hmac->ipad_opad_dma_addr = 0;
			hmac->ipad_opad = NULL;
		}
		if (hmac->padded_authkey) {
			dma_free_coherent(dev, MAX_HMAC_BLOCK_SIZE,
					  hmac->padded_authkey,
					  hmac->padded_authkey_dma_addr);
			dev_dbg(dev, "Freed padded_authkey DMA buffer padded_authkey_dma_addr=%pad\n",
				&hmac->padded_authkey_dma_addr);
			hmac->padded_authkey_dma_addr = 0;
			hmac->padded_authkey = NULL;
		}
	}
}

static unsigned int cc_get_aead_hash_len(struct crypto_aead *tfm)
{
	struct cc_aead_ctx *ctx = crypto_aead_ctx(tfm);

	return cc_get_default_hash_len(ctx->drvdata);
}

static int cc_aead_init(struct crypto_aead *tfm)
{
	struct aead_alg *alg = crypto_aead_alg(tfm);
	struct cc_aead_ctx *ctx = crypto_aead_ctx(tfm);
	struct cc_crypto_alg *cc_alg =
			container_of(alg, struct cc_crypto_alg, aead_alg);
	struct device *dev = drvdata_to_dev(cc_alg->drvdata);

	dev_dbg(dev, "Initializing context @%p for %s\n", ctx,
		crypto_tfm_alg_name(&tfm->base));

	/* Initialize modes in instance */
	ctx->cipher_mode = cc_alg->cipher_mode;
	ctx->flow_mode = cc_alg->flow_mode;
	ctx->auth_mode = cc_alg->auth_mode;
	ctx->drvdata = cc_alg->drvdata;
	crypto_aead_set_reqsize(tfm, sizeof(struct aead_req_ctx));

	/* Allocate key buffer, cache line aligned */
	ctx->enckey = dma_alloc_coherent(dev, AES_MAX_KEY_SIZE,
					 &ctx->enckey_dma_addr, GFP_KERNEL);
	if (!ctx->enckey) {
		dev_err(dev, "Failed allocating key buffer\n");
		goto init_failed;
	}
	dev_dbg(dev, "Allocated enckey buffer in context ctx->enckey=@%p\n",
		ctx->enckey);

	/* Set default authlen value */

	if (ctx->auth_mode == DRV_HASH_XCBC_MAC) { /* XCBC authetication */
		struct cc_xcbc_s *xcbc = &ctx->auth_state.xcbc;
		const unsigned int key_size = CC_AES_128_BIT_KEY_SIZE * 3;

		/* Allocate dma-coherent buffer for XCBC's K1+K2+K3 */
		/* (and temporary for user key - up to 256b) */
		xcbc->xcbc_keys = dma_alloc_coherent(dev, key_size,
						     &xcbc->xcbc_keys_dma_addr,
						     GFP_KERNEL);
		if (!xcbc->xcbc_keys) {
			dev_err(dev, "Failed allocating buffer for XCBC keys\n");
			goto init_failed;
		}
	} else if (ctx->auth_mode != DRV_HASH_NULL) { /* HMAC authentication */
		struct cc_hmac_s *hmac = &ctx->auth_state.hmac;
		const unsigned int digest_size = 2 * MAX_HMAC_DIGEST_SIZE;
		dma_addr_t *pkey_dma = &hmac->padded_authkey_dma_addr;

		/* Allocate dma-coherent buffer for IPAD + OPAD */
		hmac->ipad_opad = dma_alloc_coherent(dev, digest_size,
						     &hmac->ipad_opad_dma_addr,
						     GFP_KERNEL);

		if (!hmac->ipad_opad) {
			dev_err(dev, "Failed allocating IPAD/OPAD buffer\n");
			goto init_failed;
		}

		dev_dbg(dev, "Allocated authkey buffer in context ctx->authkey=@%p\n",
			hmac->ipad_opad);

		hmac->padded_authkey = dma_alloc_coherent(dev,
							  MAX_HMAC_BLOCK_SIZE,
							  pkey_dma,
							  GFP_KERNEL);

		if (!hmac->padded_authkey) {
			dev_err(dev, "failed to allocate padded_authkey\n");
			goto init_failed;
		}
	} else {
		ctx->auth_state.hmac.ipad_opad = NULL;
		ctx->auth_state.hmac.padded_authkey = NULL;
	}
	ctx->hash_len = cc_get_aead_hash_len(tfm);

	return 0;

init_failed:
	cc_aead_exit(tfm);
	return -ENOMEM;
}

static void cc_aead_complete(struct device *dev, void *cc_req, int err)
{
	struct aead_request *areq = (struct aead_request *)cc_req;
	struct aead_req_ctx *areq_ctx = aead_request_ctx(areq);
	struct crypto_aead *tfm = crypto_aead_reqtfm(cc_req);
	struct cc_aead_ctx *ctx = crypto_aead_ctx(tfm);

	/* BACKLOG notification */
	if (err == -EINPROGRESS)
		goto done;

	cc_unmap_aead_request(dev, areq);

	/* Restore ordinary iv pointer */
	areq->iv = areq_ctx->backup_iv;

	if (err)
		goto done;

	if (areq_ctx->gen_ctx.op_type == DRV_CRYPTO_DIRECTION_DECRYPT) {
		if (memcmp(areq_ctx->mac_buf, areq_ctx->icv_virt_addr,
			   ctx->authsize) != 0) {
			dev_dbg(dev, "Payload authentication failure, (auth-size=%d, cipher=%d)\n",
				ctx->authsize, ctx->cipher_mode);
			/* In case of payload authentication failure, MUST NOT
			 * revealed the decrypted message --> zero its memory.
			 */
			sg_zero_buffer(areq->dst, sg_nents(areq->dst),
				       areq->cryptlen, areq->assoclen);
			err = -EBADMSG;
		}
	/*ENCRYPT*/
	} else if (areq_ctx->is_icv_fragmented) {
		u32 skip = areq->cryptlen + areq_ctx->dst_offset;

		cc_copy_sg_portion(dev, areq_ctx->mac_buf, areq_ctx->dst_sgl,
				   skip, (skip + ctx->authsize),
				   CC_SG_FROM_BUF);
	}
done:
	aead_request_complete(areq, err);
}

static unsigned int xcbc_setkey(struct cc_hw_desc *desc,
				struct cc_aead_ctx *ctx)
{
	/* Load the AES key */
	hw_desc_init(&desc[0]);
	/* We are using for the source/user key the same buffer
	 * as for the output keys, * because after this key loading it
	 * is not needed anymore
	 */
	set_din_type(&desc[0], DMA_DLLI,
		     ctx->auth_state.xcbc.xcbc_keys_dma_addr, ctx->auth_keylen,
		     NS_BIT);
	set_cipher_mode(&desc[0], DRV_CIPHER_ECB);
	set_cipher_config0(&desc[0], DRV_CRYPTO_DIRECTION_ENCRYPT);
	set_key_size_aes(&desc[0], ctx->auth_keylen);
	set_flow_mode(&desc[0], S_DIN_to_AES);
	set_setup_mode(&desc[0], SETUP_LOAD_KEY0);

	hw_desc_init(&desc[1]);
	set_din_const(&desc[1], 0x01010101, CC_AES_128_BIT_KEY_SIZE);
	set_flow_mode(&desc[1], DIN_AES_DOUT);
	set_dout_dlli(&desc[1], ctx->auth_state.xcbc.xcbc_keys_dma_addr,
		      AES_KEYSIZE_128, NS_BIT, 0);

	hw_desc_init(&desc[2]);
	set_din_const(&desc[2], 0x02020202, CC_AES_128_BIT_KEY_SIZE);
	set_flow_mode(&desc[2], DIN_AES_DOUT);
	set_dout_dlli(&desc[2], (ctx->auth_state.xcbc.xcbc_keys_dma_addr
					 + AES_KEYSIZE_128),
			      AES_KEYSIZE_128, NS_BIT, 0);

	hw_desc_init(&desc[3]);
	set_din_const(&desc[3], 0x03030303, CC_AES_128_BIT_KEY_SIZE);
	set_flow_mode(&desc[3], DIN_AES_DOUT);
	set_dout_dlli(&desc[3], (ctx->auth_state.xcbc.xcbc_keys_dma_addr
					  + 2 * AES_KEYSIZE_128),
			      AES_KEYSIZE_128, NS_BIT, 0);

	return 4;
}

static unsigned int hmac_setkey(struct cc_hw_desc *desc,
				struct cc_aead_ctx *ctx)
{
	unsigned int hmac_pad_const[2] = { HMAC_IPAD_CONST, HMAC_OPAD_CONST };
	unsigned int digest_ofs = 0;
	unsigned int hash_mode = (ctx->auth_mode == DRV_HASH_SHA1) ?
			DRV_HASH_HW_SHA1 : DRV_HASH_HW_SHA256;
	unsigned int digest_size = (ctx->auth_mode == DRV_HASH_SHA1) ?
			CC_SHA1_DIGEST_SIZE : CC_SHA256_DIGEST_SIZE;
	struct cc_hmac_s *hmac = &ctx->auth_state.hmac;

	unsigned int idx = 0;
	int i;

	/* calc derived HMAC key */
	for (i = 0; i < 2; i++) {
		/* Load hash initial state */
		hw_desc_init(&desc[idx]);
		set_cipher_mode(&desc[idx], hash_mode);
		set_din_sram(&desc[idx],
			     cc_larval_digest_addr(ctx->drvdata,
						   ctx->auth_mode),
			     digest_size);
		set_flow_mode(&desc[idx], S_DIN_to_HASH);
		set_setup_mode(&desc[idx], SETUP_LOAD_STATE0);
		idx++;

		/* Load the hash current length*/
		hw_desc_init(&desc[idx]);
		set_cipher_mode(&desc[idx], hash_mode);
		set_din_const(&desc[idx], 0, ctx->hash_len);
		set_flow_mode(&desc[idx], S_DIN_to_HASH);
		set_setup_mode(&desc[idx], SETUP_LOAD_KEY0);
		idx++;

		/* Prepare ipad key */
		hw_desc_init(&desc[idx]);
		set_xor_val(&desc[idx], hmac_pad_const[i]);
		set_cipher_mode(&desc[idx], hash_mode);
		set_flow_mode(&desc[idx], S_DIN_to_HASH);
		set_setup_mode(&desc[idx], SETUP_LOAD_STATE1);
		idx++;

		/* Perform HASH update */
		hw_desc_init(&desc[idx]);
		set_din_type(&desc[idx], DMA_DLLI,
			     hmac->padded_authkey_dma_addr,
			     SHA256_BLOCK_SIZE, NS_BIT);
		set_cipher_mode(&desc[idx], hash_mode);
		set_xor_active(&desc[idx]);
		set_flow_mode(&desc[idx], DIN_HASH);
		idx++;

		/* Get the digset */
		hw_desc_init(&desc[idx]);
		set_cipher_mode(&desc[idx], hash_mode);
		set_dout_dlli(&desc[idx],
			      (hmac->ipad_opad_dma_addr + digest_ofs),
			      digest_size, NS_BIT, 0);
		set_flow_mode(&desc[idx], S_HASH_to_DOUT);
		set_setup_mode(&desc[idx], SETUP_WRITE_STATE0);
		set_cipher_config1(&desc[idx], HASH_PADDING_DISABLED);
		idx++;

		digest_ofs += digest_size;
	}

	return idx;
}

static int validate_keys_sizes(struct cc_aead_ctx *ctx)
{
	struct device *dev = drvdata_to_dev(ctx->drvdata);

	dev_dbg(dev, "enc_keylen=%u  authkeylen=%u\n",
		ctx->enc_keylen, ctx->auth_keylen);

	switch (ctx->auth_mode) {
	case DRV_HASH_SHA1:
	case DRV_HASH_SHA256:
		break;
	case DRV_HASH_XCBC_MAC:
		if (ctx->auth_keylen != AES_KEYSIZE_128 &&
		    ctx->auth_keylen != AES_KEYSIZE_192 &&
		    ctx->auth_keylen != AES_KEYSIZE_256)
			return -ENOTSUPP;
		break;
	case DRV_HASH_NULL: /* Not authenc (e.g., CCM) - no auth_key) */
		if (ctx->auth_keylen > 0)
			return -EINVAL;
		break;
	default:
		dev_dbg(dev, "Invalid auth_mode=%d\n", ctx->auth_mode);
		return -EINVAL;
	}
	/* Check cipher key size */
	if (ctx->flow_mode == S_DIN_to_DES) {
		if (ctx->enc_keylen != DES3_EDE_KEY_SIZE) {
			dev_dbg(dev, "Invalid cipher(3DES) key size: %u\n",
				ctx->enc_keylen);
			return -EINVAL;
		}
	} else { /* Default assumed to be AES ciphers */
		if (ctx->enc_keylen != AES_KEYSIZE_128 &&
		    ctx->enc_keylen != AES_KEYSIZE_192 &&
		    ctx->enc_keylen != AES_KEYSIZE_256) {
			dev_dbg(dev, "Invalid cipher(AES) key size: %u\n",
				ctx->enc_keylen);
			return -EINVAL;
		}
	}

	return 0; /* All tests of keys sizes passed */
}

/* This function prepers the user key so it can pass to the hmac processing
 * (copy to intenral buffer or hash in case of key longer than block
 */
static int cc_get_plain_hmac_key(struct crypto_aead *tfm, const u8 *authkey,
				 unsigned int keylen)
{
	dma_addr_t key_dma_addr = 0;
	struct cc_aead_ctx *ctx = crypto_aead_ctx(tfm);
	struct device *dev = drvdata_to_dev(ctx->drvdata);
	u32 larval_addr;
	struct cc_crypto_req cc_req = {};
	unsigned int blocksize;
	unsigned int digestsize;
	unsigned int hashmode;
	unsigned int idx = 0;
	int rc = 0;
	u8 *key = NULL;
	struct cc_hw_desc desc[MAX_AEAD_SETKEY_SEQ];
	dma_addr_t padded_authkey_dma_addr =
		ctx->auth_state.hmac.padded_authkey_dma_addr;

	switch (ctx->auth_mode) { /* auth_key required and >0 */
	case DRV_HASH_SHA1:
		blocksize = SHA1_BLOCK_SIZE;
		digestsize = SHA1_DIGEST_SIZE;
		hashmode = DRV_HASH_HW_SHA1;
		break;
	case DRV_HASH_SHA256:
	default:
		blocksize = SHA256_BLOCK_SIZE;
		digestsize = SHA256_DIGEST_SIZE;
		hashmode = DRV_HASH_HW_SHA256;
	}

	if (keylen != 0) {

		key = kmemdup(authkey, keylen, GFP_KERNEL);
		if (!key)
			return -ENOMEM;

		key_dma_addr = dma_map_single(dev, key, keylen, DMA_TO_DEVICE);
		if (dma_mapping_error(dev, key_dma_addr)) {
			dev_err(dev, "Mapping key va=0x%p len=%u for DMA failed\n",
				key, keylen);
			kzfree(key);
			return -ENOMEM;
		}
		if (keylen > blocksize) {
			/* Load hash initial state */
			hw_desc_init(&desc[idx]);
			set_cipher_mode(&desc[idx], hashmode);
			larval_addr = cc_larval_digest_addr(ctx->drvdata,
							    ctx->auth_mode);
			set_din_sram(&desc[idx], larval_addr, digestsize);
			set_flow_mode(&desc[idx], S_DIN_to_HASH);
			set_setup_mode(&desc[idx], SETUP_LOAD_STATE0);
			idx++;

			/* Load the hash current length*/
			hw_desc_init(&desc[idx]);
			set_cipher_mode(&desc[idx], hashmode);
			set_din_const(&desc[idx], 0, ctx->hash_len);
			set_cipher_config1(&desc[idx], HASH_PADDING_ENABLED);
			set_flow_mode(&desc[idx], S_DIN_to_HASH);
			set_setup_mode(&desc[idx], SETUP_LOAD_KEY0);
			idx++;

			hw_desc_init(&desc[idx]);
			set_din_type(&desc[idx], DMA_DLLI,
				     key_dma_addr, keylen, NS_BIT);
			set_flow_mode(&desc[idx], DIN_HASH);
			idx++;

			/* Get hashed key */
			hw_desc_init(&desc[idx]);
			set_cipher_mode(&desc[idx], hashmode);
			set_dout_dlli(&desc[idx], padded_authkey_dma_addr,
				      digestsize, NS_BIT, 0);
			set_flow_mode(&desc[idx], S_HASH_to_DOUT);
			set_setup_mode(&desc[idx], SETUP_WRITE_STATE0);
			set_cipher_config1(&desc[idx], HASH_PADDING_DISABLED);
			set_cipher_config0(&desc[idx],
					   HASH_DIGEST_RESULT_LITTLE_ENDIAN);
			idx++;

			hw_desc_init(&desc[idx]);
			set_din_const(&desc[idx], 0, (blocksize - digestsize));
			set_flow_mode(&desc[idx], BYPASS);
			set_dout_dlli(&desc[idx], (padded_authkey_dma_addr +
				      digestsize), (blocksize - digestsize),
				      NS_BIT, 0);
			idx++;
		} else {
			hw_desc_init(&desc[idx]);
			set_din_type(&desc[idx], DMA_DLLI, key_dma_addr,
				     keylen, NS_BIT);
			set_flow_mode(&desc[idx], BYPASS);
			set_dout_dlli(&desc[idx], padded_authkey_dma_addr,
				      keylen, NS_BIT, 0);
			idx++;

			if ((blocksize - keylen) != 0) {
				hw_desc_init(&desc[idx]);
				set_din_const(&desc[idx], 0,
					      (blocksize - keylen));
				set_flow_mode(&desc[idx], BYPASS);
				set_dout_dlli(&desc[idx],
					      (padded_authkey_dma_addr +
					       keylen),
					      (blocksize - keylen), NS_BIT, 0);
				idx++;
			}
		}
	} else {
		hw_desc_init(&desc[idx]);
		set_din_const(&desc[idx], 0, (blocksize - keylen));
		set_flow_mode(&desc[idx], BYPASS);
		set_dout_dlli(&desc[idx], padded_authkey_dma_addr,
			      blocksize, NS_BIT, 0);
		idx++;
	}

	rc = cc_send_sync_request(ctx->drvdata, &cc_req, desc, idx);
	if (rc)
		dev_err(dev, "send_request() failed (rc=%d)\n", rc);

	if (key_dma_addr)
		dma_unmap_single(dev, key_dma_addr, keylen, DMA_TO_DEVICE);

	kzfree(key);

	return rc;
}

static int cc_aead_setkey(struct crypto_aead *tfm, const u8 *key,
			  unsigned int keylen)
{
	struct cc_aead_ctx *ctx = crypto_aead_ctx(tfm);
	struct cc_crypto_req cc_req = {};
	struct cc_hw_desc desc[MAX_AEAD_SETKEY_SEQ];
	unsigned int seq_len = 0;
	struct device *dev = drvdata_to_dev(ctx->drvdata);
	const u8 *enckey, *authkey;
	int rc;

	dev_dbg(dev, "Setting key in context @%p for %s. key=%p keylen=%u\n",
		ctx, crypto_tfm_alg_name(crypto_aead_tfm(tfm)), key, keylen);

	/* STAT_PHASE_0: Init and sanity checks */

	if (ctx->auth_mode != DRV_HASH_NULL) { /* authenc() alg. */
		struct crypto_authenc_keys keys;

		rc = crypto_authenc_extractkeys(&keys, key, keylen);
		if (rc)
			return rc;
		enckey = keys.enckey;
		authkey = keys.authkey;
		ctx->enc_keylen = keys.enckeylen;
		ctx->auth_keylen = keys.authkeylen;

		if (ctx->cipher_mode == DRV_CIPHER_CTR) {
			/* the nonce is stored in bytes at end of key */
			if (ctx->enc_keylen <
			    (AES_MIN_KEY_SIZE + CTR_RFC3686_NONCE_SIZE))
				return -EINVAL;
			/* Copy nonce from last 4 bytes in CTR key to
			 *  first 4 bytes in CTR IV
			 */
			memcpy(ctx->ctr_nonce, enckey + ctx->enc_keylen -
			       CTR_RFC3686_NONCE_SIZE, CTR_RFC3686_NONCE_SIZE);
			/* Set CTR key size */
			ctx->enc_keylen -= CTR_RFC3686_NONCE_SIZE;
		}
	} else { /* non-authenc - has just one key */
		enckey = key;
		authkey = NULL;
		ctx->enc_keylen = keylen;
		ctx->auth_keylen = 0;
	}

	rc = validate_keys_sizes(ctx);
	if (rc)
		return rc;

	/* STAT_PHASE_1: Copy key to ctx */

	/* Get key material */
	memcpy(ctx->enckey, enckey, ctx->enc_keylen);
	if (ctx->enc_keylen == 24)
		memset(ctx->enckey + 24, 0, CC_AES_KEY_SIZE_MAX - 24);
	if (ctx->auth_mode == DRV_HASH_XCBC_MAC) {
		memcpy(ctx->auth_state.xcbc.xcbc_keys, authkey,
		       ctx->auth_keylen);
	} else if (ctx->auth_mode != DRV_HASH_NULL) { /* HMAC */
		rc = cc_get_plain_hmac_key(tfm, authkey, ctx->auth_keylen);
		if (rc)
			return rc;
	}

	/* STAT_PHASE_2: Create sequence */

	switch (ctx->auth_mode) {
	case DRV_HASH_SHA1:
	case DRV_HASH_SHA256:
		seq_len = hmac_setkey(desc, ctx);
		break;
	case DRV_HASH_XCBC_MAC:
		seq_len = xcbc_setkey(desc, ctx);
		break;
	case DRV_HASH_NULL: /* non-authenc modes, e.g., CCM */
		break; /* No auth. key setup */
	default:
		dev_err(dev, "Unsupported authenc (%d)\n", ctx->auth_mode);
		return -ENOTSUPP;
	}

	/* STAT_PHASE_3: Submit sequence to HW */

	if (seq_len > 0) { /* For CCM there is no sequence to setup the key */
		rc = cc_send_sync_request(ctx->drvdata, &cc_req, desc, seq_len);
		if (rc) {
			dev_err(dev, "send_request() failed (rc=%d)\n", rc);
			return rc;
		}
	}

	/* Update STAT_PHASE_3 */
	return rc;
}

static int cc_des3_aead_setkey(struct crypto_aead *aead, const u8 *key,
			       unsigned int keylen)
{
	struct crypto_authenc_keys keys;
	int err;

	err = crypto_authenc_extractkeys(&keys, key, keylen);
	if (unlikely(err))
		return err;

	err = verify_aead_des3_key(aead, keys.enckey, keys.enckeylen) ?:
	      cc_aead_setkey(aead, key, keylen);

	memzero_explicit(&keys, sizeof(keys));
	return err;
}

static int cc_rfc4309_ccm_setkey(struct crypto_aead *tfm, const u8 *key,
				 unsigned int keylen)
{
	struct cc_aead_ctx *ctx = crypto_aead_ctx(tfm);

	if (keylen < 3)
		return -EINVAL;

	keylen -= 3;
	memcpy(ctx->ctr_nonce, key + keylen, 3);

	return cc_aead_setkey(tfm, key, keylen);
}

static int cc_aead_setauthsize(struct crypto_aead *authenc,
			       unsigned int authsize)
{
	struct cc_aead_ctx *ctx = crypto_aead_ctx(authenc);
	struct device *dev = drvdata_to_dev(ctx->drvdata);

	/* Unsupported auth. sizes */
	if (authsize == 0 ||
	    authsize > crypto_aead_maxauthsize(authenc)) {
		return -ENOTSUPP;
	}

	ctx->authsize = authsize;
	dev_dbg(dev, "authlen=%d\n", ctx->authsize);

	return 0;
}

static int cc_rfc4309_ccm_setauthsize(struct crypto_aead *authenc,
				      unsigned int authsize)
{
	switch (authsize) {
	case 8:
	case 12:
	case 16:
		break;
	default:
		return -EINVAL;
	}

	return cc_aead_setauthsize(authenc, authsize);
}

static int cc_ccm_setauthsize(struct crypto_aead *authenc,
			      unsigned int authsize)
{
	switch (authsize) {
	case 4:
	case 6:
	case 8:
	case 10:
	case 12:
	case 14:
	case 16:
		break;
	default:
		return -EINVAL;
	}

	return cc_aead_setauthsize(authenc, authsize);
}

static void cc_set_assoc_desc(struct aead_request *areq, unsigned int flow_mode,
			      struct cc_hw_desc desc[], unsigned int *seq_size)
{
	struct crypto_aead *tfm = crypto_aead_reqtfm(areq);
	struct cc_aead_ctx *ctx = crypto_aead_ctx(tfm);
	struct aead_req_ctx *areq_ctx = aead_request_ctx(areq);
	enum cc_req_dma_buf_type assoc_dma_type = areq_ctx->assoc_buff_type;
	unsigned int idx = *seq_size;
	struct device *dev = drvdata_to_dev(ctx->drvdata);

	switch (assoc_dma_type) {
	case CC_DMA_BUF_DLLI:
		dev_dbg(dev, "ASSOC buffer type DLLI\n");
		hw_desc_init(&desc[idx]);
		set_din_type(&desc[idx], DMA_DLLI, sg_dma_address(areq->src),
			     areq_ctx->assoclen, NS_BIT);
		set_flow_mode(&desc[idx], flow_mode);
		if (ctx->auth_mode == DRV_HASH_XCBC_MAC &&
		    areq_ctx->cryptlen > 0)
			set_din_not_last_indication(&desc[idx]);
		break;
	case CC_DMA_BUF_MLLI:
		dev_dbg(dev, "ASSOC buffer type MLLI\n");
		hw_desc_init(&desc[idx]);
		set_din_type(&desc[idx], DMA_MLLI, areq_ctx->assoc.sram_addr,
			     areq_ctx->assoc.mlli_nents, NS_BIT);
		set_flow_mode(&desc[idx], flow_mode);
		if (ctx->auth_mode == DRV_HASH_XCBC_MAC &&
		    areq_ctx->cryptlen > 0)
			set_din_not_last_indication(&desc[idx]);
		break;
	case CC_DMA_BUF_NULL:
	default:
		dev_err(dev, "Invalid ASSOC buffer type\n");
	}

	*seq_size = (++idx);
}

static void cc_proc_authen_desc(struct aead_request *areq,
				unsigned int flow_mode,
				struct cc_hw_desc desc[],
				unsigned int *seq_size, int direct)
{
	struct aead_req_ctx *areq_ctx = aead_request_ctx(areq);
	enum cc_req_dma_buf_type data_dma_type = areq_ctx->data_buff_type;
	unsigned int idx = *seq_size;
	struct crypto_aead *tfm = crypto_aead_reqtfm(areq);
	struct cc_aead_ctx *ctx = crypto_aead_ctx(tfm);
	struct device *dev = drvdata_to_dev(ctx->drvdata);

	switch (data_dma_type) {
	case CC_DMA_BUF_DLLI:
	{
		struct scatterlist *cipher =
			(direct == DRV_CRYPTO_DIRECTION_ENCRYPT) ?
			areq_ctx->dst_sgl : areq_ctx->src_sgl;

		unsigned int offset =
			(direct == DRV_CRYPTO_DIRECTION_ENCRYPT) ?
			areq_ctx->dst_offset : areq_ctx->src_offset;
		dev_dbg(dev, "AUTHENC: SRC/DST buffer type DLLI\n");
		hw_desc_init(&desc[idx]);
		set_din_type(&desc[idx], DMA_DLLI,
			     (sg_dma_address(cipher) + offset),
			     areq_ctx->cryptlen, NS_BIT);
		set_flow_mode(&desc[idx], flow_mode);
		break;
	}
	case CC_DMA_BUF_MLLI:
	{
		/* DOUBLE-PASS flow (as default)
		 * assoc. + iv + data -compact in one table
		 * if assoclen is ZERO only IV perform
		 */
		u32 mlli_addr = areq_ctx->assoc.sram_addr;
		u32 mlli_nents = areq_ctx->assoc.mlli_nents;

		if (areq_ctx->is_single_pass) {
			if (direct == DRV_CRYPTO_DIRECTION_ENCRYPT) {
				mlli_addr = areq_ctx->dst.sram_addr;
				mlli_nents = areq_ctx->dst.mlli_nents;
			} else {
				mlli_addr = areq_ctx->src.sram_addr;
				mlli_nents = areq_ctx->src.mlli_nents;
			}
		}

		dev_dbg(dev, "AUTHENC: SRC/DST buffer type MLLI\n");
		hw_desc_init(&desc[idx]);
		set_din_type(&desc[idx], DMA_MLLI, mlli_addr, mlli_nents,
			     NS_BIT);
		set_flow_mode(&desc[idx], flow_mode);
		break;
	}
	case CC_DMA_BUF_NULL:
	default:
		dev_err(dev, "AUTHENC: Invalid SRC/DST buffer type\n");
	}

	*seq_size = (++idx);
}

static void cc_proc_cipher_desc(struct aead_request *areq,
				unsigned int flow_mode,
				struct cc_hw_desc desc[],
				unsigned int *seq_size)
{
	unsigned int idx = *seq_size;
	struct aead_req_ctx *areq_ctx = aead_request_ctx(areq);
	enum cc_req_dma_buf_type data_dma_type = areq_ctx->data_buff_type;
	struct crypto_aead *tfm = crypto_aead_reqtfm(areq);
	struct cc_aead_ctx *ctx = crypto_aead_ctx(tfm);
	struct device *dev = drvdata_to_dev(ctx->drvdata);

	if (areq_ctx->cryptlen == 0)
		return; /*null processing*/

	switch (data_dma_type) {
	case CC_DMA_BUF_DLLI:
		dev_dbg(dev, "CIPHER: SRC/DST buffer type DLLI\n");
		hw_desc_init(&desc[idx]);
		set_din_type(&desc[idx], DMA_DLLI,
			     (sg_dma_address(areq_ctx->src_sgl) +
			      areq_ctx->src_offset), areq_ctx->cryptlen,
			      NS_BIT);
		set_dout_dlli(&desc[idx],
			      (sg_dma_address(areq_ctx->dst_sgl) +
			       areq_ctx->dst_offset),
			      areq_ctx->cryptlen, NS_BIT, 0);
		set_flow_mode(&desc[idx], flow_mode);
		break;
	case CC_DMA_BUF_MLLI:
		dev_dbg(dev, "CIPHER: SRC/DST buffer type MLLI\n");
		hw_desc_init(&desc[idx]);
		set_din_type(&desc[idx], DMA_MLLI, areq_ctx->src.sram_addr,
			     areq_ctx->src.mlli_nents, NS_BIT);
		set_dout_mlli(&desc[idx], areq_ctx->dst.sram_addr,
			      areq_ctx->dst.mlli_nents, NS_BIT, 0);
		set_flow_mode(&desc[idx], flow_mode);
		break;
	case CC_DMA_BUF_NULL:
	default:
		dev_err(dev, "CIPHER: Invalid SRC/DST buffer type\n");
	}

	*seq_size = (++idx);
}

static void cc_proc_digest_desc(struct aead_request *req,
				struct cc_hw_desc desc[],
				unsigned int *seq_size)
{
	struct crypto_aead *tfm = crypto_aead_reqtfm(req);
	struct cc_aead_ctx *ctx = crypto_aead_ctx(tfm);
	struct aead_req_ctx *req_ctx = aead_request_ctx(req);
	unsigned int idx = *seq_size;
	unsigned int hash_mode = (ctx->auth_mode == DRV_HASH_SHA1) ?
				DRV_HASH_HW_SHA1 : DRV_HASH_HW_SHA256;
	int direct = req_ctx->gen_ctx.op_type;

	/* Get final ICV result */
	if (direct == DRV_CRYPTO_DIRECTION_ENCRYPT) {
		hw_desc_init(&desc[idx]);
		set_flow_mode(&desc[idx], S_HASH_to_DOUT);
		set_setup_mode(&desc[idx], SETUP_WRITE_STATE0);
		set_dout_dlli(&desc[idx], req_ctx->icv_dma_addr, ctx->authsize,
			      NS_BIT, 1);
		set_queue_last_ind(ctx->drvdata, &desc[idx]);
		if (ctx->auth_mode == DRV_HASH_XCBC_MAC) {
			set_aes_not_hash_mode(&desc[idx]);
			set_cipher_mode(&desc[idx], DRV_CIPHER_XCBC_MAC);
		} else {
			set_cipher_config0(&desc[idx],
					   HASH_DIGEST_RESULT_LITTLE_ENDIAN);
			set_cipher_mode(&desc[idx], hash_mode);
		}
	} else { /*Decrypt*/
		/* Get ICV out from hardware */
		hw_desc_init(&desc[idx]);
		set_setup_mode(&desc[idx], SETUP_WRITE_STATE0);
		set_flow_mode(&desc[idx], S_HASH_to_DOUT);
		set_dout_dlli(&desc[idx], req_ctx->mac_buf_dma_addr,
			      ctx->authsize, NS_BIT, 1);
		set_queue_last_ind(ctx->drvdata, &desc[idx]);
		set_cipher_config0(&desc[idx],
				   HASH_DIGEST_RESULT_LITTLE_ENDIAN);
		set_cipher_config1(&desc[idx], HASH_PADDING_DISABLED);
		if (ctx->auth_mode == DRV_HASH_XCBC_MAC) {
			set_cipher_mode(&desc[idx], DRV_CIPHER_XCBC_MAC);
			set_aes_not_hash_mode(&desc[idx]);
		} else {
			set_cipher_mode(&desc[idx], hash_mode);
		}
	}

	*seq_size = (++idx);
}

static void cc_set_cipher_desc(struct aead_request *req,
			       struct cc_hw_desc desc[],
			       unsigned int *seq_size)
{
	struct crypto_aead *tfm = crypto_aead_reqtfm(req);
	struct cc_aead_ctx *ctx = crypto_aead_ctx(tfm);
	struct aead_req_ctx *req_ctx = aead_request_ctx(req);
	unsigned int hw_iv_size = req_ctx->hw_iv_size;
	unsigned int idx = *seq_size;
	int direct = req_ctx->gen_ctx.op_type;

	/* Setup cipher state */
	hw_desc_init(&desc[idx]);
	set_cipher_config0(&desc[idx], direct);
	set_flow_mode(&desc[idx], ctx->flow_mode);
	set_din_type(&desc[idx], DMA_DLLI, req_ctx->gen_ctx.iv_dma_addr,
		     hw_iv_size, NS_BIT);
	if (ctx->cipher_mode == DRV_CIPHER_CTR)
		set_setup_mode(&desc[idx], SETUP_LOAD_STATE1);
	else
		set_setup_mode(&desc[idx], SETUP_LOAD_STATE0);
	set_cipher_mode(&desc[idx], ctx->cipher_mode);
	idx++;

	/* Setup enc. key */
	hw_desc_init(&desc[idx]);
	set_cipher_config0(&desc[idx], direct);
	set_setup_mode(&desc[idx], SETUP_LOAD_KEY0);
	set_flow_mode(&desc[idx], ctx->flow_mode);
	if (ctx->flow_mode == S_DIN_to_AES) {
		set_din_type(&desc[idx], DMA_DLLI, ctx->enckey_dma_addr,
			     ((ctx->enc_keylen == 24) ? CC_AES_KEY_SIZE_MAX :
			      ctx->enc_keylen), NS_BIT);
		set_key_size_aes(&desc[idx], ctx->enc_keylen);
	} else {
		set_din_type(&desc[idx], DMA_DLLI, ctx->enckey_dma_addr,
			     ctx->enc_keylen, NS_BIT);
		set_key_size_des(&desc[idx], ctx->enc_keylen);
	}
	set_cipher_mode(&desc[idx], ctx->cipher_mode);
	idx++;

	*seq_size = idx;
}

static void cc_proc_cipher(struct aead_request *req, struct cc_hw_desc desc[],
			   unsigned int *seq_size, unsigned int data_flow_mode)
{
	struct aead_req_ctx *req_ctx = aead_request_ctx(req);
	int direct = req_ctx->gen_ctx.op_type;
	unsigned int idx = *seq_size;

	if (req_ctx->cryptlen == 0)
		return; /*null processing*/

	cc_set_cipher_desc(req, desc, &idx);
	cc_proc_cipher_desc(req, data_flow_mode, desc, &idx);
	if (direct == DRV_CRYPTO_DIRECTION_ENCRYPT) {
		/* We must wait for DMA to write all cipher */
		hw_desc_init(&desc[idx]);
		set_din_no_dma(&desc[idx], 0, 0xfffff0);
		set_dout_no_dma(&desc[idx], 0, 0, 1);
		idx++;
	}

	*seq_size = idx;
}

static void cc_set_hmac_desc(struct aead_request *req, struct cc_hw_desc desc[],
			     unsigned int *seq_size)
{
	struct crypto_aead *tfm = crypto_aead_reqtfm(req);
	struct cc_aead_ctx *ctx = crypto_aead_ctx(tfm);
	unsigned int hash_mode = (ctx->auth_mode == DRV_HASH_SHA1) ?
				DRV_HASH_HW_SHA1 : DRV_HASH_HW_SHA256;
	unsigned int digest_size = (ctx->auth_mode == DRV_HASH_SHA1) ?
				CC_SHA1_DIGEST_SIZE : CC_SHA256_DIGEST_SIZE;
	unsigned int idx = *seq_size;

	/* Loading hash ipad xor key state */
	hw_desc_init(&desc[idx]);
	set_cipher_mode(&desc[idx], hash_mode);
	set_din_type(&desc[idx], DMA_DLLI,
		     ctx->auth_state.hmac.ipad_opad_dma_addr, digest_size,
		     NS_BIT);
	set_flow_mode(&desc[idx], S_DIN_to_HASH);
	set_setup_mode(&desc[idx], SETUP_LOAD_STATE0);
	idx++;

	/* Load init. digest len (64 bytes) */
	hw_desc_init(&desc[idx]);
	set_cipher_mode(&desc[idx], hash_mode);
	set_din_sram(&desc[idx], cc_digest_len_addr(ctx->drvdata, hash_mode),
		     ctx->hash_len);
	set_flow_mode(&desc[idx], S_DIN_to_HASH);
	set_setup_mode(&desc[idx], SETUP_LOAD_KEY0);
	idx++;

	*seq_size = idx;
}

static void cc_set_xcbc_desc(struct aead_request *req, struct cc_hw_desc desc[],
			     unsigned int *seq_size)
{
	struct crypto_aead *tfm = crypto_aead_reqtfm(req);
	struct cc_aead_ctx *ctx = crypto_aead_ctx(tfm);
	unsigned int idx = *seq_size;

	/* Loading MAC state */
	hw_desc_init(&desc[idx]);
	set_din_const(&desc[idx], 0, CC_AES_BLOCK_SIZE);
	set_setup_mode(&desc[idx], SETUP_LOAD_STATE0);
	set_cipher_mode(&desc[idx], DRV_CIPHER_XCBC_MAC);
	set_cipher_config0(&desc[idx], DESC_DIRECTION_ENCRYPT_ENCRYPT);
	set_key_size_aes(&desc[idx], CC_AES_128_BIT_KEY_SIZE);
	set_flow_mode(&desc[idx], S_DIN_to_HASH);
	set_aes_not_hash_mode(&desc[idx]);
	idx++;

	/* Setup XCBC MAC K1 */
	hw_desc_init(&desc[idx]);
	set_din_type(&desc[idx], DMA_DLLI,
		     ctx->auth_state.xcbc.xcbc_keys_dma_addr,
		     AES_KEYSIZE_128, NS_BIT);
	set_setup_mode(&desc[idx], SETUP_LOAD_KEY0);
	set_cipher_mode(&desc[idx], DRV_CIPHER_XCBC_MAC);
	set_cipher_config0(&desc[idx], DESC_DIRECTION_ENCRYPT_ENCRYPT);
	set_key_size_aes(&desc[idx], CC_AES_128_BIT_KEY_SIZE);
	set_flow_mode(&desc[idx], S_DIN_to_HASH);
	set_aes_not_hash_mode(&desc[idx]);
	idx++;

	/* Setup XCBC MAC K2 */
	hw_desc_init(&desc[idx]);
	set_din_type(&desc[idx], DMA_DLLI,
		     (ctx->auth_state.xcbc.xcbc_keys_dma_addr +
		      AES_KEYSIZE_128), AES_KEYSIZE_128, NS_BIT);
	set_setup_mode(&desc[idx], SETUP_LOAD_STATE1);
	set_cipher_mode(&desc[idx], DRV_CIPHER_XCBC_MAC);
	set_cipher_config0(&desc[idx], DESC_DIRECTION_ENCRYPT_ENCRYPT);
	set_key_size_aes(&desc[idx], CC_AES_128_BIT_KEY_SIZE);
	set_flow_mode(&desc[idx], S_DIN_to_HASH);
	set_aes_not_hash_mode(&desc[idx]);
	idx++;

	/* Setup XCBC MAC K3 */
	hw_desc_init(&desc[idx]);
	set_din_type(&desc[idx], DMA_DLLI,
		     (ctx->auth_state.xcbc.xcbc_keys_dma_addr +
		      2 * AES_KEYSIZE_128), AES_KEYSIZE_128, NS_BIT);
	set_setup_mode(&desc[idx], SETUP_LOAD_STATE2);
	set_cipher_mode(&desc[idx], DRV_CIPHER_XCBC_MAC);
	set_cipher_config0(&desc[idx], DESC_DIRECTION_ENCRYPT_ENCRYPT);
	set_key_size_aes(&desc[idx], CC_AES_128_BIT_KEY_SIZE);
	set_flow_mode(&desc[idx], S_DIN_to_HASH);
	set_aes_not_hash_mode(&desc[idx]);
	idx++;

	*seq_size = idx;
}

static void cc_proc_header_desc(struct aead_request *req,
				struct cc_hw_desc desc[],
				unsigned int *seq_size)
{
	struct aead_req_ctx *areq_ctx = aead_request_ctx(req);
	unsigned int idx = *seq_size;

	/* Hash associated data */
	if (areq_ctx->assoclen > 0)
		cc_set_assoc_desc(req, DIN_HASH, desc, &idx);

	/* Hash IV */
	*seq_size = idx;
}

static void cc_proc_scheme_desc(struct aead_request *req,
				struct cc_hw_desc desc[],
				unsigned int *seq_size)
{
	struct crypto_aead *tfm = crypto_aead_reqtfm(req);
	struct cc_aead_ctx *ctx = crypto_aead_ctx(tfm);
	struct cc_aead_handle *aead_handle = ctx->drvdata->aead_handle;
	unsigned int hash_mode = (ctx->auth_mode == DRV_HASH_SHA1) ?
				DRV_HASH_HW_SHA1 : DRV_HASH_HW_SHA256;
	unsigned int digest_size = (ctx->auth_mode == DRV_HASH_SHA1) ?
				CC_SHA1_DIGEST_SIZE : CC_SHA256_DIGEST_SIZE;
	unsigned int idx = *seq_size;

	hw_desc_init(&desc[idx]);
	set_cipher_mode(&desc[idx], hash_mode);
	set_dout_sram(&desc[idx], aead_handle->sram_workspace_addr,
		      ctx->hash_len);
	set_flow_mode(&desc[idx], S_HASH_to_DOUT);
	set_setup_mode(&desc[idx], SETUP_WRITE_STATE1);
	set_cipher_do(&desc[idx], DO_PAD);
	idx++;

	/* Get final ICV result */
	hw_desc_init(&desc[idx]);
	set_dout_sram(&desc[idx], aead_handle->sram_workspace_addr,
		      digest_size);
	set_flow_mode(&desc[idx], S_HASH_to_DOUT);
	set_setup_mode(&desc[idx], SETUP_WRITE_STATE0);
	set_cipher_config0(&desc[idx], HASH_DIGEST_RESULT_LITTLE_ENDIAN);
	set_cipher_mode(&desc[idx], hash_mode);
	idx++;

	/* Loading hash opad xor key state */
	hw_desc_init(&desc[idx]);
	set_cipher_mode(&desc[idx], hash_mode);
	set_din_type(&desc[idx], DMA_DLLI,
		     (ctx->auth_state.hmac.ipad_opad_dma_addr + digest_size),
		     digest_size, NS_BIT);
	set_flow_mode(&desc[idx], S_DIN_to_HASH);
	set_setup_mode(&desc[idx], SETUP_LOAD_STATE0);
	idx++;

	/* Load init. digest len (64 bytes) */
	hw_desc_init(&desc[idx]);
	set_cipher_mode(&desc[idx], hash_mode);
	set_din_sram(&desc[idx], cc_digest_len_addr(ctx->drvdata, hash_mode),
		     ctx->hash_len);
	set_cipher_config1(&desc[idx], HASH_PADDING_ENABLED);
	set_flow_mode(&desc[idx], S_DIN_to_HASH);
	set_setup_mode(&desc[idx], SETUP_LOAD_KEY0);
	idx++;

	/* Perform HASH update */
	hw_desc_init(&desc[idx]);
	set_din_sram(&desc[idx], aead_handle->sram_workspace_addr,
		     digest_size);
	set_flow_mode(&desc[idx], DIN_HASH);
	idx++;

	*seq_size = idx;
}

static void cc_mlli_to_sram(struct aead_request *req,
			    struct cc_hw_desc desc[], unsigned int *seq_size)
{
	struct aead_req_ctx *req_ctx = aead_request_ctx(req);
	struct crypto_aead *tfm = crypto_aead_reqtfm(req);
	struct cc_aead_ctx *ctx = crypto_aead_ctx(tfm);
	struct device *dev = drvdata_to_dev(ctx->drvdata);

	if ((req_ctx->assoc_buff_type == CC_DMA_BUF_MLLI ||
	    req_ctx->data_buff_type == CC_DMA_BUF_MLLI ||
	    !req_ctx->is_single_pass) && req_ctx->mlli_params.mlli_len) {
		dev_dbg(dev, "Copy-to-sram: mlli_dma=%08x, mlli_size=%u\n",
			ctx->drvdata->mlli_sram_addr,
			req_ctx->mlli_params.mlli_len);
		/* Copy MLLI table host-to-sram */
		hw_desc_init(&desc[*seq_size]);
		set_din_type(&desc[*seq_size], DMA_DLLI,
			     req_ctx->mlli_params.mlli_dma_addr,
			     req_ctx->mlli_params.mlli_len, NS_BIT);
		set_dout_sram(&desc[*seq_size],
			      ctx->drvdata->mlli_sram_addr,
			      req_ctx->mlli_params.mlli_len);
		set_flow_mode(&desc[*seq_size], BYPASS);
		(*seq_size)++;
	}
}

static enum cc_flow_mode cc_get_data_flow(enum drv_crypto_direction direct,
					  enum cc_flow_mode setup_flow_mode,
					  bool is_single_pass)
{
	enum cc_flow_mode data_flow_mode;

	if (direct == DRV_CRYPTO_DIRECTION_ENCRYPT) {
		if (setup_flow_mode == S_DIN_to_AES)
			data_flow_mode = is_single_pass ?
				AES_to_HASH_and_DOUT : DIN_AES_DOUT;
		else
			data_flow_mode = is_single_pass ?
				DES_to_HASH_and_DOUT : DIN_DES_DOUT;
	} else { /* Decrypt */
		if (setup_flow_mode == S_DIN_to_AES)
			data_flow_mode = is_single_pass ?
				AES_and_HASH : DIN_AES_DOUT;
		else
			data_flow_mode = is_single_pass ?
				DES_and_HASH : DIN_DES_DOUT;
	}

	return data_flow_mode;
}

static void cc_hmac_authenc(struct aead_request *req, struct cc_hw_desc desc[],
			    unsigned int *seq_size)
{
	struct crypto_aead *tfm = crypto_aead_reqtfm(req);
	struct cc_aead_ctx *ctx = crypto_aead_ctx(tfm);
	struct aead_req_ctx *req_ctx = aead_request_ctx(req);
	int direct = req_ctx->gen_ctx.op_type;
	unsigned int data_flow_mode =
		cc_get_data_flow(direct, ctx->flow_mode,
				 req_ctx->is_single_pass);

	if (req_ctx->is_single_pass) {
		/*
		 * Single-pass flow
		 */
		cc_set_hmac_desc(req, desc, seq_size);
		cc_set_cipher_desc(req, desc, seq_size);
		cc_proc_header_desc(req, desc, seq_size);
		cc_proc_cipher_desc(req, data_flow_mode, desc, seq_size);
		cc_proc_scheme_desc(req, desc, seq_size);
		cc_proc_digest_desc(req, desc, seq_size);
		return;
	}

	/*
	 * Double-pass flow
	 * Fallback for unsupported single-pass modes,
	 * i.e. using assoc. data of non-word-multiple
	 */
	if (direct == DRV_CRYPTO_DIRECTION_ENCRYPT) {
		/* encrypt first.. */
		cc_proc_cipher(req, desc, seq_size, data_flow_mode);
		/* authenc after..*/
		cc_set_hmac_desc(req, desc, seq_size);
		cc_proc_authen_desc(req, DIN_HASH, desc, seq_size, direct);
		cc_proc_scheme_desc(req, desc, seq_size);
		cc_proc_digest_desc(req, desc, seq_size);

	} else { /*DECRYPT*/
		/* authenc first..*/
		cc_set_hmac_desc(req, desc, seq_size);
		cc_proc_authen_desc(req, DIN_HASH, desc, seq_size, direct);
		cc_proc_scheme_desc(req, desc, seq_size);
		/* decrypt after.. */
		cc_proc_cipher(req, desc, seq_size, data_flow_mode);
		/* read the digest result with setting the completion bit
		 * must be after the cipher operation
		 */
		cc_proc_digest_desc(req, desc, seq_size);
	}
}

static void
cc_xcbc_authenc(struct aead_request *req, struct cc_hw_desc desc[],
		unsigned int *seq_size)
{
	struct crypto_aead *tfm = crypto_aead_reqtfm(req);
	struct cc_aead_ctx *ctx = crypto_aead_ctx(tfm);
	struct aead_req_ctx *req_ctx = aead_request_ctx(req);
	int direct = req_ctx->gen_ctx.op_type;
	unsigned int data_flow_mode =
		cc_get_data_flow(direct, ctx->flow_mode,
				 req_ctx->is_single_pass);

	if (req_ctx->is_single_pass) {
		/*
		 * Single-pass flow
		 */
		cc_set_xcbc_desc(req, desc, seq_size);
		cc_set_cipher_desc(req, desc, seq_size);
		cc_proc_header_desc(req, desc, seq_size);
		cc_proc_cipher_desc(req, data_flow_mode, desc, seq_size);
		cc_proc_digest_desc(req, desc, seq_size);
		return;
	}

	/*
	 * Double-pass flow
	 * Fallback for unsupported single-pass modes,
	 * i.e. using assoc. data of non-word-multiple
	 */
	if (direct == DRV_CRYPTO_DIRECTION_ENCRYPT) {
		/* encrypt first.. */
		cc_proc_cipher(req, desc, seq_size, data_flow_mode);
		/* authenc after.. */
		cc_set_xcbc_desc(req, desc, seq_size);
		cc_proc_authen_desc(req, DIN_HASH, desc, seq_size, direct);
		cc_proc_digest_desc(req, desc, seq_size);
	} else { /*DECRYPT*/
		/* authenc first.. */
		cc_set_xcbc_desc(req, desc, seq_size);
		cc_proc_authen_desc(req, DIN_HASH, desc, seq_size, direct);
		/* decrypt after..*/
		cc_proc_cipher(req, desc, seq_size, data_flow_mode);
		/* read the digest result with setting the completion bit
		 * must be after the cipher operation
		 */
		cc_proc_digest_desc(req, desc, seq_size);
	}
}

static int validate_data_size(struct cc_aead_ctx *ctx,
			      enum drv_crypto_direction direct,
			      struct aead_request *req)
{
	struct aead_req_ctx *areq_ctx = aead_request_ctx(req);
	struct device *dev = drvdata_to_dev(ctx->drvdata);
	unsigned int assoclen = areq_ctx->assoclen;
	unsigned int cipherlen = (direct == DRV_CRYPTO_DIRECTION_DECRYPT) ?
			(req->cryptlen - ctx->authsize) : req->cryptlen;

	if (direct == DRV_CRYPTO_DIRECTION_DECRYPT &&
	    req->cryptlen < ctx->authsize)
		goto data_size_err;

	areq_ctx->is_single_pass = true; /*defaulted to fast flow*/

	switch (ctx->flow_mode) {
	case S_DIN_to_AES:
		if (ctx->cipher_mode == DRV_CIPHER_CBC &&
		    !IS_ALIGNED(cipherlen, AES_BLOCK_SIZE))
			goto data_size_err;
		if (ctx->cipher_mode == DRV_CIPHER_CCM)
			break;
		if (ctx->cipher_mode == DRV_CIPHER_GCTR) {
			if (areq_ctx->plaintext_authenticate_only)
				areq_ctx->is_single_pass = false;
			break;
		}

		if (!IS_ALIGNED(assoclen, sizeof(u32)))
			areq_ctx->is_single_pass = false;

		if (ctx->cipher_mode == DRV_CIPHER_CTR &&
		    !IS_ALIGNED(cipherlen, sizeof(u32)))
			areq_ctx->is_single_pass = false;

		break;
	case S_DIN_to_DES:
		if (!IS_ALIGNED(cipherlen, DES_BLOCK_SIZE))
			goto data_size_err;
		if (!IS_ALIGNED(assoclen, DES_BLOCK_SIZE))
			areq_ctx->is_single_pass = false;
		break;
	default:
		dev_err(dev, "Unexpected flow mode (%d)\n", ctx->flow_mode);
		goto data_size_err;
	}

	return 0;

data_size_err:
	return -EINVAL;
}

static unsigned int format_ccm_a0(u8 *pa0_buff, u32 header_size)
{
	unsigned int len = 0;

	if (header_size == 0)
		return 0;

	if (header_size < ((1UL << 16) - (1UL << 8))) {
		len = 2;

		pa0_buff[0] = (header_size >> 8) & 0xFF;
		pa0_buff[1] = header_size & 0xFF;
	} else {
		len = 6;

		pa0_buff[0] = 0xFF;
		pa0_buff[1] = 0xFE;
		pa0_buff[2] = (header_size >> 24) & 0xFF;
		pa0_buff[3] = (header_size >> 16) & 0xFF;
		pa0_buff[4] = (header_size >> 8) & 0xFF;
		pa0_buff[5] = header_size & 0xFF;
	}

	return len;
}

static int set_msg_len(u8 *block, unsigned int msglen, unsigned int csize)
{
	__be32 data;

	memset(block, 0, csize);
	block += csize;

	if (csize >= 4)
		csize = 4;
	else if (msglen > (1 << (8 * csize)))
		return -EOVERFLOW;

	data = cpu_to_be32(msglen);
	memcpy(block - csize, (u8 *)&data + 4 - csize, csize);

	return 0;
}

static int cc_ccm(struct aead_request *req, struct cc_hw_desc desc[],
		  unsigned int *seq_size)
{
	struct crypto_aead *tfm = crypto_aead_reqtfm(req);
	struct cc_aead_ctx *ctx = crypto_aead_ctx(tfm);
	struct aead_req_ctx *req_ctx = aead_request_ctx(req);
	unsigned int idx = *seq_size;
	unsigned int cipher_flow_mode;
	dma_addr_t mac_result;

	if (req_ctx->gen_ctx.op_type == DRV_CRYPTO_DIRECTION_DECRYPT) {
		cipher_flow_mode = AES_to_HASH_and_DOUT;
		mac_result = req_ctx->mac_buf_dma_addr;
	} else { /* Encrypt */
		cipher_flow_mode = AES_and_HASH;
		mac_result = req_ctx->icv_dma_addr;
	}

	/* load key */
	hw_desc_init(&desc[idx]);
	set_cipher_mode(&desc[idx], DRV_CIPHER_CTR);
	set_din_type(&desc[idx], DMA_DLLI, ctx->enckey_dma_addr,
		     ((ctx->enc_keylen == 24) ?  CC_AES_KEY_SIZE_MAX :
		      ctx->enc_keylen), NS_BIT);
	set_key_size_aes(&desc[idx], ctx->enc_keylen);
	set_setup_mode(&desc[idx], SETUP_LOAD_KEY0);
	set_cipher_config0(&desc[idx], DESC_DIRECTION_ENCRYPT_ENCRYPT);
	set_flow_mode(&desc[idx], S_DIN_to_AES);
	idx++;

	/* load ctr state */
	hw_desc_init(&desc[idx]);
	set_cipher_mode(&desc[idx], DRV_CIPHER_CTR);
	set_key_size_aes(&desc[idx], ctx->enc_keylen);
	set_din_type(&desc[idx], DMA_DLLI,
		     req_ctx->gen_ctx.iv_dma_addr, AES_BLOCK_SIZE, NS_BIT);
	set_cipher_config0(&desc[idx], DESC_DIRECTION_ENCRYPT_ENCRYPT);
	set_setup_mode(&desc[idx], SETUP_LOAD_STATE1);
	set_flow_mode(&desc[idx], S_DIN_to_AES);
	idx++;

	/* load MAC key */
	hw_desc_init(&desc[idx]);
	set_cipher_mode(&desc[idx], DRV_CIPHER_CBC_MAC);
	set_din_type(&desc[idx], DMA_DLLI, ctx->enckey_dma_addr,
		     ((ctx->enc_keylen == 24) ?  CC_AES_KEY_SIZE_MAX :
		      ctx->enc_keylen), NS_BIT);
	set_key_size_aes(&desc[idx], ctx->enc_keylen);
	set_setup_mode(&desc[idx], SETUP_LOAD_KEY0);
	set_cipher_config0(&desc[idx], DESC_DIRECTION_ENCRYPT_ENCRYPT);
	set_flow_mode(&desc[idx], S_DIN_to_HASH);
	set_aes_not_hash_mode(&desc[idx]);
	idx++;

	/* load MAC state */
	hw_desc_init(&desc[idx]);
	set_cipher_mode(&desc[idx], DRV_CIPHER_CBC_MAC);
	set_key_size_aes(&desc[idx], ctx->enc_keylen);
	set_din_type(&desc[idx], DMA_DLLI, req_ctx->mac_buf_dma_addr,
		     AES_BLOCK_SIZE, NS_BIT);
	set_cipher_config0(&desc[idx], DESC_DIRECTION_ENCRYPT_ENCRYPT);
	set_setup_mode(&desc[idx], SETUP_LOAD_STATE0);
	set_flow_mode(&desc[idx], S_DIN_to_HASH);
	set_aes_not_hash_mode(&desc[idx]);
	idx++;

	/* process assoc data */
	if (req_ctx->assoclen > 0) {
		cc_set_assoc_desc(req, DIN_HASH, desc, &idx);
	} else {
		hw_desc_init(&desc[idx]);
		set_din_type(&desc[idx], DMA_DLLI,
			     sg_dma_address(&req_ctx->ccm_adata_sg),
			     AES_BLOCK_SIZE + req_ctx->ccm_hdr_size, NS_BIT);
		set_flow_mode(&desc[idx], DIN_HASH);
		idx++;
	}

	/* process the cipher */
	if (req_ctx->cryptlen)
		cc_proc_cipher_desc(req, cipher_flow_mode, desc, &idx);

	/* Read temporal MAC */
	hw_desc_init(&desc[idx]);
	set_cipher_mode(&desc[idx], DRV_CIPHER_CBC_MAC);
	set_dout_dlli(&desc[idx], req_ctx->mac_buf_dma_addr, ctx->authsize,
		      NS_BIT, 0);
	set_setup_mode(&desc[idx], SETUP_WRITE_STATE0);
	set_cipher_config0(&desc[idx], HASH_DIGEST_RESULT_LITTLE_ENDIAN);
	set_flow_mode(&desc[idx], S_HASH_to_DOUT);
	set_aes_not_hash_mode(&desc[idx]);
	idx++;

	/* load AES-CTR state (for last MAC calculation)*/
	hw_desc_init(&desc[idx]);
	set_cipher_mode(&desc[idx], DRV_CIPHER_CTR);
	set_cipher_config0(&desc[idx], DRV_CRYPTO_DIRECTION_ENCRYPT);
	set_din_type(&desc[idx], DMA_DLLI, req_ctx->ccm_iv0_dma_addr,
		     AES_BLOCK_SIZE, NS_BIT);
	set_key_size_aes(&desc[idx], ctx->enc_keylen);
	set_setup_mode(&desc[idx], SETUP_LOAD_STATE1);
	set_flow_mode(&desc[idx], S_DIN_to_AES);
	idx++;

	hw_desc_init(&desc[idx]);
	set_din_no_dma(&desc[idx], 0, 0xfffff0);
	set_dout_no_dma(&desc[idx], 0, 0, 1);
	idx++;

	/* encrypt the "T" value and store MAC in mac_state */
	hw_desc_init(&desc[idx]);
	set_din_type(&desc[idx], DMA_DLLI, req_ctx->mac_buf_dma_addr,
		     ctx->authsize, NS_BIT);
	set_dout_dlli(&desc[idx], mac_result, ctx->authsize, NS_BIT, 1);
	set_queue_last_ind(ctx->drvdata, &desc[idx]);
	set_flow_mode(&desc[idx], DIN_AES_DOUT);
	idx++;

	*seq_size = idx;
	return 0;
}

static int config_ccm_adata(struct aead_request *req)
{
	struct crypto_aead *tfm = crypto_aead_reqtfm(req);
	struct cc_aead_ctx *ctx = crypto_aead_ctx(tfm);
	struct device *dev = drvdata_to_dev(ctx->drvdata);
	struct aead_req_ctx *req_ctx = aead_request_ctx(req);
	//unsigned int size_of_a = 0, rem_a_size = 0;
	unsigned int lp = req->iv[0];
	/* Note: The code assume that req->iv[0] already contains the value
	 * of L' of RFC3610
	 */
	unsigned int l = lp + 1;  /* This is L' of RFC 3610. */
	unsigned int m = ctx->authsize;  /* This is M' of RFC 3610. */
	u8 *b0 = req_ctx->ccm_config + CCM_B0_OFFSET;
	u8 *a0 = req_ctx->ccm_config + CCM_A0_OFFSET;
	u8 *ctr_count_0 = req_ctx->ccm_config + CCM_CTR_COUNT_0_OFFSET;
	unsigned int cryptlen = (req_ctx->gen_ctx.op_type ==
				 DRV_CRYPTO_DIRECTION_ENCRYPT) ?
				req->cryptlen :
				(req->cryptlen - ctx->authsize);
	int rc;

	memset(req_ctx->mac_buf, 0, AES_BLOCK_SIZE);
	memset(req_ctx->ccm_config, 0, AES_BLOCK_SIZE * 3);

	/* taken from crypto/ccm.c */
	/* 2 <= L <= 8, so 1 <= L' <= 7. */
	if (l < 2 || l > 8) {
		dev_dbg(dev, "illegal iv value %X\n", req->iv[0]);
		return -EINVAL;
	}
	memcpy(b0, req->iv, AES_BLOCK_SIZE);

	/* format control info per RFC 3610 and
	 * NIST Special Publication 800-38C
	 */
	*b0 |= (8 * ((m - 2) / 2));
	if (req_ctx->assoclen > 0)
		*b0 |= 64;  /* Enable bit 6 if Adata exists. */

	rc = set_msg_len(b0 + 16 - l, cryptlen, l);  /* Write L'. */
	if (rc) {
		dev_err(dev, "message len overflow detected");
		return rc;
	}
	 /* END of "taken from crypto/ccm.c" */

	/* l(a) - size of associated data. */
	req_ctx->ccm_hdr_size = format_ccm_a0(a0, req_ctx->assoclen);

	memset(req->iv + 15 - req->iv[0], 0, req->iv[0] + 1);
	req->iv[15] = 1;

	memcpy(ctr_count_0, req->iv, AES_BLOCK_SIZE);
	ctr_count_0[15] = 0;

	return 0;
}

static void cc_proc_rfc4309_ccm(struct aead_request *req)
{
	struct crypto_aead *tfm = crypto_aead_reqtfm(req);
	struct cc_aead_ctx *ctx = crypto_aead_ctx(tfm);
	struct aead_req_ctx *areq_ctx = aead_request_ctx(req);

	/* L' */
	memset(areq_ctx->ctr_iv, 0, AES_BLOCK_SIZE);
	/* For RFC 4309, always use 4 bytes for message length
	 * (at most 2^32-1 bytes).
	 */
	areq_ctx->ctr_iv[0] = 3;

	/* In RFC 4309 there is an 11-bytes nonce+IV part,
	 * that we build here.
	 */
	memcpy(areq_ctx->ctr_iv + CCM_BLOCK_NONCE_OFFSET, ctx->ctr_nonce,
	       CCM_BLOCK_NONCE_SIZE);
	memcpy(areq_ctx->ctr_iv + CCM_BLOCK_IV_OFFSET, req->iv,
	       CCM_BLOCK_IV_SIZE);
	req->iv = areq_ctx->ctr_iv;
}

static void cc_set_ghash_desc(struct aead_request *req,
			      struct cc_hw_desc desc[], unsigned int *seq_size)
{
	struct crypto_aead *tfm = crypto_aead_reqtfm(req);
	struct cc_aead_ctx *ctx = crypto_aead_ctx(tfm);
	struct aead_req_ctx *req_ctx = aead_request_ctx(req);
	unsigned int idx = *seq_size;

	/* load key to AES*/
	hw_desc_init(&desc[idx]);
	set_cipher_mode(&desc[idx], DRV_CIPHER_ECB);
	set_cipher_config0(&desc[idx], DRV_CRYPTO_DIRECTION_ENCRYPT);
	set_din_type(&desc[idx], DMA_DLLI, ctx->enckey_dma_addr,
		     ctx->enc_keylen, NS_BIT);
	set_key_size_aes(&desc[idx], ctx->enc_keylen);
	set_setup_mode(&desc[idx], SETUP_LOAD_KEY0);
	set_flow_mode(&desc[idx], S_DIN_to_AES);
	idx++;

	/* process one zero block to generate hkey */
	hw_desc_init(&desc[idx]);
	set_din_const(&desc[idx], 0x0, AES_BLOCK_SIZE);
	set_dout_dlli(&desc[idx], req_ctx->hkey_dma_addr, AES_BLOCK_SIZE,
		      NS_BIT, 0);
	set_flow_mode(&desc[idx], DIN_AES_DOUT);
	idx++;

	/* Memory Barrier */
	hw_desc_init(&desc[idx]);
	set_din_no_dma(&desc[idx], 0, 0xfffff0);
	set_dout_no_dma(&desc[idx], 0, 0, 1);
	idx++;

	/* Load GHASH subkey */
	hw_desc_init(&desc[idx]);
	set_din_type(&desc[idx], DMA_DLLI, req_ctx->hkey_dma_addr,
		     AES_BLOCK_SIZE, NS_BIT);
	set_dout_no_dma(&desc[idx], 0, 0, 1);
	set_flow_mode(&desc[idx], S_DIN_to_HASH);
	set_aes_not_hash_mode(&desc[idx]);
	set_cipher_mode(&desc[idx], DRV_HASH_HW_GHASH);
	set_cipher_config1(&desc[idx], HASH_PADDING_ENABLED);
	set_setup_mode(&desc[idx], SETUP_LOAD_KEY0);
	idx++;

	/* Configure Hash Engine to work with GHASH.
	 * Since it was not possible to extend HASH submodes to add GHASH,
	 * The following command is necessary in order to
	 * select GHASH (according to HW designers)
	 */
	hw_desc_init(&desc[idx]);
	set_din_no_dma(&desc[idx], 0, 0xfffff0);
	set_dout_no_dma(&desc[idx], 0, 0, 1);
	set_flow_mode(&desc[idx], S_DIN_to_HASH);
	set_aes_not_hash_mode(&desc[idx]);
	set_cipher_mode(&desc[idx], DRV_HASH_HW_GHASH);
	set_cipher_do(&desc[idx], 1); //1=AES_SK RKEK
	set_cipher_config0(&desc[idx], DRV_CRYPTO_DIRECTION_ENCRYPT);
	set_cipher_config1(&desc[idx], HASH_PADDING_ENABLED);
	set_setup_mode(&desc[idx], SETUP_LOAD_KEY0);
	idx++;

	/* Load GHASH initial STATE (which is 0). (for any hash there is an
	 * initial state)
	 */
	hw_desc_init(&desc[idx]);
	set_din_const(&desc[idx], 0x0, AES_BLOCK_SIZE);
	set_dout_no_dma(&desc[idx], 0, 0, 1);
	set_flow_mode(&desc[idx], S_DIN_to_HASH);
	set_aes_not_hash_mode(&desc[idx]);
	set_cipher_mode(&desc[idx], DRV_HASH_HW_GHASH);
	set_cipher_config1(&desc[idx], HASH_PADDING_ENABLED);
	set_setup_mode(&desc[idx], SETUP_LOAD_STATE0);
	idx++;

	*seq_size = idx;
}

static void cc_set_gctr_desc(struct aead_request *req, struct cc_hw_desc desc[],
			     unsigned int *seq_size)
{
	struct crypto_aead *tfm = crypto_aead_reqtfm(req);
	struct cc_aead_ctx *ctx = crypto_aead_ctx(tfm);
	struct aead_req_ctx *req_ctx = aead_request_ctx(req);
	unsigned int idx = *seq_size;

	/* load key to AES*/
	hw_desc_init(&desc[idx]);
	set_cipher_mode(&desc[idx], DRV_CIPHER_GCTR);
	set_cipher_config0(&desc[idx], DRV_CRYPTO_DIRECTION_ENCRYPT);
	set_din_type(&desc[idx], DMA_DLLI, ctx->enckey_dma_addr,
		     ctx->enc_keylen, NS_BIT);
	set_key_size_aes(&desc[idx], ctx->enc_keylen);
	set_setup_mode(&desc[idx], SETUP_LOAD_KEY0);
	set_flow_mode(&desc[idx], S_DIN_to_AES);
	idx++;

	if (req_ctx->cryptlen && !req_ctx->plaintext_authenticate_only) {
		/* load AES/CTR initial CTR value inc by 2*/
		hw_desc_init(&desc[idx]);
		set_cipher_mode(&desc[idx], DRV_CIPHER_GCTR);
		set_key_size_aes(&desc[idx], ctx->enc_keylen);
		set_din_type(&desc[idx], DMA_DLLI,
			     req_ctx->gcm_iv_inc2_dma_addr, AES_BLOCK_SIZE,
			     NS_BIT);
		set_cipher_config0(&desc[idx], DRV_CRYPTO_DIRECTION_ENCRYPT);
		set_setup_mode(&desc[idx], SETUP_LOAD_STATE1);
		set_flow_mode(&desc[idx], S_DIN_to_AES);
		idx++;
	}

	*seq_size = idx;
}

static void cc_proc_gcm_result(struct aead_request *req,
			       struct cc_hw_desc desc[],
			       unsigned int *seq_size)
{
	struct crypto_aead *tfm = crypto_aead_reqtfm(req);
	struct cc_aead_ctx *ctx = crypto_aead_ctx(tfm);
	struct aead_req_ctx *req_ctx = aead_request_ctx(req);
	dma_addr_t mac_result;
	unsigned int idx = *seq_size;

	if (req_ctx->gen_ctx.op_type == DRV_CRYPTO_DIRECTION_DECRYPT) {
		mac_result = req_ctx->mac_buf_dma_addr;
	} else { /* Encrypt */
		mac_result = req_ctx->icv_dma_addr;
	}

	/* process(ghash) gcm_block_len */
	hw_desc_init(&desc[idx]);
	set_din_type(&desc[idx], DMA_DLLI, req_ctx->gcm_block_len_dma_addr,
		     AES_BLOCK_SIZE, NS_BIT);
	set_flow_mode(&desc[idx], DIN_HASH);
	idx++;

	/* Store GHASH state after GHASH(Associated Data + Cipher +LenBlock) */
	hw_desc_init(&desc[idx]);
	set_cipher_mode(&desc[idx], DRV_HASH_HW_GHASH);
	set_din_no_dma(&desc[idx], 0, 0xfffff0);
	set_dout_dlli(&desc[idx], req_ctx->mac_buf_dma_addr, AES_BLOCK_SIZE,
		      NS_BIT, 0);
	set_setup_mode(&desc[idx], SETUP_WRITE_STATE0);
	set_flow_mode(&desc[idx], S_HASH_to_DOUT);
	set_aes_not_hash_mode(&desc[idx]);

	idx++;

	/* load AES/CTR initial CTR value inc by 1*/
	hw_desc_init(&desc[idx]);
	set_cipher_mode(&desc[idx], DRV_CIPHER_GCTR);
	set_key_size_aes(&desc[idx], ctx->enc_keylen);
	set_din_type(&desc[idx], DMA_DLLI, req_ctx->gcm_iv_inc1_dma_addr,
		     AES_BLOCK_SIZE, NS_BIT);
	set_cipher_config0(&desc[idx], DRV_CRYPTO_DIRECTION_ENCRYPT);
	set_setup_mode(&desc[idx], SETUP_LOAD_STATE1);
	set_flow_mode(&desc[idx], S_DIN_to_AES);
	idx++;

	/* Memory Barrier */
	hw_desc_init(&desc[idx]);
	set_din_no_dma(&desc[idx], 0, 0xfffff0);
	set_dout_no_dma(&desc[idx], 0, 0, 1);
	idx++;

	/* process GCTR on stored GHASH and store MAC in mac_state*/
	hw_desc_init(&desc[idx]);
	set_cipher_mode(&desc[idx], DRV_CIPHER_GCTR);
	set_din_type(&desc[idx], DMA_DLLI, req_ctx->mac_buf_dma_addr,
		     AES_BLOCK_SIZE, NS_BIT);
	set_dout_dlli(&desc[idx], mac_result, ctx->authsize, NS_BIT, 1);
	set_queue_last_ind(ctx->drvdata, &desc[idx]);
	set_flow_mode(&desc[idx], DIN_AES_DOUT);
	idx++;

	*seq_size = idx;
}

static int cc_gcm(struct aead_request *req, struct cc_hw_desc desc[],
		  unsigned int *seq_size)
{
	struct aead_req_ctx *req_ctx = aead_request_ctx(req);
	unsigned int cipher_flow_mode;

	//in RFC4543 no data to encrypt. just copy data from src to dest.
	if (req_ctx->plaintext_authenticate_only) {
		cc_proc_cipher_desc(req, BYPASS, desc, seq_size);
		cc_set_ghash_desc(req, desc, seq_size);
		/* process(ghash) assoc data */
		cc_set_assoc_desc(req, DIN_HASH, desc, seq_size);
		cc_set_gctr_desc(req, desc, seq_size);
		cc_proc_gcm_result(req, desc, seq_size);
		return 0;
	}

	if (req_ctx->gen_ctx.op_type == DRV_CRYPTO_DIRECTION_DECRYPT) {
		cipher_flow_mode = AES_and_HASH;
	} else { /* Encrypt */
		cipher_flow_mode = AES_to_HASH_and_DOUT;
	}

	// for gcm and rfc4106.
	cc_set_ghash_desc(req, desc, seq_size);
	/* process(ghash) assoc data */
	if (req_ctx->assoclen > 0)
		cc_set_assoc_desc(req, DIN_HASH, desc, seq_size);
	cc_set_gctr_desc(req, desc, seq_size);
	/* process(gctr+ghash) */
	if (req_ctx->cryptlen)
		cc_proc_cipher_desc(req, cipher_flow_mode, desc, seq_size);
	cc_proc_gcm_result(req, desc, seq_size);

	return 0;
}

static int config_gcm_context(struct aead_request *req)
{
	struct crypto_aead *tfm = crypto_aead_reqtfm(req);
	struct cc_aead_ctx *ctx = crypto_aead_ctx(tfm);
	struct aead_req_ctx *req_ctx = aead_request_ctx(req);
	struct device *dev = drvdata_to_dev(ctx->drvdata);

	unsigned int cryptlen = (req_ctx->gen_ctx.op_type ==
				 DRV_CRYPTO_DIRECTION_ENCRYPT) ?
				req->cryptlen :
				(req->cryptlen - ctx->authsize);
	__be32 counter = cpu_to_be32(2);

	dev_dbg(dev, "%s() cryptlen = %d, req_ctx->assoclen = %d ctx->authsize = %d\n",
		__func__, cryptlen, req_ctx->assoclen, ctx->authsize);

	memset(req_ctx->hkey, 0, AES_BLOCK_SIZE);

	memset(req_ctx->mac_buf, 0, AES_BLOCK_SIZE);

	memcpy(req->iv + 12, &counter, 4);
	memcpy(req_ctx->gcm_iv_inc2, req->iv, 16);

	counter = cpu_to_be32(1);
	memcpy(req->iv + 12, &counter, 4);
	memcpy(req_ctx->gcm_iv_inc1, req->iv, 16);

	if (!req_ctx->plaintext_authenticate_only) {
		__be64 temp64;

		temp64 = cpu_to_be64(req_ctx->assoclen * 8);
		memcpy(&req_ctx->gcm_len_block.len_a, &temp64, sizeof(temp64));
		temp64 = cpu_to_be64(cryptlen * 8);
		memcpy(&req_ctx->gcm_len_block.len_c, &temp64, 8);
	} else {
		/* rfc4543=>  all data(AAD,IV,Plain) are considered additional
		 * data that is nothing is encrypted.
		 */
		__be64 temp64;

		temp64 = cpu_to_be64((req_ctx->assoclen + cryptlen) * 8);
		memcpy(&req_ctx->gcm_len_block.len_a, &temp64, sizeof(temp64));
		temp64 = 0;
		memcpy(&req_ctx->gcm_len_block.len_c, &temp64, 8);
	}

	return 0;
}

static void cc_proc_rfc4_gcm(struct aead_request *req)
{
	struct crypto_aead *tfm = crypto_aead_reqtfm(req);
	struct cc_aead_ctx *ctx = crypto_aead_ctx(tfm);
	struct aead_req_ctx *areq_ctx = aead_request_ctx(req);

	memcpy(areq_ctx->ctr_iv + GCM_BLOCK_RFC4_NONCE_OFFSET,
	       ctx->ctr_nonce, GCM_BLOCK_RFC4_NONCE_SIZE);
	memcpy(areq_ctx->ctr_iv + GCM_BLOCK_RFC4_IV_OFFSET, req->iv,
	       GCM_BLOCK_RFC4_IV_SIZE);
	req->iv = areq_ctx->ctr_iv;
}

static int cc_proc_aead(struct aead_request *req,
			enum drv_crypto_direction direct)
{
	int rc = 0;
	int seq_len = 0;
	struct cc_hw_desc desc[MAX_AEAD_PROCESS_SEQ];
	struct crypto_aead *tfm = crypto_aead_reqtfm(req);
	struct cc_aead_ctx *ctx = crypto_aead_ctx(tfm);
	struct aead_req_ctx *areq_ctx = aead_request_ctx(req);
	struct device *dev = drvdata_to_dev(ctx->drvdata);
	struct cc_crypto_req cc_req = {};

	dev_dbg(dev, "%s context=%p req=%p iv=%p src=%p src_ofs=%d dst=%p dst_ofs=%d cryptolen=%d\n",
		((direct == DRV_CRYPTO_DIRECTION_ENCRYPT) ? "Enc" : "Dec"),
		ctx, req, req->iv, sg_virt(req->src), req->src->offset,
		sg_virt(req->dst), req->dst->offset, req->cryptlen);

	/* STAT_PHASE_0: Init and sanity checks */

	/* Check data length according to mode */
	if (validate_data_size(ctx, direct, req)) {
		dev_err(dev, "Unsupported crypt/assoc len %d/%d.\n",
			req->cryptlen, areq_ctx->assoclen);
		return -EINVAL;
	}

	/* Setup request structure */
	cc_req.user_cb = cc_aead_complete;
	cc_req.user_arg = req;

	/* Setup request context */
	areq_ctx->gen_ctx.op_type = direct;
	areq_ctx->req_authsize = ctx->authsize;
	areq_ctx->cipher_mode = ctx->cipher_mode;

	/* STAT_PHASE_1: Map buffers */

	if (ctx->cipher_mode == DRV_CIPHER_CTR) {
		/* Build CTR IV - Copy nonce from last 4 bytes in
		 * CTR key to first 4 bytes in CTR IV
		 */
		memcpy(areq_ctx->ctr_iv, ctx->ctr_nonce,
		       CTR_RFC3686_NONCE_SIZE);
		memcpy(areq_ctx->ctr_iv + CTR_RFC3686_NONCE_SIZE, req->iv,
		       CTR_RFC3686_IV_SIZE);
		/* Initialize counter portion of counter block */
		*(__be32 *)(areq_ctx->ctr_iv + CTR_RFC3686_NONCE_SIZE +
			    CTR_RFC3686_IV_SIZE) = cpu_to_be32(1);

		/* Replace with counter iv */
		req->iv = areq_ctx->ctr_iv;
		areq_ctx->hw_iv_size = CTR_RFC3686_BLOCK_SIZE;
	} else if ((ctx->cipher_mode == DRV_CIPHER_CCM) ||
		   (ctx->cipher_mode == DRV_CIPHER_GCTR)) {
		areq_ctx->hw_iv_size = AES_BLOCK_SIZE;
		if (areq_ctx->ctr_iv != req->iv) {
			memcpy(areq_ctx->ctr_iv, req->iv,
			       crypto_aead_ivsize(tfm));
			req->iv = areq_ctx->ctr_iv;
		}
	}  else {
		areq_ctx->hw_iv_size = crypto_aead_ivsize(tfm);
	}

	if (ctx->cipher_mode == DRV_CIPHER_CCM) {
		rc = config_ccm_adata(req);
		if (rc) {
			dev_dbg(dev, "config_ccm_adata() returned with a failure %d!",
				rc);
			goto exit;
		}
	} else {
		areq_ctx->ccm_hdr_size = ccm_header_size_null;
	}

	if (ctx->cipher_mode == DRV_CIPHER_GCTR) {
		rc = config_gcm_context(req);
		if (rc) {
			dev_dbg(dev, "config_gcm_context() returned with a failure %d!",
				rc);
			goto exit;
		}
	}

	rc = cc_map_aead_request(ctx->drvdata, req);
	if (rc) {
		dev_err(dev, "map_request() failed\n");
		goto exit;
	}

	/* STAT_PHASE_2: Create sequence */

	/* Load MLLI tables to SRAM if necessary */
	cc_mlli_to_sram(req, desc, &seq_len);

	switch (ctx->auth_mode) {
	case DRV_HASH_SHA1:
	case DRV_HASH_SHA256:
		cc_hmac_authenc(req, desc, &seq_len);
		break;
	case DRV_HASH_XCBC_MAC:
		cc_xcbc_authenc(req, desc, &seq_len);
		break;
	case DRV_HASH_NULL:
		if (ctx->cipher_mode == DRV_CIPHER_CCM)
			cc_ccm(req, desc, &seq_len);
		if (ctx->cipher_mode == DRV_CIPHER_GCTR)
			cc_gcm(req, desc, &seq_len);
		break;
	default:
		dev_err(dev, "Unsupported authenc (%d)\n", ctx->auth_mode);
		cc_unmap_aead_request(dev, req);
		rc = -ENOTSUPP;
		goto exit;
	}

	/* STAT_PHASE_3: Lock HW and push sequence */

	rc = cc_send_request(ctx->drvdata, &cc_req, desc, seq_len, &req->base);

	if (rc != -EINPROGRESS && rc != -EBUSY) {
		dev_err(dev, "send_request() failed (rc=%d)\n", rc);
		cc_unmap_aead_request(dev, req);
	}

exit:
	return rc;
}

static int cc_aead_encrypt(struct aead_request *req)
{
	struct aead_req_ctx *areq_ctx = aead_request_ctx(req);
	int rc;

	memset(areq_ctx, 0, sizeof(*areq_ctx));

	/* No generated IV required */
	areq_ctx->backup_iv = req->iv;
	areq_ctx->assoclen = req->assoclen;

	rc = cc_proc_aead(req, DRV_CRYPTO_DIRECTION_ENCRYPT);
	if (rc != -EINPROGRESS && rc != -EBUSY)
		req->iv = areq_ctx->backup_iv;

	return rc;
}

static int cc_rfc4309_ccm_encrypt(struct aead_request *req)
{
	/* Very similar to cc_aead_encrypt() above. */

	struct aead_req_ctx *areq_ctx = aead_request_ctx(req);
	int rc;

<<<<<<< HEAD
	if (!valid_assoclen(req)) {
		dev_dbg(dev, "invalid Assoclen:%u\n", req->assoclen);
=======
	rc = crypto_ipsec_check_assoclen(req->assoclen);
	if (rc)
>>>>>>> 04d5ce62
		goto out;

	memset(areq_ctx, 0, sizeof(*areq_ctx));

	/* No generated IV required */
	areq_ctx->backup_iv = req->iv;
	areq_ctx->assoclen = req->assoclen - CCM_BLOCK_IV_SIZE;

	cc_proc_rfc4309_ccm(req);

	rc = cc_proc_aead(req, DRV_CRYPTO_DIRECTION_ENCRYPT);
	if (rc != -EINPROGRESS && rc != -EBUSY)
		req->iv = areq_ctx->backup_iv;
out:
	return rc;
}

static int cc_aead_decrypt(struct aead_request *req)
{
	struct aead_req_ctx *areq_ctx = aead_request_ctx(req);
	int rc;

	memset(areq_ctx, 0, sizeof(*areq_ctx));

	/* No generated IV required */
	areq_ctx->backup_iv = req->iv;
	areq_ctx->assoclen = req->assoclen;

	rc = cc_proc_aead(req, DRV_CRYPTO_DIRECTION_DECRYPT);
	if (rc != -EINPROGRESS && rc != -EBUSY)
		req->iv = areq_ctx->backup_iv;

	return rc;
}

static int cc_rfc4309_ccm_decrypt(struct aead_request *req)
{
	struct aead_req_ctx *areq_ctx = aead_request_ctx(req);
	int rc;

<<<<<<< HEAD
	if (!valid_assoclen(req)) {
		dev_dbg(dev, "invalid Assoclen:%u\n", req->assoclen);
=======
	rc = crypto_ipsec_check_assoclen(req->assoclen);
	if (rc)
>>>>>>> 04d5ce62
		goto out;

	memset(areq_ctx, 0, sizeof(*areq_ctx));

	/* No generated IV required */
	areq_ctx->backup_iv = req->iv;
	areq_ctx->assoclen = req->assoclen - CCM_BLOCK_IV_SIZE;

	cc_proc_rfc4309_ccm(req);

	rc = cc_proc_aead(req, DRV_CRYPTO_DIRECTION_DECRYPT);
	if (rc != -EINPROGRESS && rc != -EBUSY)
		req->iv = areq_ctx->backup_iv;

out:
	return rc;
}

static int cc_rfc4106_gcm_setkey(struct crypto_aead *tfm, const u8 *key,
				 unsigned int keylen)
{
	struct cc_aead_ctx *ctx = crypto_aead_ctx(tfm);
	struct device *dev = drvdata_to_dev(ctx->drvdata);

	dev_dbg(dev, "%s()  keylen %d, key %p\n", __func__, keylen, key);

	if (keylen < 4)
		return -EINVAL;

	keylen -= 4;
	memcpy(ctx->ctr_nonce, key + keylen, 4);

	return cc_aead_setkey(tfm, key, keylen);
}

static int cc_rfc4543_gcm_setkey(struct crypto_aead *tfm, const u8 *key,
				 unsigned int keylen)
{
	struct cc_aead_ctx *ctx = crypto_aead_ctx(tfm);
	struct device *dev = drvdata_to_dev(ctx->drvdata);

	dev_dbg(dev, "%s()  keylen %d, key %p\n", __func__, keylen, key);

	if (keylen < 4)
		return -EINVAL;

	keylen -= 4;
	memcpy(ctx->ctr_nonce, key + keylen, 4);

	return cc_aead_setkey(tfm, key, keylen);
}

static int cc_gcm_setauthsize(struct crypto_aead *authenc,
			      unsigned int authsize)
{
	switch (authsize) {
	case 4:
	case 8:
	case 12:
	case 13:
	case 14:
	case 15:
	case 16:
		break;
	default:
		return -EINVAL;
	}

	return cc_aead_setauthsize(authenc, authsize);
}

static int cc_rfc4106_gcm_setauthsize(struct crypto_aead *authenc,
				      unsigned int authsize)
{
	struct cc_aead_ctx *ctx = crypto_aead_ctx(authenc);
	struct device *dev = drvdata_to_dev(ctx->drvdata);

	dev_dbg(dev, "authsize %d\n", authsize);

	switch (authsize) {
	case 8:
	case 12:
	case 16:
		break;
	default:
		return -EINVAL;
	}

	return cc_aead_setauthsize(authenc, authsize);
}

static int cc_rfc4543_gcm_setauthsize(struct crypto_aead *authenc,
				      unsigned int authsize)
{
	struct cc_aead_ctx *ctx = crypto_aead_ctx(authenc);
	struct device *dev = drvdata_to_dev(ctx->drvdata);

	dev_dbg(dev, "authsize %d\n", authsize);

	if (authsize != 16)
		return -EINVAL;

	return cc_aead_setauthsize(authenc, authsize);
}

static int cc_rfc4106_gcm_encrypt(struct aead_request *req)
{
	struct aead_req_ctx *areq_ctx = aead_request_ctx(req);
	int rc;

<<<<<<< HEAD
	if (!valid_assoclen(req)) {
		dev_dbg(dev, "invalid Assoclen:%u\n", req->assoclen);
=======
	rc = crypto_ipsec_check_assoclen(req->assoclen);
	if (rc)
>>>>>>> 04d5ce62
		goto out;

	memset(areq_ctx, 0, sizeof(*areq_ctx));

	/* No generated IV required */
	areq_ctx->backup_iv = req->iv;
	areq_ctx->assoclen = req->assoclen - GCM_BLOCK_RFC4_IV_SIZE;

	cc_proc_rfc4_gcm(req);

	rc = cc_proc_aead(req, DRV_CRYPTO_DIRECTION_ENCRYPT);
	if (rc != -EINPROGRESS && rc != -EBUSY)
		req->iv = areq_ctx->backup_iv;
out:
	return rc;
}

static int cc_rfc4543_gcm_encrypt(struct aead_request *req)
{
	struct aead_req_ctx *areq_ctx = aead_request_ctx(req);
	int rc;

<<<<<<< HEAD
	if (!valid_assoclen(req)) {
		dev_dbg(dev, "invalid Assoclen:%u\n", req->assoclen);
=======
	rc = crypto_ipsec_check_assoclen(req->assoclen);
	if (rc)
>>>>>>> 04d5ce62
		goto out;

	memset(areq_ctx, 0, sizeof(*areq_ctx));

	//plaintext is not encryped with rfc4543
	areq_ctx->plaintext_authenticate_only = true;

	/* No generated IV required */
	areq_ctx->backup_iv = req->iv;
	areq_ctx->assoclen = req->assoclen;

	cc_proc_rfc4_gcm(req);

	rc = cc_proc_aead(req, DRV_CRYPTO_DIRECTION_ENCRYPT);
	if (rc != -EINPROGRESS && rc != -EBUSY)
		req->iv = areq_ctx->backup_iv;
out:
	return rc;
}

static int cc_rfc4106_gcm_decrypt(struct aead_request *req)
{
	struct aead_req_ctx *areq_ctx = aead_request_ctx(req);
	int rc;

<<<<<<< HEAD
	if (!valid_assoclen(req)) {
		dev_dbg(dev, "invalid Assoclen:%u\n", req->assoclen);
=======
	rc = crypto_ipsec_check_assoclen(req->assoclen);
	if (rc)
>>>>>>> 04d5ce62
		goto out;

	memset(areq_ctx, 0, sizeof(*areq_ctx));

	/* No generated IV required */
	areq_ctx->backup_iv = req->iv;
	areq_ctx->assoclen = req->assoclen - GCM_BLOCK_RFC4_IV_SIZE;

	cc_proc_rfc4_gcm(req);

	rc = cc_proc_aead(req, DRV_CRYPTO_DIRECTION_DECRYPT);
	if (rc != -EINPROGRESS && rc != -EBUSY)
		req->iv = areq_ctx->backup_iv;
out:
	return rc;
}

static int cc_rfc4543_gcm_decrypt(struct aead_request *req)
{
	struct aead_req_ctx *areq_ctx = aead_request_ctx(req);
	int rc;

<<<<<<< HEAD
	if (!valid_assoclen(req)) {
		dev_dbg(dev, "invalid Assoclen:%u\n", req->assoclen);
=======
	rc = crypto_ipsec_check_assoclen(req->assoclen);
	if (rc)
>>>>>>> 04d5ce62
		goto out;

	memset(areq_ctx, 0, sizeof(*areq_ctx));

	//plaintext is not decryped with rfc4543
	areq_ctx->plaintext_authenticate_only = true;

	/* No generated IV required */
	areq_ctx->backup_iv = req->iv;
	areq_ctx->assoclen = req->assoclen;

	cc_proc_rfc4_gcm(req);

	rc = cc_proc_aead(req, DRV_CRYPTO_DIRECTION_DECRYPT);
	if (rc != -EINPROGRESS && rc != -EBUSY)
		req->iv = areq_ctx->backup_iv;
out:
	return rc;
}

/* aead alg */
static struct cc_alg_template aead_algs[] = {
	{
		.name = "authenc(hmac(sha1),cbc(aes))",
		.driver_name = "authenc-hmac-sha1-cbc-aes-ccree",
		.blocksize = AES_BLOCK_SIZE,
		.template_aead = {
			.setkey = cc_aead_setkey,
			.setauthsize = cc_aead_setauthsize,
			.encrypt = cc_aead_encrypt,
			.decrypt = cc_aead_decrypt,
			.init = cc_aead_init,
			.exit = cc_aead_exit,
			.ivsize = AES_BLOCK_SIZE,
			.maxauthsize = SHA1_DIGEST_SIZE,
		},
		.cipher_mode = DRV_CIPHER_CBC,
		.flow_mode = S_DIN_to_AES,
		.auth_mode = DRV_HASH_SHA1,
		.min_hw_rev = CC_HW_REV_630,
		.std_body = CC_STD_NIST,
	},
	{
		.name = "authenc(hmac(sha1),cbc(des3_ede))",
		.driver_name = "authenc-hmac-sha1-cbc-des3-ccree",
		.blocksize = DES3_EDE_BLOCK_SIZE,
		.template_aead = {
			.setkey = cc_des3_aead_setkey,
			.setauthsize = cc_aead_setauthsize,
			.encrypt = cc_aead_encrypt,
			.decrypt = cc_aead_decrypt,
			.init = cc_aead_init,
			.exit = cc_aead_exit,
			.ivsize = DES3_EDE_BLOCK_SIZE,
			.maxauthsize = SHA1_DIGEST_SIZE,
		},
		.cipher_mode = DRV_CIPHER_CBC,
		.flow_mode = S_DIN_to_DES,
		.auth_mode = DRV_HASH_SHA1,
		.min_hw_rev = CC_HW_REV_630,
		.std_body = CC_STD_NIST,
	},
	{
		.name = "authenc(hmac(sha256),cbc(aes))",
		.driver_name = "authenc-hmac-sha256-cbc-aes-ccree",
		.blocksize = AES_BLOCK_SIZE,
		.template_aead = {
			.setkey = cc_aead_setkey,
			.setauthsize = cc_aead_setauthsize,
			.encrypt = cc_aead_encrypt,
			.decrypt = cc_aead_decrypt,
			.init = cc_aead_init,
			.exit = cc_aead_exit,
			.ivsize = AES_BLOCK_SIZE,
			.maxauthsize = SHA256_DIGEST_SIZE,
		},
		.cipher_mode = DRV_CIPHER_CBC,
		.flow_mode = S_DIN_to_AES,
		.auth_mode = DRV_HASH_SHA256,
		.min_hw_rev = CC_HW_REV_630,
		.std_body = CC_STD_NIST,
	},
	{
		.name = "authenc(hmac(sha256),cbc(des3_ede))",
		.driver_name = "authenc-hmac-sha256-cbc-des3-ccree",
		.blocksize = DES3_EDE_BLOCK_SIZE,
		.template_aead = {
			.setkey = cc_des3_aead_setkey,
			.setauthsize = cc_aead_setauthsize,
			.encrypt = cc_aead_encrypt,
			.decrypt = cc_aead_decrypt,
			.init = cc_aead_init,
			.exit = cc_aead_exit,
			.ivsize = DES3_EDE_BLOCK_SIZE,
			.maxauthsize = SHA256_DIGEST_SIZE,
		},
		.cipher_mode = DRV_CIPHER_CBC,
		.flow_mode = S_DIN_to_DES,
		.auth_mode = DRV_HASH_SHA256,
		.min_hw_rev = CC_HW_REV_630,
		.std_body = CC_STD_NIST,
	},
	{
		.name = "authenc(xcbc(aes),cbc(aes))",
		.driver_name = "authenc-xcbc-aes-cbc-aes-ccree",
		.blocksize = AES_BLOCK_SIZE,
		.template_aead = {
			.setkey = cc_aead_setkey,
			.setauthsize = cc_aead_setauthsize,
			.encrypt = cc_aead_encrypt,
			.decrypt = cc_aead_decrypt,
			.init = cc_aead_init,
			.exit = cc_aead_exit,
			.ivsize = AES_BLOCK_SIZE,
			.maxauthsize = AES_BLOCK_SIZE,
		},
		.cipher_mode = DRV_CIPHER_CBC,
		.flow_mode = S_DIN_to_AES,
		.auth_mode = DRV_HASH_XCBC_MAC,
		.min_hw_rev = CC_HW_REV_630,
		.std_body = CC_STD_NIST,
	},
	{
		.name = "authenc(hmac(sha1),rfc3686(ctr(aes)))",
		.driver_name = "authenc-hmac-sha1-rfc3686-ctr-aes-ccree",
		.blocksize = 1,
		.template_aead = {
			.setkey = cc_aead_setkey,
			.setauthsize = cc_aead_setauthsize,
			.encrypt = cc_aead_encrypt,
			.decrypt = cc_aead_decrypt,
			.init = cc_aead_init,
			.exit = cc_aead_exit,
			.ivsize = CTR_RFC3686_IV_SIZE,
			.maxauthsize = SHA1_DIGEST_SIZE,
		},
		.cipher_mode = DRV_CIPHER_CTR,
		.flow_mode = S_DIN_to_AES,
		.auth_mode = DRV_HASH_SHA1,
		.min_hw_rev = CC_HW_REV_630,
		.std_body = CC_STD_NIST,
	},
	{
		.name = "authenc(hmac(sha256),rfc3686(ctr(aes)))",
		.driver_name = "authenc-hmac-sha256-rfc3686-ctr-aes-ccree",
		.blocksize = 1,
		.template_aead = {
			.setkey = cc_aead_setkey,
			.setauthsize = cc_aead_setauthsize,
			.encrypt = cc_aead_encrypt,
			.decrypt = cc_aead_decrypt,
			.init = cc_aead_init,
			.exit = cc_aead_exit,
			.ivsize = CTR_RFC3686_IV_SIZE,
			.maxauthsize = SHA256_DIGEST_SIZE,
		},
		.cipher_mode = DRV_CIPHER_CTR,
		.flow_mode = S_DIN_to_AES,
		.auth_mode = DRV_HASH_SHA256,
		.min_hw_rev = CC_HW_REV_630,
		.std_body = CC_STD_NIST,
	},
	{
		.name = "authenc(xcbc(aes),rfc3686(ctr(aes)))",
		.driver_name = "authenc-xcbc-aes-rfc3686-ctr-aes-ccree",
		.blocksize = 1,
		.template_aead = {
			.setkey = cc_aead_setkey,
			.setauthsize = cc_aead_setauthsize,
			.encrypt = cc_aead_encrypt,
			.decrypt = cc_aead_decrypt,
			.init = cc_aead_init,
			.exit = cc_aead_exit,
			.ivsize = CTR_RFC3686_IV_SIZE,
			.maxauthsize = AES_BLOCK_SIZE,
		},
		.cipher_mode = DRV_CIPHER_CTR,
		.flow_mode = S_DIN_to_AES,
		.auth_mode = DRV_HASH_XCBC_MAC,
		.min_hw_rev = CC_HW_REV_630,
		.std_body = CC_STD_NIST,
	},
	{
		.name = "ccm(aes)",
		.driver_name = "ccm-aes-ccree",
		.blocksize = 1,
		.template_aead = {
			.setkey = cc_aead_setkey,
			.setauthsize = cc_ccm_setauthsize,
			.encrypt = cc_aead_encrypt,
			.decrypt = cc_aead_decrypt,
			.init = cc_aead_init,
			.exit = cc_aead_exit,
			.ivsize = AES_BLOCK_SIZE,
			.maxauthsize = AES_BLOCK_SIZE,
		},
		.cipher_mode = DRV_CIPHER_CCM,
		.flow_mode = S_DIN_to_AES,
		.auth_mode = DRV_HASH_NULL,
		.min_hw_rev = CC_HW_REV_630,
		.std_body = CC_STD_NIST,
	},
	{
		.name = "rfc4309(ccm(aes))",
		.driver_name = "rfc4309-ccm-aes-ccree",
		.blocksize = 1,
		.template_aead = {
			.setkey = cc_rfc4309_ccm_setkey,
			.setauthsize = cc_rfc4309_ccm_setauthsize,
			.encrypt = cc_rfc4309_ccm_encrypt,
			.decrypt = cc_rfc4309_ccm_decrypt,
			.init = cc_aead_init,
			.exit = cc_aead_exit,
			.ivsize = CCM_BLOCK_IV_SIZE,
			.maxauthsize = AES_BLOCK_SIZE,
		},
		.cipher_mode = DRV_CIPHER_CCM,
		.flow_mode = S_DIN_to_AES,
		.auth_mode = DRV_HASH_NULL,
		.min_hw_rev = CC_HW_REV_630,
		.std_body = CC_STD_NIST,
	},
	{
		.name = "gcm(aes)",
		.driver_name = "gcm-aes-ccree",
		.blocksize = 1,
		.template_aead = {
			.setkey = cc_aead_setkey,
			.setauthsize = cc_gcm_setauthsize,
			.encrypt = cc_aead_encrypt,
			.decrypt = cc_aead_decrypt,
			.init = cc_aead_init,
			.exit = cc_aead_exit,
			.ivsize = 12,
			.maxauthsize = AES_BLOCK_SIZE,
		},
		.cipher_mode = DRV_CIPHER_GCTR,
		.flow_mode = S_DIN_to_AES,
		.auth_mode = DRV_HASH_NULL,
		.min_hw_rev = CC_HW_REV_630,
		.std_body = CC_STD_NIST,
	},
	{
		.name = "rfc4106(gcm(aes))",
		.driver_name = "rfc4106-gcm-aes-ccree",
		.blocksize = 1,
		.template_aead = {
			.setkey = cc_rfc4106_gcm_setkey,
			.setauthsize = cc_rfc4106_gcm_setauthsize,
			.encrypt = cc_rfc4106_gcm_encrypt,
			.decrypt = cc_rfc4106_gcm_decrypt,
			.init = cc_aead_init,
			.exit = cc_aead_exit,
			.ivsize = GCM_BLOCK_RFC4_IV_SIZE,
			.maxauthsize = AES_BLOCK_SIZE,
		},
		.cipher_mode = DRV_CIPHER_GCTR,
		.flow_mode = S_DIN_to_AES,
		.auth_mode = DRV_HASH_NULL,
		.min_hw_rev = CC_HW_REV_630,
		.std_body = CC_STD_NIST,
	},
	{
		.name = "rfc4543(gcm(aes))",
		.driver_name = "rfc4543-gcm-aes-ccree",
		.blocksize = 1,
		.template_aead = {
			.setkey = cc_rfc4543_gcm_setkey,
			.setauthsize = cc_rfc4543_gcm_setauthsize,
			.encrypt = cc_rfc4543_gcm_encrypt,
			.decrypt = cc_rfc4543_gcm_decrypt,
			.init = cc_aead_init,
			.exit = cc_aead_exit,
			.ivsize = GCM_BLOCK_RFC4_IV_SIZE,
			.maxauthsize = AES_BLOCK_SIZE,
		},
		.cipher_mode = DRV_CIPHER_GCTR,
		.flow_mode = S_DIN_to_AES,
		.auth_mode = DRV_HASH_NULL,
		.min_hw_rev = CC_HW_REV_630,
		.std_body = CC_STD_NIST,
	},
};

static struct cc_crypto_alg *cc_create_aead_alg(struct cc_alg_template *tmpl,
						struct device *dev)
{
	struct cc_crypto_alg *t_alg;
	struct aead_alg *alg;

	t_alg = devm_kzalloc(dev, sizeof(*t_alg), GFP_KERNEL);
	if (!t_alg)
		return ERR_PTR(-ENOMEM);

	alg = &tmpl->template_aead;

	snprintf(alg->base.cra_name, CRYPTO_MAX_ALG_NAME, "%s", tmpl->name);
	snprintf(alg->base.cra_driver_name, CRYPTO_MAX_ALG_NAME, "%s",
		 tmpl->driver_name);
	alg->base.cra_module = THIS_MODULE;
	alg->base.cra_priority = CC_CRA_PRIO;

	alg->base.cra_ctxsize = sizeof(struct cc_aead_ctx);
	alg->base.cra_flags = CRYPTO_ALG_ASYNC | CRYPTO_ALG_KERN_DRIVER_ONLY;
	alg->base.cra_blocksize = tmpl->blocksize;
	alg->init = cc_aead_init;
	alg->exit = cc_aead_exit;

	t_alg->aead_alg = *alg;

	t_alg->cipher_mode = tmpl->cipher_mode;
	t_alg->flow_mode = tmpl->flow_mode;
	t_alg->auth_mode = tmpl->auth_mode;

	return t_alg;
}

int cc_aead_free(struct cc_drvdata *drvdata)
{
	struct cc_crypto_alg *t_alg, *n;
	struct cc_aead_handle *aead_handle = drvdata->aead_handle;

	/* Remove registered algs */
	list_for_each_entry_safe(t_alg, n, &aead_handle->aead_list, entry) {
		crypto_unregister_aead(&t_alg->aead_alg);
		list_del(&t_alg->entry);
	}

	return 0;
}

int cc_aead_alloc(struct cc_drvdata *drvdata)
{
	struct cc_aead_handle *aead_handle;
	struct cc_crypto_alg *t_alg;
	int rc = -ENOMEM;
	int alg;
	struct device *dev = drvdata_to_dev(drvdata);

	aead_handle = devm_kmalloc(dev, sizeof(*aead_handle), GFP_KERNEL);
	if (!aead_handle) {
		rc = -ENOMEM;
		goto fail0;
	}

	INIT_LIST_HEAD(&aead_handle->aead_list);
	drvdata->aead_handle = aead_handle;

	aead_handle->sram_workspace_addr = cc_sram_alloc(drvdata,
							 MAX_HMAC_DIGEST_SIZE);

	if (aead_handle->sram_workspace_addr == NULL_SRAM_ADDR) {
		rc = -ENOMEM;
		goto fail1;
	}

	/* Linux crypto */
	for (alg = 0; alg < ARRAY_SIZE(aead_algs); alg++) {
		if ((aead_algs[alg].min_hw_rev > drvdata->hw_rev) ||
		    !(drvdata->std_bodies & aead_algs[alg].std_body))
			continue;

		t_alg = cc_create_aead_alg(&aead_algs[alg], dev);
		if (IS_ERR(t_alg)) {
			rc = PTR_ERR(t_alg);
			dev_err(dev, "%s alg allocation failed\n",
				aead_algs[alg].driver_name);
			goto fail1;
		}
		t_alg->drvdata = drvdata;
		rc = crypto_register_aead(&t_alg->aead_alg);
		if (rc) {
			dev_err(dev, "%s alg registration failed\n",
				t_alg->aead_alg.base.cra_driver_name);
			goto fail1;
		}

		list_add_tail(&t_alg->entry, &aead_handle->aead_list);
		dev_dbg(dev, "Registered %s\n",
			t_alg->aead_alg.base.cra_driver_name);
	}

	return 0;

fail1:
	cc_aead_free(drvdata);
fail0:
	return rc;
}<|MERGE_RESOLUTION|>--- conflicted
+++ resolved
@@ -2042,13 +2042,8 @@
 	struct aead_req_ctx *areq_ctx = aead_request_ctx(req);
 	int rc;
 
-<<<<<<< HEAD
-	if (!valid_assoclen(req)) {
-		dev_dbg(dev, "invalid Assoclen:%u\n", req->assoclen);
-=======
 	rc = crypto_ipsec_check_assoclen(req->assoclen);
 	if (rc)
->>>>>>> 04d5ce62
 		goto out;
 
 	memset(areq_ctx, 0, sizeof(*areq_ctx));
@@ -2089,13 +2084,8 @@
 	struct aead_req_ctx *areq_ctx = aead_request_ctx(req);
 	int rc;
 
-<<<<<<< HEAD
-	if (!valid_assoclen(req)) {
-		dev_dbg(dev, "invalid Assoclen:%u\n", req->assoclen);
-=======
 	rc = crypto_ipsec_check_assoclen(req->assoclen);
 	if (rc)
->>>>>>> 04d5ce62
 		goto out;
 
 	memset(areq_ctx, 0, sizeof(*areq_ctx));
@@ -2206,13 +2196,8 @@
 	struct aead_req_ctx *areq_ctx = aead_request_ctx(req);
 	int rc;
 
-<<<<<<< HEAD
-	if (!valid_assoclen(req)) {
-		dev_dbg(dev, "invalid Assoclen:%u\n", req->assoclen);
-=======
 	rc = crypto_ipsec_check_assoclen(req->assoclen);
 	if (rc)
->>>>>>> 04d5ce62
 		goto out;
 
 	memset(areq_ctx, 0, sizeof(*areq_ctx));
@@ -2235,13 +2220,8 @@
 	struct aead_req_ctx *areq_ctx = aead_request_ctx(req);
 	int rc;
 
-<<<<<<< HEAD
-	if (!valid_assoclen(req)) {
-		dev_dbg(dev, "invalid Assoclen:%u\n", req->assoclen);
-=======
 	rc = crypto_ipsec_check_assoclen(req->assoclen);
 	if (rc)
->>>>>>> 04d5ce62
 		goto out;
 
 	memset(areq_ctx, 0, sizeof(*areq_ctx));
@@ -2267,13 +2247,8 @@
 	struct aead_req_ctx *areq_ctx = aead_request_ctx(req);
 	int rc;
 
-<<<<<<< HEAD
-	if (!valid_assoclen(req)) {
-		dev_dbg(dev, "invalid Assoclen:%u\n", req->assoclen);
-=======
 	rc = crypto_ipsec_check_assoclen(req->assoclen);
 	if (rc)
->>>>>>> 04d5ce62
 		goto out;
 
 	memset(areq_ctx, 0, sizeof(*areq_ctx));
@@ -2296,13 +2271,8 @@
 	struct aead_req_ctx *areq_ctx = aead_request_ctx(req);
 	int rc;
 
-<<<<<<< HEAD
-	if (!valid_assoclen(req)) {
-		dev_dbg(dev, "invalid Assoclen:%u\n", req->assoclen);
-=======
 	rc = crypto_ipsec_check_assoclen(req->assoclen);
 	if (rc)
->>>>>>> 04d5ce62
 		goto out;
 
 	memset(areq_ctx, 0, sizeof(*areq_ctx));
