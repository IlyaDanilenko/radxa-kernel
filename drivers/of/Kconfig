--- conflicted
+++ resolved
@@ -76,15 +76,13 @@
 	depends on MTD
 	def_bool y
 
-<<<<<<< HEAD
 config OF_RESERVED_MEM
 	depends on OF_EARLY_FLATTREE
 	bool
 	help
 	  Helpers to allow for reservation of memory regions
-=======
+
 config OF_RESOLVE
 	bool
->>>>>>> e60dc703
 
 endmenu # OF