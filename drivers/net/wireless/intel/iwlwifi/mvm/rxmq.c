/******************************************************************************
 *
 * This file is provided under a dual BSD/GPLv2 license.  When using or
 * redistributing this file, you may do so under either license.
 *
 * GPL LICENSE SUMMARY
 *
 * Copyright(c) 2012 - 2014 Intel Corporation. All rights reserved.
 * Copyright(c) 2013 - 2015 Intel Mobile Communications GmbH
 * Copyright(c) 2015 - 2017 Intel Deutschland GmbH
 * Copyright(c) 2018 Intel Corporation
 *
 * This program is free software; you can redistribute it and/or modify
 * it under the terms of version 2 of the GNU General Public License as
 * published by the Free Software Foundation.
 *
 * This program is distributed in the hope that it will be useful, but
 * WITHOUT ANY WARRANTY; without even the implied warranty of
 * MERCHANTABILITY or FITNESS FOR A PARTICULAR PURPOSE.  See the GNU
 * General Public License for more details.
 *
 * The full GNU General Public License is included in this distribution
 * in the file called COPYING.
 *
 * Contact Information:
 *  Intel Linux Wireless <ilw@linux.intel.com>
 * Intel Corporation, 5200 N.E. Elam Young Parkway, Hillsboro, OR 97124-6497
 *
 * BSD LICENSE
 *
 * Copyright(c) 2012 - 2014 Intel Corporation. All rights reserved.
 * Copyright(c) 2013 - 2015 Intel Mobile Communications GmbH
 * Copyright(c) 2015 - 2017 Intel Deutschland GmbH
 * Copyright(c) 2018 Intel Corporation
 * All rights reserved.
 *
 * Redistribution and use in source and binary forms, with or without
 * modification, are permitted provided that the following conditions
 * are met:
 *
 *  * Redistributions of source code must retain the above copyright
 *    notice, this list of conditions and the following disclaimer.
 *  * Redistributions in binary form must reproduce the above copyright
 *    notice, this list of conditions and the following disclaimer in
 *    the documentation and/or other materials provided with the
 *    distribution.
 *  * Neither the name Intel Corporation nor the names of its
 *    contributors may be used to endorse or promote products derived
 *    from this software without specific prior written permission.
 *
 * THIS SOFTWARE IS PROVIDED BY THE COPYRIGHT HOLDERS AND CONTRIBUTORS
 * "AS IS" AND ANY EXPRESS OR IMPLIED WARRANTIES, INCLUDING, BUT NOT
 * LIMITED TO, THE IMPLIED WARRANTIES OF MERCHANTABILITY AND FITNESS FOR
 * A PARTICULAR PURPOSE ARE DISCLAIMED. IN NO EVENT SHALL THE COPYRIGHT
 * OWNER OR CONTRIBUTORS BE LIABLE FOR ANY DIRECT, INDIRECT, INCIDENTAL,
 * SPECIAL, EXEMPLARY, OR CONSEQUENTIAL DAMAGES (INCLUDING, BUT NOT
 * LIMITED TO, PROCUREMENT OF SUBSTITUTE GOODS OR SERVICES; LOSS OF USE,
 * DATA, OR PROFITS; OR BUSINESS INTERRUPTION) HOWEVER CAUSED AND ON ANY
 * THEORY OF LIABILITY, WHETHER IN CONTRACT, STRICT LIABILITY, OR TORT
 * (INCLUDING NEGLIGENCE OR OTHERWISE) ARISING IN ANY WAY OUT OF THE USE
 * OF THIS SOFTWARE, EVEN IF ADVISED OF THE POSSIBILITY OF SUCH DAMAGE.
 *****************************************************************************/
#include <linux/etherdevice.h>
#include <linux/skbuff.h>
#include "iwl-trans.h"
#include "mvm.h"
#include "fw-api.h"

static void *iwl_mvm_skb_get_hdr(struct sk_buff *skb)
{
	struct ieee80211_rx_status *rx_status = IEEE80211_SKB_RXCB(skb);
	u8 *data = skb->data;

	/* Alignment concerns */
	BUILD_BUG_ON(sizeof(struct ieee80211_radiotap_he) % 4);
	BUILD_BUG_ON(sizeof(struct ieee80211_radiotap_he_mu) % 4);
	BUILD_BUG_ON(sizeof(struct ieee80211_radiotap_lsig) % 4);
	BUILD_BUG_ON(sizeof(struct ieee80211_vendor_radiotap) % 4);

	if (rx_status->flag & RX_FLAG_RADIOTAP_HE)
		data += sizeof(struct ieee80211_radiotap_he);
	if (rx_status->flag & RX_FLAG_RADIOTAP_HE_MU)
		data += sizeof(struct ieee80211_radiotap_he_mu);
	if (rx_status->flag & RX_FLAG_RADIOTAP_LSIG)
		data += sizeof(struct ieee80211_radiotap_lsig);
	if (rx_status->flag & RX_FLAG_RADIOTAP_VENDOR_DATA) {
		struct ieee80211_vendor_radiotap *radiotap = (void *)data;

		data += sizeof(*radiotap) + radiotap->len + radiotap->pad;
	}

	return data;
}

static inline int iwl_mvm_check_pn(struct iwl_mvm *mvm, struct sk_buff *skb,
				   int queue, struct ieee80211_sta *sta)
{
	struct iwl_mvm_sta *mvmsta;
	struct ieee80211_hdr *hdr = iwl_mvm_skb_get_hdr(skb);
	struct ieee80211_rx_status *stats = IEEE80211_SKB_RXCB(skb);
	struct iwl_mvm_key_pn *ptk_pn;
	int res;
	u8 tid, keyidx;
	u8 pn[IEEE80211_CCMP_PN_LEN];
	u8 *extiv;

	/* do PN checking */

	/* multicast and non-data only arrives on default queue */
	if (!ieee80211_is_data(hdr->frame_control) ||
	    is_multicast_ether_addr(hdr->addr1))
		return 0;

	/* do not check PN for open AP */
	if (!(stats->flag & RX_FLAG_DECRYPTED))
		return 0;

	/*
	 * avoid checking for default queue - we don't want to replicate
	 * all the logic that's necessary for checking the PN on fragmented
	 * frames, leave that to mac80211
	 */
	if (queue == 0)
		return 0;

	/* if we are here - this for sure is either CCMP or GCMP */
	if (IS_ERR_OR_NULL(sta)) {
		IWL_ERR(mvm,
			"expected hw-decrypted unicast frame for station\n");
		return -1;
	}

	mvmsta = iwl_mvm_sta_from_mac80211(sta);

	extiv = (u8 *)hdr + ieee80211_hdrlen(hdr->frame_control);
	keyidx = extiv[3] >> 6;

	ptk_pn = rcu_dereference(mvmsta->ptk_pn[keyidx]);
	if (!ptk_pn)
		return -1;

	if (ieee80211_is_data_qos(hdr->frame_control))
		tid = ieee80211_get_tid(hdr);
	else
		tid = 0;

	/* we don't use HCCA/802.11 QoS TSPECs, so drop such frames */
	if (tid >= IWL_MAX_TID_COUNT)
		return -1;

	/* load pn */
	pn[0] = extiv[7];
	pn[1] = extiv[6];
	pn[2] = extiv[5];
	pn[3] = extiv[4];
	pn[4] = extiv[1];
	pn[5] = extiv[0];

	res = memcmp(pn, ptk_pn->q[queue].pn[tid], IEEE80211_CCMP_PN_LEN);
	if (res < 0)
		return -1;
	if (!res && !(stats->flag & RX_FLAG_ALLOW_SAME_PN))
		return -1;

	memcpy(ptk_pn->q[queue].pn[tid], pn, IEEE80211_CCMP_PN_LEN);
	stats->flag |= RX_FLAG_PN_VALIDATED;

	return 0;
}

/* iwl_mvm_create_skb Adds the rxb to a new skb */
static void iwl_mvm_create_skb(struct sk_buff *skb, struct ieee80211_hdr *hdr,
			       u16 len, u8 crypt_len,
			       struct iwl_rx_cmd_buffer *rxb)
{
	struct iwl_rx_packet *pkt = rxb_addr(rxb);
	struct iwl_rx_mpdu_desc *desc = (void *)pkt->data;
	unsigned int headlen, fraglen, pad_len = 0;
	unsigned int hdrlen = ieee80211_hdrlen(hdr->frame_control);

	if (desc->mac_flags2 & IWL_RX_MPDU_MFLG2_PAD) {
		len -= 2;
		pad_len = 2;
	}

	/* If frame is small enough to fit in skb->head, pull it completely.
	 * If not, only pull ieee80211_hdr (including crypto if present, and
	 * an additional 8 bytes for SNAP/ethertype, see below) so that
	 * splice() or TCP coalesce are more efficient.
	 *
	 * Since, in addition, ieee80211_data_to_8023() always pull in at
	 * least 8 bytes (possibly more for mesh) we can do the same here
	 * to save the cost of doing it later. That still doesn't pull in
	 * the actual IP header since the typical case has a SNAP header.
	 * If the latter changes (there are efforts in the standards group
	 * to do so) we should revisit this and ieee80211_data_to_8023().
	 */
	headlen = (len <= skb_tailroom(skb)) ? len :
					       hdrlen + crypt_len + 8;

	/* The firmware may align the packet to DWORD.
	 * The padding is inserted after the IV.
	 * After copying the header + IV skip the padding if
	 * present before copying packet data.
	 */
	hdrlen += crypt_len;
	skb_put_data(skb, hdr, hdrlen);
	skb_put_data(skb, (u8 *)hdr + hdrlen + pad_len, headlen - hdrlen);

	fraglen = len - headlen;

	if (fraglen) {
		int offset = (void *)hdr + headlen + pad_len -
			     rxb_addr(rxb) + rxb_offset(rxb);

		skb_add_rx_frag(skb, 0, rxb_steal_page(rxb), offset,
				fraglen, rxb->truesize);
	}
}

static void iwl_mvm_add_rtap_sniffer_config(struct iwl_mvm *mvm,
					    struct sk_buff *skb)
{
	struct ieee80211_rx_status *rx_status = IEEE80211_SKB_RXCB(skb);
	struct ieee80211_vendor_radiotap *radiotap;
<<<<<<< HEAD
	int size = sizeof(*radiotap) + sizeof(__le16);
=======
	const int size = sizeof(*radiotap) + sizeof(__le16);
>>>>>>> 5c0c4c85

	if (!mvm->cur_aid)
		return;

<<<<<<< HEAD
	radiotap = skb_put(skb, size);
=======
	/* ensure alignment */
	BUILD_BUG_ON((size + 2) % 4);

	radiotap = skb_put(skb, size + 2);
>>>>>>> 5c0c4c85
	radiotap->align = 1;
	/* Intel OUI */
	radiotap->oui[0] = 0xf6;
	radiotap->oui[1] = 0x54;
	radiotap->oui[2] = 0x25;
	/* radiotap sniffer config sub-namespace */
	radiotap->subns = 1;
	radiotap->present = 0x1;
	radiotap->len = size - sizeof(*radiotap);
<<<<<<< HEAD
	radiotap->pad = 0;

	/* fill the data now */
	memcpy(radiotap->data, &mvm->cur_aid, sizeof(mvm->cur_aid));
=======
	radiotap->pad = 2;

	/* fill the data now */
	memcpy(radiotap->data, &mvm->cur_aid, sizeof(mvm->cur_aid));
	/* and clear the padding */
	memset(radiotap->data + sizeof(__le16), 0, radiotap->pad);
>>>>>>> 5c0c4c85

	rx_status->flag |= RX_FLAG_RADIOTAP_VENDOR_DATA;
}

/* iwl_mvm_pass_packet_to_mac80211 - passes the packet for mac80211 */
static void iwl_mvm_pass_packet_to_mac80211(struct iwl_mvm *mvm,
					    struct napi_struct *napi,
					    struct sk_buff *skb, int queue,
					    struct ieee80211_sta *sta,
					    bool csi)
{
<<<<<<< HEAD
	struct ieee80211_rx_status *rx_status = IEEE80211_SKB_RXCB(skb);

	if (!(rx_status->flag & RX_FLAG_NO_PSDU) &&
	    iwl_mvm_check_pn(mvm, skb, queue, sta))
=======
	if (iwl_mvm_check_pn(mvm, skb, queue, sta))
>>>>>>> 5c0c4c85
		kfree_skb(skb);
	else
		ieee80211_rx_napi(mvm->hw, sta, skb, napi);
}

static void iwl_mvm_get_signal_strength(struct iwl_mvm *mvm,
					struct ieee80211_rx_status *rx_status,
					u32 rate_n_flags, int energy_a,
					int energy_b)
{
	int max_energy;
	u32 rate_flags = rate_n_flags;

	energy_a = energy_a ? -energy_a : S8_MIN;
	energy_b = energy_b ? -energy_b : S8_MIN;
	max_energy = max(energy_a, energy_b);

	IWL_DEBUG_STATS(mvm, "energy In A %d B %d, and max %d\n",
			energy_a, energy_b, max_energy);

	rx_status->signal = max_energy;
	rx_status->chains =
		(rate_flags & RATE_MCS_ANT_AB_MSK) >> RATE_MCS_ANT_POS;
	rx_status->chain_signal[0] = energy_a;
	rx_status->chain_signal[1] = energy_b;
	rx_status->chain_signal[2] = S8_MIN;
}

static int iwl_mvm_rx_crypto(struct iwl_mvm *mvm, struct ieee80211_hdr *hdr,
			     struct ieee80211_rx_status *stats, u16 phy_info,
			     struct iwl_rx_mpdu_desc *desc,
			     u32 pkt_flags, int queue, u8 *crypt_len)
{
	u16 status = le16_to_cpu(desc->status);

	/*
	 * Drop UNKNOWN frames in aggregation, unless in monitor mode
	 * (where we don't have the keys).
	 * We limit this to aggregation because in TKIP this is a valid
	 * scenario, since we may not have the (correct) TTAK (phase 1
	 * key) in the firmware.
	 */
	if (phy_info & IWL_RX_MPDU_PHY_AMPDU &&
	    (status & IWL_RX_MPDU_STATUS_SEC_MASK) ==
	    IWL_RX_MPDU_STATUS_SEC_UNKNOWN && !mvm->monitor_on)
		return -1;

	if (!ieee80211_has_protected(hdr->frame_control) ||
	    (status & IWL_RX_MPDU_STATUS_SEC_MASK) ==
	    IWL_RX_MPDU_STATUS_SEC_NONE)
		return 0;

	/* TODO: handle packets encrypted with unknown alg */

	switch (status & IWL_RX_MPDU_STATUS_SEC_MASK) {
	case IWL_RX_MPDU_STATUS_SEC_CCM:
	case IWL_RX_MPDU_STATUS_SEC_GCM:
		BUILD_BUG_ON(IEEE80211_CCMP_PN_LEN != IEEE80211_GCMP_PN_LEN);
		/* alg is CCM: check MIC only */
		if (!(status & IWL_RX_MPDU_STATUS_MIC_OK))
			return -1;

		stats->flag |= RX_FLAG_DECRYPTED;
		if (pkt_flags & FH_RSCSR_RADA_EN)
			stats->flag |= RX_FLAG_MIC_STRIPPED;
		*crypt_len = IEEE80211_CCMP_HDR_LEN;
		return 0;
	case IWL_RX_MPDU_STATUS_SEC_TKIP:
		/* Don't drop the frame and decrypt it in SW */
		if (!fw_has_api(&mvm->fw->ucode_capa,
				IWL_UCODE_TLV_API_DEPRECATE_TTAK) &&
		    !(status & IWL_RX_MPDU_RES_STATUS_TTAK_OK))
			return 0;

		if (mvm->trans->cfg->gen2 &&
		    !(status & RX_MPDU_RES_STATUS_MIC_OK))
			stats->flag |= RX_FLAG_MMIC_ERROR;

		*crypt_len = IEEE80211_TKIP_IV_LEN;
		/* fall through */
	case IWL_RX_MPDU_STATUS_SEC_WEP:
		if (!(status & IWL_RX_MPDU_STATUS_ICV_OK))
			return -1;

		stats->flag |= RX_FLAG_DECRYPTED;
		if ((status & IWL_RX_MPDU_STATUS_SEC_MASK) ==
				IWL_RX_MPDU_STATUS_SEC_WEP)
			*crypt_len = IEEE80211_WEP_IV_LEN;

		if (pkt_flags & FH_RSCSR_RADA_EN) {
			stats->flag |= RX_FLAG_ICV_STRIPPED;
			if (mvm->trans->cfg->gen2)
				stats->flag |= RX_FLAG_MMIC_STRIPPED;
		}

		return 0;
	case IWL_RX_MPDU_STATUS_SEC_EXT_ENC:
		if (!(status & IWL_RX_MPDU_STATUS_MIC_OK))
			return -1;
		stats->flag |= RX_FLAG_DECRYPTED;
		return 0;
	default:
		/* Expected in monitor (not having the keys) */
		if (!mvm->monitor_on)
			IWL_ERR(mvm, "Unhandled alg: 0x%x\n", status);
	}

	return 0;
}

static void iwl_mvm_rx_csum(struct ieee80211_sta *sta,
			    struct sk_buff *skb,
			    struct iwl_rx_mpdu_desc *desc)
{
	struct iwl_mvm_sta *mvmsta = iwl_mvm_sta_from_mac80211(sta);
	struct iwl_mvm_vif *mvmvif = iwl_mvm_vif_from_mac80211(mvmsta->vif);
	u16 flags = le16_to_cpu(desc->l3l4_flags);
	u8 l3_prot = (u8)((flags & IWL_RX_L3L4_L3_PROTO_MASK) >>
			  IWL_RX_L3_PROTO_POS);

	if (mvmvif->features & NETIF_F_RXCSUM &&
	    flags & IWL_RX_L3L4_TCP_UDP_CSUM_OK &&
	    (flags & IWL_RX_L3L4_IP_HDR_CSUM_OK ||
	     l3_prot == IWL_RX_L3_TYPE_IPV6 ||
	     l3_prot == IWL_RX_L3_TYPE_IPV6_FRAG))
		skb->ip_summed = CHECKSUM_UNNECESSARY;
}

/*
 * returns true if a packet is a duplicate and should be dropped.
 * Updates AMSDU PN tracking info
 */
static bool iwl_mvm_is_dup(struct ieee80211_sta *sta, int queue,
			   struct ieee80211_rx_status *rx_status,
			   struct ieee80211_hdr *hdr,
			   struct iwl_rx_mpdu_desc *desc)
{
	struct iwl_mvm_sta *mvm_sta;
	struct iwl_mvm_rxq_dup_data *dup_data;
	u8 tid, sub_frame_idx;

	if (WARN_ON(IS_ERR_OR_NULL(sta)))
		return false;

	mvm_sta = iwl_mvm_sta_from_mac80211(sta);
	dup_data = &mvm_sta->dup_data[queue];

	/*
	 * Drop duplicate 802.11 retransmissions
	 * (IEEE 802.11-2012: 9.3.2.10 "Duplicate detection and recovery")
	 */
	if (ieee80211_is_ctl(hdr->frame_control) ||
	    ieee80211_is_qos_nullfunc(hdr->frame_control) ||
	    is_multicast_ether_addr(hdr->addr1)) {
		rx_status->flag |= RX_FLAG_DUP_VALIDATED;
		return false;
	}

	if (ieee80211_is_data_qos(hdr->frame_control))
		/* frame has qos control */
		tid = ieee80211_get_tid(hdr);
	else
		tid = IWL_MAX_TID_COUNT;

	/* If this wasn't a part of an A-MSDU the sub-frame index will be 0 */
	sub_frame_idx = desc->amsdu_info &
		IWL_RX_MPDU_AMSDU_SUBFRAME_IDX_MASK;

	if (unlikely(ieee80211_has_retry(hdr->frame_control) &&
		     dup_data->last_seq[tid] == hdr->seq_ctrl &&
		     dup_data->last_sub_frame[tid] >= sub_frame_idx))
		return true;

	/* Allow same PN as the first subframe for following sub frames */
	if (dup_data->last_seq[tid] == hdr->seq_ctrl &&
	    sub_frame_idx > dup_data->last_sub_frame[tid] &&
	    desc->mac_flags2 & IWL_RX_MPDU_MFLG2_AMSDU)
		rx_status->flag |= RX_FLAG_ALLOW_SAME_PN;

	dup_data->last_seq[tid] = hdr->seq_ctrl;
	dup_data->last_sub_frame[tid] = sub_frame_idx;

	rx_status->flag |= RX_FLAG_DUP_VALIDATED;

	return false;
}

int iwl_mvm_notify_rx_queue(struct iwl_mvm *mvm, u32 rxq_mask,
			    const u8 *data, u32 count)
{
	struct iwl_rxq_sync_cmd *cmd;
	u32 data_size = sizeof(*cmd) + count;
	int ret;

	/* should be DWORD aligned */
	if (WARN_ON(count & 3 || count > IWL_MULTI_QUEUE_SYNC_MSG_MAX_SIZE))
		return -EINVAL;

	cmd = kzalloc(data_size, GFP_KERNEL);
	if (!cmd)
		return -ENOMEM;

	cmd->rxq_mask = cpu_to_le32(rxq_mask);
	cmd->count =  cpu_to_le32(count);
	cmd->flags = 0;
	memcpy(cmd->payload, data, count);

	ret = iwl_mvm_send_cmd_pdu(mvm,
				   WIDE_ID(DATA_PATH_GROUP,
					   TRIGGER_RX_QUEUES_NOTIF_CMD),
				   0, data_size, cmd);

	kfree(cmd);
	return ret;
}

/*
 * Returns true if sn2 - buffer_size < sn1 < sn2.
 * To be used only in order to compare reorder buffer head with NSSN.
 * We fully trust NSSN unless it is behind us due to reorder timeout.
 * Reorder timeout can only bring us up to buffer_size SNs ahead of NSSN.
 */
static bool iwl_mvm_is_sn_less(u16 sn1, u16 sn2, u16 buffer_size)
{
	return ieee80211_sn_less(sn1, sn2) &&
	       !ieee80211_sn_less(sn1, sn2 - buffer_size);
}

#define RX_REORDER_BUF_TIMEOUT_MQ (HZ / 10)

static void iwl_mvm_release_frames(struct iwl_mvm *mvm,
				   struct ieee80211_sta *sta,
				   struct napi_struct *napi,
				   struct iwl_mvm_baid_data *baid_data,
				   struct iwl_mvm_reorder_buffer *reorder_buf,
				   u16 nssn)
{
	struct iwl_mvm_reorder_buf_entry *entries =
		&baid_data->entries[reorder_buf->queue *
				    baid_data->entries_per_queue];
	u16 ssn = reorder_buf->head_sn;

	lockdep_assert_held(&reorder_buf->lock);

	/* ignore nssn smaller than head sn - this can happen due to timeout */
	if (iwl_mvm_is_sn_less(nssn, ssn, reorder_buf->buf_size))
		goto set_timer;

	while (iwl_mvm_is_sn_less(ssn, nssn, reorder_buf->buf_size)) {
		int index = ssn % reorder_buf->buf_size;
		struct sk_buff_head *skb_list = &entries[index].e.frames;
		struct sk_buff *skb;

		ssn = ieee80211_sn_inc(ssn);

		/*
		 * Empty the list. Will have more than one frame for A-MSDU.
		 * Empty list is valid as well since nssn indicates frames were
		 * received.
		 */
		while ((skb = __skb_dequeue(skb_list))) {
			iwl_mvm_pass_packet_to_mac80211(mvm, napi, skb,
							reorder_buf->queue,
							sta, false);
			reorder_buf->num_stored--;
		}
	}
	reorder_buf->head_sn = nssn;

set_timer:
	if (reorder_buf->num_stored && !reorder_buf->removed) {
		u16 index = reorder_buf->head_sn % reorder_buf->buf_size;

		while (skb_queue_empty(&entries[index].e.frames))
			index = (index + 1) % reorder_buf->buf_size;
		/* modify timer to match next frame's expiration time */
		mod_timer(&reorder_buf->reorder_timer,
			  entries[index].e.reorder_time + 1 +
			  RX_REORDER_BUF_TIMEOUT_MQ);
	} else {
		del_timer(&reorder_buf->reorder_timer);
	}
}

void iwl_mvm_reorder_timer_expired(struct timer_list *t)
{
	struct iwl_mvm_reorder_buffer *buf = from_timer(buf, t, reorder_timer);
	struct iwl_mvm_baid_data *baid_data =
		iwl_mvm_baid_data_from_reorder_buf(buf);
	struct iwl_mvm_reorder_buf_entry *entries =
		&baid_data->entries[buf->queue * baid_data->entries_per_queue];
	int i;
	u16 sn = 0, index = 0;
	bool expired = false;
	bool cont = false;

	spin_lock(&buf->lock);

	if (!buf->num_stored || buf->removed) {
		spin_unlock(&buf->lock);
		return;
	}

	for (i = 0; i < buf->buf_size ; i++) {
		index = (buf->head_sn + i) % buf->buf_size;

		if (skb_queue_empty(&entries[index].e.frames)) {
			/*
			 * If there is a hole and the next frame didn't expire
			 * we want to break and not advance SN
			 */
			cont = false;
			continue;
		}
		if (!cont &&
		    !time_after(jiffies, entries[index].e.reorder_time +
					 RX_REORDER_BUF_TIMEOUT_MQ))
			break;

		expired = true;
		/* continue until next hole after this expired frames */
		cont = true;
		sn = ieee80211_sn_add(buf->head_sn, i + 1);
	}

	if (expired) {
		struct ieee80211_sta *sta;
		struct iwl_mvm_sta *mvmsta;
		u8 sta_id = baid_data->sta_id;

		rcu_read_lock();
		sta = rcu_dereference(buf->mvm->fw_id_to_mac_id[sta_id]);
		mvmsta = iwl_mvm_sta_from_mac80211(sta);

		/* SN is set to the last expired frame + 1 */
		IWL_DEBUG_HT(buf->mvm,
			     "Releasing expired frames for sta %u, sn %d\n",
			     sta_id, sn);
		iwl_mvm_event_frame_timeout_callback(buf->mvm, mvmsta->vif,
						     sta, baid_data->tid);
		iwl_mvm_release_frames(buf->mvm, sta, NULL, baid_data, buf, sn);
		rcu_read_unlock();
	} else {
		/*
		 * If no frame expired and there are stored frames, index is now
		 * pointing to the first unexpired frame - modify timer
		 * accordingly to this frame.
		 */
		mod_timer(&buf->reorder_timer,
			  entries[index].e.reorder_time +
			  1 + RX_REORDER_BUF_TIMEOUT_MQ);
	}
	spin_unlock(&buf->lock);
}

static void iwl_mvm_del_ba(struct iwl_mvm *mvm, int queue,
			   struct iwl_mvm_delba_data *data)
{
	struct iwl_mvm_baid_data *ba_data;
	struct ieee80211_sta *sta;
	struct iwl_mvm_reorder_buffer *reorder_buf;
	u8 baid = data->baid;

	if (WARN_ONCE(baid >= IWL_MAX_BAID, "invalid BAID: %x\n", baid))
		return;

	rcu_read_lock();

	ba_data = rcu_dereference(mvm->baid_map[baid]);
	if (WARN_ON_ONCE(!ba_data))
		goto out;

	sta = rcu_dereference(mvm->fw_id_to_mac_id[ba_data->sta_id]);
	if (WARN_ON_ONCE(IS_ERR_OR_NULL(sta)))
		goto out;

	reorder_buf = &ba_data->reorder_buf[queue];

	/* release all frames that are in the reorder buffer to the stack */
	spin_lock_bh(&reorder_buf->lock);
	iwl_mvm_release_frames(mvm, sta, NULL, ba_data, reorder_buf,
			       ieee80211_sn_add(reorder_buf->head_sn,
						reorder_buf->buf_size));
	spin_unlock_bh(&reorder_buf->lock);
	del_timer_sync(&reorder_buf->reorder_timer);

out:
	rcu_read_unlock();
}

void iwl_mvm_rx_queue_notif(struct iwl_mvm *mvm, struct iwl_rx_cmd_buffer *rxb,
			    int queue)
{
	struct iwl_rx_packet *pkt = rxb_addr(rxb);
	struct iwl_rxq_sync_notification *notif;
	struct iwl_mvm_internal_rxq_notif *internal_notif;

	notif = (void *)pkt->data;
	internal_notif = (void *)notif->payload;

	if (internal_notif->sync &&
	    mvm->queue_sync_cookie != internal_notif->cookie) {
		WARN_ONCE(1, "Received expired RX queue sync message\n");
		return;
	}

	switch (internal_notif->type) {
	case IWL_MVM_RXQ_EMPTY:
		break;
	case IWL_MVM_RXQ_NOTIF_DEL_BA:
		iwl_mvm_del_ba(mvm, queue, (void *)internal_notif->data);
		break;
	default:
		WARN_ONCE(1, "Invalid identifier %d", internal_notif->type);
	}

	if (internal_notif->sync &&
	    !atomic_dec_return(&mvm->queue_sync_counter))
		wake_up(&mvm->rx_sync_waitq);
}

/*
 * Returns true if the MPDU was buffered\dropped, false if it should be passed
 * to upper layer.
 */
static bool iwl_mvm_reorder(struct iwl_mvm *mvm,
			    struct napi_struct *napi,
			    int queue,
			    struct ieee80211_sta *sta,
			    struct sk_buff *skb,
			    struct iwl_rx_mpdu_desc *desc)
{
	struct ieee80211_hdr *hdr = iwl_mvm_skb_get_hdr(skb);
	struct iwl_mvm_sta *mvm_sta;
	struct iwl_mvm_baid_data *baid_data;
	struct iwl_mvm_reorder_buffer *buffer;
	struct sk_buff *tail;
	u32 reorder = le32_to_cpu(desc->reorder_data);
	bool amsdu = desc->mac_flags2 & IWL_RX_MPDU_MFLG2_AMSDU;
	bool last_subframe =
		desc->amsdu_info & IWL_RX_MPDU_AMSDU_LAST_SUBFRAME;
	u8 tid = ieee80211_get_tid(hdr);
	u8 sub_frame_idx = desc->amsdu_info &
			   IWL_RX_MPDU_AMSDU_SUBFRAME_IDX_MASK;
	struct iwl_mvm_reorder_buf_entry *entries;
	int index;
	u16 nssn, sn;
	u8 baid;

	baid = (reorder & IWL_RX_MPDU_REORDER_BAID_MASK) >>
		IWL_RX_MPDU_REORDER_BAID_SHIFT;

	/*
	 * This also covers the case of receiving a Block Ack Request
	 * outside a BA session; we'll pass it to mac80211 and that
	 * then sends a delBA action frame.
	 * This also covers pure monitor mode, in which case we won't
	 * have any BA sessions.
	 */
	if (baid == IWL_RX_REORDER_DATA_INVALID_BAID)
		return false;

	/* no sta yet */
	if (WARN_ONCE(IS_ERR_OR_NULL(sta),
		      "Got valid BAID without a valid station assigned\n"))
		return false;

	mvm_sta = iwl_mvm_sta_from_mac80211(sta);

	/* not a data packet or a bar */
	if (!ieee80211_is_back_req(hdr->frame_control) &&
	    (!ieee80211_is_data_qos(hdr->frame_control) ||
	     is_multicast_ether_addr(hdr->addr1)))
		return false;

	if (unlikely(!ieee80211_is_data_present(hdr->frame_control)))
		return false;

	baid_data = rcu_dereference(mvm->baid_map[baid]);
	if (!baid_data) {
		IWL_DEBUG_RX(mvm,
			     "Got valid BAID but no baid allocated, bypass the re-ordering buffer. Baid %d reorder 0x%x\n",
			      baid, reorder);
		return false;
	}

	if (WARN(tid != baid_data->tid || mvm_sta->sta_id != baid_data->sta_id,
		 "baid 0x%x is mapped to sta:%d tid:%d, but was received for sta:%d tid:%d\n",
		 baid, baid_data->sta_id, baid_data->tid, mvm_sta->sta_id,
		 tid))
		return false;

	nssn = reorder & IWL_RX_MPDU_REORDER_NSSN_MASK;
	sn = (reorder & IWL_RX_MPDU_REORDER_SN_MASK) >>
		IWL_RX_MPDU_REORDER_SN_SHIFT;

	buffer = &baid_data->reorder_buf[queue];
	entries = &baid_data->entries[queue * baid_data->entries_per_queue];

	spin_lock_bh(&buffer->lock);

	if (!buffer->valid) {
		if (reorder & IWL_RX_MPDU_REORDER_BA_OLD_SN) {
			spin_unlock_bh(&buffer->lock);
			return false;
		}
		buffer->valid = true;
	}

	if (ieee80211_is_back_req(hdr->frame_control)) {
		iwl_mvm_release_frames(mvm, sta, napi, baid_data, buffer, nssn);
		goto drop;
	}

	/*
	 * If there was a significant jump in the nssn - adjust.
	 * If the SN is smaller than the NSSN it might need to first go into
	 * the reorder buffer, in which case we just release up to it and the
	 * rest of the function will take care of storing it and releasing up to
	 * the nssn
	 */
	if (!iwl_mvm_is_sn_less(nssn, buffer->head_sn + buffer->buf_size,
				buffer->buf_size) ||
	    !ieee80211_sn_less(sn, buffer->head_sn + buffer->buf_size)) {
		u16 min_sn = ieee80211_sn_less(sn, nssn) ? sn : nssn;

		iwl_mvm_release_frames(mvm, sta, napi, baid_data, buffer,
				       min_sn);
	}

	/* drop any oudated packets */
	if (ieee80211_sn_less(sn, buffer->head_sn))
		goto drop;

	/* release immediately if allowed by nssn and no stored frames */
	if (!buffer->num_stored && ieee80211_sn_less(sn, nssn)) {
		if (iwl_mvm_is_sn_less(buffer->head_sn, nssn,
				       buffer->buf_size) &&
		   (!amsdu || last_subframe))
			buffer->head_sn = nssn;
		/* No need to update AMSDU last SN - we are moving the head */
		spin_unlock_bh(&buffer->lock);
		return false;
	}

	/*
	 * release immediately if there are no stored frames, and the sn is
	 * equal to the head.
	 * This can happen due to reorder timer, where NSSN is behind head_sn.
	 * When we released everything, and we got the next frame in the
	 * sequence, according to the NSSN we can't release immediately,
	 * while technically there is no hole and we can move forward.
	 */
	if (!buffer->num_stored && sn == buffer->head_sn) {
		if (!amsdu || last_subframe)
			buffer->head_sn = ieee80211_sn_inc(buffer->head_sn);
		/* No need to update AMSDU last SN - we are moving the head */
		spin_unlock_bh(&buffer->lock);
		return false;
	}

	index = sn % buffer->buf_size;

	/*
	 * Check if we already stored this frame
	 * As AMSDU is either received or not as whole, logic is simple:
	 * If we have frames in that position in the buffer and the last frame
	 * originated from AMSDU had a different SN then it is a retransmission.
	 * If it is the same SN then if the subframe index is incrementing it
	 * is the same AMSDU - otherwise it is a retransmission.
	 */
	tail = skb_peek_tail(&entries[index].e.frames);
	if (tail && !amsdu)
		goto drop;
	else if (tail && (sn != buffer->last_amsdu ||
			  buffer->last_sub_index >= sub_frame_idx))
		goto drop;

	/* put in reorder buffer */
	__skb_queue_tail(&entries[index].e.frames, skb);
	buffer->num_stored++;
	entries[index].e.reorder_time = jiffies;

	if (amsdu) {
		buffer->last_amsdu = sn;
		buffer->last_sub_index = sub_frame_idx;
	}

	/*
	 * We cannot trust NSSN for AMSDU sub-frames that are not the last.
	 * The reason is that NSSN advances on the first sub-frame, and may
	 * cause the reorder buffer to advance before all the sub-frames arrive.
	 * Example: reorder buffer contains SN 0 & 2, and we receive AMSDU with
	 * SN 1. NSSN for first sub frame will be 3 with the result of driver
	 * releasing SN 0,1, 2. When sub-frame 1 arrives - reorder buffer is
	 * already ahead and it will be dropped.
	 * If the last sub-frame is not on this queue - we will get frame
	 * release notification with up to date NSSN.
	 */
	if (!amsdu || last_subframe)
		iwl_mvm_release_frames(mvm, sta, napi, baid_data, buffer, nssn);

	spin_unlock_bh(&buffer->lock);
	return true;

drop:
	kfree_skb(skb);
	spin_unlock_bh(&buffer->lock);
	return true;
}

static void iwl_mvm_agg_rx_received(struct iwl_mvm *mvm,
				    u32 reorder_data, u8 baid)
{
	unsigned long now = jiffies;
	unsigned long timeout;
	struct iwl_mvm_baid_data *data;

	rcu_read_lock();

	data = rcu_dereference(mvm->baid_map[baid]);
	if (!data) {
		IWL_DEBUG_RX(mvm,
			     "Got valid BAID but no baid allocated, bypass the re-ordering buffer. Baid %d reorder 0x%x\n",
			      baid, reorder_data);
		goto out;
	}

	if (!data->timeout)
		goto out;

	timeout = data->timeout;
	/*
	 * Do not update last rx all the time to avoid cache bouncing
	 * between the rx queues.
	 * Update it every timeout. Worst case is the session will
	 * expire after ~ 2 * timeout, which doesn't matter that much.
	 */
	if (time_before(data->last_rx + TU_TO_JIFFIES(timeout), now))
		/* Update is atomic */
		data->last_rx = now;

out:
	rcu_read_unlock();
}

static void iwl_mvm_flip_address(u8 *addr)
{
	int i;
	u8 mac_addr[ETH_ALEN];

	for (i = 0; i < ETH_ALEN; i++)
		mac_addr[i] = addr[ETH_ALEN - i - 1];
	ether_addr_copy(addr, mac_addr);
}

struct iwl_mvm_rx_phy_data {
	enum iwl_rx_phy_info_type info_type;
	__le32 d0, d1, d2, d3;
	__le16 d4;
};

static void iwl_mvm_decode_he_mu_ext(struct iwl_mvm *mvm,
				     struct iwl_mvm_rx_phy_data *phy_data,
				     u32 rate_n_flags,
				     struct ieee80211_radiotap_he_mu *he_mu)
{
	u32 phy_data2 = le32_to_cpu(phy_data->d2);
	u32 phy_data3 = le32_to_cpu(phy_data->d3);
	u16 phy_data4 = le16_to_cpu(phy_data->d4);

	if (FIELD_GET(IWL_RX_PHY_DATA4_HE_MU_EXT_CH1_CRC_OK, phy_data4)) {
		he_mu->flags1 |=
			cpu_to_le16(IEEE80211_RADIOTAP_HE_MU_FLAGS1_CH1_RU_KNOWN |
				    IEEE80211_RADIOTAP_HE_MU_FLAGS1_CH1_CTR_26T_RU_KNOWN);

		he_mu->flags1 |=
			le16_encode_bits(FIELD_GET(IWL_RX_PHY_DATA4_HE_MU_EXT_CH1_CTR_RU,
						   phy_data4),
					 IEEE80211_RADIOTAP_HE_MU_FLAGS1_CH1_CTR_26T_RU);

		he_mu->ru_ch1[0] = FIELD_GET(IWL_RX_PHY_DATA2_HE_MU_EXT_CH1_RU0,
					     phy_data2);
		he_mu->ru_ch1[1] = FIELD_GET(IWL_RX_PHY_DATA3_HE_MU_EXT_CH1_RU1,
					     phy_data3);
		he_mu->ru_ch1[2] = FIELD_GET(IWL_RX_PHY_DATA2_HE_MU_EXT_CH1_RU2,
					     phy_data2);
		he_mu->ru_ch1[3] = FIELD_GET(IWL_RX_PHY_DATA3_HE_MU_EXT_CH1_RU3,
					     phy_data3);
	}

	if (FIELD_GET(IWL_RX_PHY_DATA4_HE_MU_EXT_CH2_CRC_OK, phy_data4) &&
	    (rate_n_flags & RATE_MCS_CHAN_WIDTH_MSK) != RATE_MCS_CHAN_WIDTH_20) {
		he_mu->flags1 |=
			cpu_to_le16(IEEE80211_RADIOTAP_HE_MU_FLAGS1_CH2_RU_KNOWN |
				    IEEE80211_RADIOTAP_HE_MU_FLAGS1_CH2_CTR_26T_RU_KNOWN);

		he_mu->flags2 |=
			le16_encode_bits(FIELD_GET(IWL_RX_PHY_DATA4_HE_MU_EXT_CH2_CTR_RU,
						   phy_data4),
					 IEEE80211_RADIOTAP_HE_MU_FLAGS2_CH2_CTR_26T_RU);

		he_mu->ru_ch2[0] = FIELD_GET(IWL_RX_PHY_DATA2_HE_MU_EXT_CH2_RU0,
					     phy_data2);
		he_mu->ru_ch2[1] = FIELD_GET(IWL_RX_PHY_DATA3_HE_MU_EXT_CH2_RU1,
					     phy_data3);
		he_mu->ru_ch2[2] = FIELD_GET(IWL_RX_PHY_DATA2_HE_MU_EXT_CH2_RU2,
					     phy_data2);
		he_mu->ru_ch2[3] = FIELD_GET(IWL_RX_PHY_DATA3_HE_MU_EXT_CH2_RU3,
					     phy_data3);
	}
}

static void
iwl_mvm_decode_he_phy_ru_alloc(struct iwl_mvm_rx_phy_data *phy_data,
			       u32 rate_n_flags,
			       struct ieee80211_radiotap_he *he,
			       struct ieee80211_radiotap_he_mu *he_mu,
			       struct ieee80211_rx_status *rx_status)
{
	/*
	 * Unfortunately, we have to leave the mac80211 data
	 * incorrect for the case that we receive an HE-MU
	 * transmission and *don't* have the HE phy data (due
	 * to the bits being used for TSF). This shouldn't
	 * happen though as management frames where we need
	 * the TSF/timers are not be transmitted in HE-MU.
	 */
	u8 ru = le32_get_bits(phy_data->d1, IWL_RX_PHY_DATA1_HE_RU_ALLOC_MASK);
	u32 he_type = rate_n_flags & RATE_MCS_HE_TYPE_MSK;
	u8 offs = 0;

	rx_status->bw = RATE_INFO_BW_HE_RU;

	he->data1 |= cpu_to_le16(IEEE80211_RADIOTAP_HE_DATA1_BW_RU_ALLOC_KNOWN);

	switch (ru) {
	case 0 ... 36:
		rx_status->he_ru = NL80211_RATE_INFO_HE_RU_ALLOC_26;
		offs = ru;
		break;
	case 37 ... 52:
		rx_status->he_ru = NL80211_RATE_INFO_HE_RU_ALLOC_52;
		offs = ru - 37;
		break;
	case 53 ... 60:
		rx_status->he_ru = NL80211_RATE_INFO_HE_RU_ALLOC_106;
		offs = ru - 53;
		break;
	case 61 ... 64:
		rx_status->he_ru = NL80211_RATE_INFO_HE_RU_ALLOC_242;
		offs = ru - 61;
		break;
	case 65 ... 66:
		rx_status->he_ru = NL80211_RATE_INFO_HE_RU_ALLOC_484;
		offs = ru - 65;
		break;
	case 67:
		rx_status->he_ru = NL80211_RATE_INFO_HE_RU_ALLOC_996;
		break;
	case 68:
		rx_status->he_ru = NL80211_RATE_INFO_HE_RU_ALLOC_2x996;
		break;
	}
	he->data2 |= le16_encode_bits(offs,
				      IEEE80211_RADIOTAP_HE_DATA2_RU_OFFSET);
	he->data2 |= cpu_to_le16(IEEE80211_RADIOTAP_HE_DATA2_PRISEC_80_KNOWN |
				 IEEE80211_RADIOTAP_HE_DATA2_RU_OFFSET_KNOWN);
	if (phy_data->d1 & cpu_to_le32(IWL_RX_PHY_DATA1_HE_RU_ALLOC_SEC80))
		he->data2 |=
			cpu_to_le16(IEEE80211_RADIOTAP_HE_DATA2_PRISEC_80_SEC);

#define CHECK_BW(bw) \
	BUILD_BUG_ON(IEEE80211_RADIOTAP_HE_MU_FLAGS2_BW_FROM_SIG_A_BW_ ## bw ## MHZ != \
		     RATE_MCS_CHAN_WIDTH_##bw >> RATE_MCS_CHAN_WIDTH_POS); \
	BUILD_BUG_ON(IEEE80211_RADIOTAP_HE_DATA6_TB_PPDU_BW_ ## bw ## MHZ != \
		     RATE_MCS_CHAN_WIDTH_##bw >> RATE_MCS_CHAN_WIDTH_POS)
	CHECK_BW(20);
	CHECK_BW(40);
	CHECK_BW(80);
	CHECK_BW(160);

	if (he_mu)
		he_mu->flags2 |=
			le16_encode_bits(FIELD_GET(RATE_MCS_CHAN_WIDTH_MSK,
						   rate_n_flags),
					 IEEE80211_RADIOTAP_HE_MU_FLAGS2_BW_FROM_SIG_A_BW);
	else if (he_type == RATE_MCS_HE_TYPE_TRIG)
		he->data6 |=
			cpu_to_le16(IEEE80211_RADIOTAP_HE_DATA6_TB_PPDU_BW_KNOWN) |
			le16_encode_bits(FIELD_GET(RATE_MCS_CHAN_WIDTH_MSK,
						   rate_n_flags),
					 IEEE80211_RADIOTAP_HE_DATA6_TB_PPDU_BW);
}

static void iwl_mvm_decode_he_phy_data(struct iwl_mvm *mvm,
				       struct iwl_mvm_rx_phy_data *phy_data,
				       struct ieee80211_radiotap_he *he,
				       struct ieee80211_radiotap_he_mu *he_mu,
				       struct ieee80211_rx_status *rx_status,
				       u32 rate_n_flags, int queue)
{
	switch (phy_data->info_type) {
	case IWL_RX_PHY_INFO_TYPE_NONE:
	case IWL_RX_PHY_INFO_TYPE_CCK:
	case IWL_RX_PHY_INFO_TYPE_OFDM_LGCY:
	case IWL_RX_PHY_INFO_TYPE_HT:
	case IWL_RX_PHY_INFO_TYPE_VHT_SU:
	case IWL_RX_PHY_INFO_TYPE_VHT_MU:
		return;
	case IWL_RX_PHY_INFO_TYPE_HE_TB_EXT:
		he->data1 |= cpu_to_le16(IEEE80211_RADIOTAP_HE_DATA1_SPTL_REUSE_KNOWN |
					 IEEE80211_RADIOTAP_HE_DATA1_SPTL_REUSE2_KNOWN |
					 IEEE80211_RADIOTAP_HE_DATA1_SPTL_REUSE3_KNOWN |
					 IEEE80211_RADIOTAP_HE_DATA1_SPTL_REUSE4_KNOWN);
		he->data4 |= le16_encode_bits(le32_get_bits(phy_data->d2,
							    IWL_RX_PHY_DATA2_HE_TB_EXT_SPTL_REUSE1),
					      IEEE80211_RADIOTAP_HE_DATA4_TB_SPTL_REUSE1);
		he->data4 |= le16_encode_bits(le32_get_bits(phy_data->d2,
							    IWL_RX_PHY_DATA2_HE_TB_EXT_SPTL_REUSE2),
					      IEEE80211_RADIOTAP_HE_DATA4_TB_SPTL_REUSE2);
		he->data4 |= le16_encode_bits(le32_get_bits(phy_data->d2,
							    IWL_RX_PHY_DATA2_HE_TB_EXT_SPTL_REUSE3),
					      IEEE80211_RADIOTAP_HE_DATA4_TB_SPTL_REUSE3);
		he->data4 |= le16_encode_bits(le32_get_bits(phy_data->d2,
							    IWL_RX_PHY_DATA2_HE_TB_EXT_SPTL_REUSE4),
					      IEEE80211_RADIOTAP_HE_DATA4_TB_SPTL_REUSE4);
		/* fall through */
	case IWL_RX_PHY_INFO_TYPE_HE_SU:
	case IWL_RX_PHY_INFO_TYPE_HE_MU:
	case IWL_RX_PHY_INFO_TYPE_HE_MU_EXT:
	case IWL_RX_PHY_INFO_TYPE_HE_TB:
		/* HE common */
		he->data1 |= cpu_to_le16(IEEE80211_RADIOTAP_HE_DATA1_LDPC_XSYMSEG_KNOWN |
					 IEEE80211_RADIOTAP_HE_DATA1_DOPPLER_KNOWN |
					 IEEE80211_RADIOTAP_HE_DATA1_BSS_COLOR_KNOWN);
		he->data2 |= cpu_to_le16(IEEE80211_RADIOTAP_HE_DATA2_PRE_FEC_PAD_KNOWN |
					 IEEE80211_RADIOTAP_HE_DATA2_PE_DISAMBIG_KNOWN |
					 IEEE80211_RADIOTAP_HE_DATA2_TXOP_KNOWN |
					 IEEE80211_RADIOTAP_HE_DATA2_NUM_LTF_SYMS_KNOWN);
		he->data3 |= le16_encode_bits(le32_get_bits(phy_data->d0,
							    IWL_RX_PHY_DATA0_HE_BSS_COLOR_MASK),
					      IEEE80211_RADIOTAP_HE_DATA3_BSS_COLOR);
		if (phy_data->info_type != IWL_RX_PHY_INFO_TYPE_HE_TB &&
		    phy_data->info_type != IWL_RX_PHY_INFO_TYPE_HE_TB_EXT) {
			he->data1 |= cpu_to_le16(IEEE80211_RADIOTAP_HE_DATA1_UL_DL_KNOWN);
			he->data3 |= le16_encode_bits(le32_get_bits(phy_data->d0,
							    IWL_RX_PHY_DATA0_HE_UPLINK),
						      IEEE80211_RADIOTAP_HE_DATA3_UL_DL);
		}
		he->data3 |= le16_encode_bits(le32_get_bits(phy_data->d0,
							    IWL_RX_PHY_DATA0_HE_LDPC_EXT_SYM),
					      IEEE80211_RADIOTAP_HE_DATA3_LDPC_XSYMSEG);
		he->data5 |= le16_encode_bits(le32_get_bits(phy_data->d0,
							    IWL_RX_PHY_DATA0_HE_PRE_FEC_PAD_MASK),
					      IEEE80211_RADIOTAP_HE_DATA5_PRE_FEC_PAD);
		he->data5 |= le16_encode_bits(le32_get_bits(phy_data->d0,
							    IWL_RX_PHY_DATA0_HE_PE_DISAMBIG),
					      IEEE80211_RADIOTAP_HE_DATA5_PE_DISAMBIG);
		he->data5 |= le16_encode_bits(le32_get_bits(phy_data->d1,
							    IWL_RX_PHY_DATA1_HE_LTF_NUM_MASK),
					      IEEE80211_RADIOTAP_HE_DATA5_NUM_LTF_SYMS);
		he->data6 |= le16_encode_bits(le32_get_bits(phy_data->d0,
							    IWL_RX_PHY_DATA0_HE_TXOP_DUR_MASK),
					      IEEE80211_RADIOTAP_HE_DATA6_TXOP);
		he->data6 |= le16_encode_bits(le32_get_bits(phy_data->d0,
							    IWL_RX_PHY_DATA0_HE_DOPPLER),
					      IEEE80211_RADIOTAP_HE_DATA6_DOPPLER);
		break;
	}

	switch (phy_data->info_type) {
	case IWL_RX_PHY_INFO_TYPE_HE_MU_EXT:
	case IWL_RX_PHY_INFO_TYPE_HE_MU:
	case IWL_RX_PHY_INFO_TYPE_HE_SU:
		he->data1 |= cpu_to_le16(IEEE80211_RADIOTAP_HE_DATA1_SPTL_REUSE_KNOWN);
		he->data4 |= le16_encode_bits(le32_get_bits(phy_data->d0,
							    IWL_RX_PHY_DATA0_HE_SPATIAL_REUSE_MASK),
					      IEEE80211_RADIOTAP_HE_DATA4_SU_MU_SPTL_REUSE);
		break;
	default:
		/* nothing here */
		break;
	}

	switch (phy_data->info_type) {
	case IWL_RX_PHY_INFO_TYPE_HE_MU_EXT:
		he_mu->flags1 |=
			le16_encode_bits(le16_get_bits(phy_data->d4,
						       IWL_RX_PHY_DATA4_HE_MU_EXT_SIGB_DCM),
					 IEEE80211_RADIOTAP_HE_MU_FLAGS1_SIG_B_DCM);
		he_mu->flags1 |=
			le16_encode_bits(le16_get_bits(phy_data->d4,
						       IWL_RX_PHY_DATA4_HE_MU_EXT_SIGB_MCS_MASK),
					 IEEE80211_RADIOTAP_HE_MU_FLAGS1_SIG_B_MCS);
		he_mu->flags2 |=
			le16_encode_bits(le16_get_bits(phy_data->d4,
						       IWL_RX_PHY_DATA4_HE_MU_EXT_PREAMBLE_PUNC_TYPE_MASK),
					 IEEE80211_RADIOTAP_HE_MU_FLAGS2_PUNC_FROM_SIG_A_BW);
		iwl_mvm_decode_he_mu_ext(mvm, phy_data, rate_n_flags, he_mu);
		/* fall through */
	case IWL_RX_PHY_INFO_TYPE_HE_MU:
		he_mu->flags2 |=
			le16_encode_bits(le32_get_bits(phy_data->d1,
						       IWL_RX_PHY_DATA1_HE_MU_SIBG_SYM_OR_USER_NUM_MASK),
					 IEEE80211_RADIOTAP_HE_MU_FLAGS2_SIG_B_SYMS_USERS);
		he_mu->flags2 |=
			le16_encode_bits(le32_get_bits(phy_data->d1,
						       IWL_RX_PHY_DATA1_HE_MU_SIGB_COMPRESSION),
					 IEEE80211_RADIOTAP_HE_MU_FLAGS2_SIG_B_COMP);
		/* fall through */
	case IWL_RX_PHY_INFO_TYPE_HE_TB:
	case IWL_RX_PHY_INFO_TYPE_HE_TB_EXT:
		iwl_mvm_decode_he_phy_ru_alloc(phy_data, rate_n_flags,
					       he, he_mu, rx_status);
		break;
	case IWL_RX_PHY_INFO_TYPE_HE_SU:
		he->data1 |= cpu_to_le16(IEEE80211_RADIOTAP_HE_DATA1_BEAM_CHANGE_KNOWN);
		he->data3 |= le16_encode_bits(le32_get_bits(phy_data->d0,
							    IWL_RX_PHY_DATA0_HE_BEAM_CHNG),
					      IEEE80211_RADIOTAP_HE_DATA3_BEAM_CHANGE);
		break;
	default:
		/* nothing */
		break;
	}
}

static void iwl_mvm_rx_he(struct iwl_mvm *mvm, struct sk_buff *skb,
			  struct iwl_mvm_rx_phy_data *phy_data,
			  u32 rate_n_flags, u16 phy_info, int queue)
{
	struct ieee80211_rx_status *rx_status = IEEE80211_SKB_RXCB(skb);
	struct ieee80211_radiotap_he *he = NULL;
	struct ieee80211_radiotap_he_mu *he_mu = NULL;
	u32 he_type = rate_n_flags & RATE_MCS_HE_TYPE_MSK;
	u8 stbc, ltf;
	static const struct ieee80211_radiotap_he known = {
		.data1 = cpu_to_le16(IEEE80211_RADIOTAP_HE_DATA1_DATA_MCS_KNOWN |
				     IEEE80211_RADIOTAP_HE_DATA1_DATA_DCM_KNOWN |
				     IEEE80211_RADIOTAP_HE_DATA1_STBC_KNOWN |
				     IEEE80211_RADIOTAP_HE_DATA1_CODING_KNOWN),
		.data2 = cpu_to_le16(IEEE80211_RADIOTAP_HE_DATA2_GI_KNOWN |
				     IEEE80211_RADIOTAP_HE_DATA2_TXBF_KNOWN),
	};
	static const struct ieee80211_radiotap_he_mu mu_known = {
		.flags1 = cpu_to_le16(IEEE80211_RADIOTAP_HE_MU_FLAGS1_SIG_B_MCS_KNOWN |
				      IEEE80211_RADIOTAP_HE_MU_FLAGS1_SIG_B_DCM_KNOWN |
				      IEEE80211_RADIOTAP_HE_MU_FLAGS1_SIG_B_SYMS_USERS_KNOWN |
				      IEEE80211_RADIOTAP_HE_MU_FLAGS1_SIG_B_COMP_KNOWN),
		.flags2 = cpu_to_le16(IEEE80211_RADIOTAP_HE_MU_FLAGS2_PUNC_FROM_SIG_A_BW_KNOWN |
				      IEEE80211_RADIOTAP_HE_MU_FLAGS2_BW_FROM_SIG_A_BW_KNOWN),
	};

	he = skb_put_data(skb, &known, sizeof(known));
	rx_status->flag |= RX_FLAG_RADIOTAP_HE;

	if (phy_data->info_type == IWL_RX_PHY_INFO_TYPE_HE_MU ||
	    phy_data->info_type == IWL_RX_PHY_INFO_TYPE_HE_MU_EXT) {
		he_mu = skb_put_data(skb, &mu_known, sizeof(mu_known));
		rx_status->flag |= RX_FLAG_RADIOTAP_HE_MU;
	}

<<<<<<< HEAD
	/* temporarily hide the radiotap data */
	__skb_pull(skb, radiotap_len);

=======
>>>>>>> 5c0c4c85
	/* report the AMPDU-EOF bit on single frames */
	if (!queue && !(phy_info & IWL_RX_MPDU_PHY_AMPDU)) {
		rx_status->flag |= RX_FLAG_AMPDU_DETAILS;
		rx_status->flag |= RX_FLAG_AMPDU_EOF_BIT_KNOWN;
		if (phy_data->d0 & cpu_to_le32(IWL_RX_PHY_DATA0_HE_DELIM_EOF))
			rx_status->flag |= RX_FLAG_AMPDU_EOF_BIT;
	}

	if (phy_info & IWL_RX_MPDU_PHY_TSF_OVERLOAD)
		iwl_mvm_decode_he_phy_data(mvm, phy_data, he, he_mu, rx_status,
					   rate_n_flags, queue);

	/* update aggregation data for monitor sake on default queue */
	if (!queue && (phy_info & IWL_RX_MPDU_PHY_TSF_OVERLOAD) &&
	    (phy_info & IWL_RX_MPDU_PHY_AMPDU)) {
		bool toggle_bit = phy_info & IWL_RX_MPDU_PHY_AMPDU_TOGGLE;

		/* toggle is switched whenever new aggregation starts */
		if (toggle_bit != mvm->ampdu_toggle) {
			rx_status->flag |= RX_FLAG_AMPDU_EOF_BIT_KNOWN;
			if (phy_data->d0 & cpu_to_le32(IWL_RX_PHY_DATA0_HE_DELIM_EOF))
				rx_status->flag |= RX_FLAG_AMPDU_EOF_BIT;
		}
	}

	if (he_type == RATE_MCS_HE_TYPE_EXT_SU &&
	    rate_n_flags & RATE_MCS_HE_106T_MSK) {
		rx_status->bw = RATE_INFO_BW_HE_RU;
		rx_status->he_ru = NL80211_RATE_INFO_HE_RU_ALLOC_106;
	}

	/* actually data is filled in mac80211 */
	if (he_type == RATE_MCS_HE_TYPE_SU ||
	    he_type == RATE_MCS_HE_TYPE_EXT_SU)
		he->data1 |=
			cpu_to_le16(IEEE80211_RADIOTAP_HE_DATA1_BW_RU_ALLOC_KNOWN);

	stbc = (rate_n_flags & RATE_MCS_STBC_MSK) >> RATE_MCS_STBC_POS;
	rx_status->nss =
		((rate_n_flags & RATE_VHT_MCS_NSS_MSK) >>
					RATE_VHT_MCS_NSS_POS) + 1;
	rx_status->rate_idx = rate_n_flags & RATE_VHT_MCS_RATE_CODE_MSK;
	rx_status->encoding = RX_ENC_HE;
	rx_status->enc_flags |= stbc << RX_ENC_FLAG_STBC_SHIFT;
	if (rate_n_flags & RATE_MCS_BF_MSK)
		rx_status->enc_flags |= RX_ENC_FLAG_BF;

	rx_status->he_dcm =
		!!(rate_n_flags & RATE_HE_DUAL_CARRIER_MODE_MSK);

#define CHECK_TYPE(F)							\
	BUILD_BUG_ON(IEEE80211_RADIOTAP_HE_DATA1_FORMAT_ ## F !=	\
		     (RATE_MCS_HE_TYPE_ ## F >> RATE_MCS_HE_TYPE_POS))

	CHECK_TYPE(SU);
	CHECK_TYPE(EXT_SU);
	CHECK_TYPE(MU);
	CHECK_TYPE(TRIG);

	he->data1 |= cpu_to_le16(he_type >> RATE_MCS_HE_TYPE_POS);

	if (rate_n_flags & RATE_MCS_BF_MSK)
		he->data5 |= cpu_to_le16(IEEE80211_RADIOTAP_HE_DATA5_TXBF);

	switch ((rate_n_flags & RATE_MCS_HE_GI_LTF_MSK) >>
		RATE_MCS_HE_GI_LTF_POS) {
	case 0:
		if (he_type == RATE_MCS_HE_TYPE_TRIG)
			rx_status->he_gi = NL80211_RATE_INFO_HE_GI_1_6;
		else
			rx_status->he_gi = NL80211_RATE_INFO_HE_GI_0_8;
		if (he_type == RATE_MCS_HE_TYPE_MU)
			ltf = IEEE80211_RADIOTAP_HE_DATA5_LTF_SIZE_4X;
		else
			ltf = IEEE80211_RADIOTAP_HE_DATA5_LTF_SIZE_1X;
		break;
	case 1:
		if (he_type == RATE_MCS_HE_TYPE_TRIG)
			rx_status->he_gi = NL80211_RATE_INFO_HE_GI_1_6;
		else
			rx_status->he_gi = NL80211_RATE_INFO_HE_GI_0_8;
		ltf = IEEE80211_RADIOTAP_HE_DATA5_LTF_SIZE_2X;
		break;
	case 2:
		if (he_type == RATE_MCS_HE_TYPE_TRIG) {
			rx_status->he_gi = NL80211_RATE_INFO_HE_GI_3_2;
			ltf = IEEE80211_RADIOTAP_HE_DATA5_LTF_SIZE_4X;
		} else {
			rx_status->he_gi = NL80211_RATE_INFO_HE_GI_1_6;
			ltf = IEEE80211_RADIOTAP_HE_DATA5_LTF_SIZE_2X;
		}
		break;
	case 3:
		if ((he_type == RATE_MCS_HE_TYPE_SU ||
		     he_type == RATE_MCS_HE_TYPE_EXT_SU) &&
		    rate_n_flags & RATE_MCS_SGI_MSK)
			rx_status->he_gi = NL80211_RATE_INFO_HE_GI_0_8;
		else
			rx_status->he_gi = NL80211_RATE_INFO_HE_GI_3_2;
		ltf = IEEE80211_RADIOTAP_HE_DATA5_LTF_SIZE_4X;
		break;
	}

	he->data5 |= le16_encode_bits(ltf,
				      IEEE80211_RADIOTAP_HE_DATA5_LTF_SIZE);
}

static void iwl_mvm_decode_lsig(struct sk_buff *skb,
				struct iwl_mvm_rx_phy_data *phy_data)
{
	struct ieee80211_rx_status *rx_status = IEEE80211_SKB_RXCB(skb);
	struct ieee80211_radiotap_lsig *lsig;

	switch (phy_data->info_type) {
	case IWL_RX_PHY_INFO_TYPE_HT:
	case IWL_RX_PHY_INFO_TYPE_VHT_SU:
	case IWL_RX_PHY_INFO_TYPE_VHT_MU:
	case IWL_RX_PHY_INFO_TYPE_HE_TB_EXT:
	case IWL_RX_PHY_INFO_TYPE_HE_SU:
	case IWL_RX_PHY_INFO_TYPE_HE_MU:
	case IWL_RX_PHY_INFO_TYPE_HE_MU_EXT:
	case IWL_RX_PHY_INFO_TYPE_HE_TB:
		lsig = skb_put(skb, sizeof(*lsig));
		lsig->data1 = cpu_to_le16(IEEE80211_RADIOTAP_LSIG_DATA1_LENGTH_KNOWN);
		lsig->data2 = le16_encode_bits(le32_get_bits(phy_data->d1,
							     IWL_RX_PHY_DATA1_LSIG_LEN_MASK),
					       IEEE80211_RADIOTAP_LSIG_DATA2_LENGTH);
		rx_status->flag |= RX_FLAG_RADIOTAP_LSIG;
		break;
	default:
		break;
	}
}

void iwl_mvm_rx_mpdu_mq(struct iwl_mvm *mvm, struct napi_struct *napi,
			struct iwl_rx_cmd_buffer *rxb, int queue)
{
	struct ieee80211_rx_status *rx_status;
	struct iwl_rx_packet *pkt = rxb_addr(rxb);
	struct iwl_rx_mpdu_desc *desc = (void *)pkt->data;
	struct ieee80211_hdr *hdr;
	u32 len = le16_to_cpu(desc->mpdu_len);
	u32 rate_n_flags, gp2_on_air_rise;
	u16 phy_info = le16_to_cpu(desc->phy_info);
	struct ieee80211_sta *sta = NULL;
	struct sk_buff *skb;
	u8 crypt_len = 0, channel, energy_a, energy_b;
	size_t desc_size;
	struct iwl_mvm_rx_phy_data phy_data = {
		.d4 = desc->phy_data4,
		.info_type = IWL_RX_PHY_INFO_TYPE_NONE,
	};
	bool csi = false;

	if (unlikely(test_bit(IWL_MVM_STATUS_IN_HW_RESTART, &mvm->status)))
		return;

	if (mvm->trans->cfg->device_family >= IWL_DEVICE_FAMILY_22560) {
		rate_n_flags = le32_to_cpu(desc->v3.rate_n_flags);
		channel = desc->v3.channel;
		gp2_on_air_rise = le32_to_cpu(desc->v3.gp2_on_air_rise);
		energy_a = desc->v3.energy_a;
		energy_b = desc->v3.energy_b;
		desc_size = sizeof(*desc);

		phy_data.d0 = desc->v3.phy_data0;
		phy_data.d1 = desc->v3.phy_data1;
		phy_data.d2 = desc->v3.phy_data2;
		phy_data.d3 = desc->v3.phy_data3;
	} else {
		rate_n_flags = le32_to_cpu(desc->v1.rate_n_flags);
		channel = desc->v1.channel;
		gp2_on_air_rise = le32_to_cpu(desc->v1.gp2_on_air_rise);
		energy_a = desc->v1.energy_a;
		energy_b = desc->v1.energy_b;
		desc_size = IWL_RX_DESC_SIZE_V1;

		phy_data.d0 = desc->v1.phy_data0;
		phy_data.d1 = desc->v1.phy_data1;
		phy_data.d2 = desc->v1.phy_data2;
		phy_data.d3 = desc->v1.phy_data3;
	}

	if (phy_info & IWL_RX_MPDU_PHY_TSF_OVERLOAD)
		phy_data.info_type =
			le32_get_bits(phy_data.d1,
				      IWL_RX_PHY_DATA1_INFO_TYPE_MASK);

	hdr = (void *)(pkt->data + desc_size);
	/* Dont use dev_alloc_skb(), we'll have enough headroom once
	 * ieee80211_hdr pulled.
	 */
	skb = alloc_skb(128, GFP_ATOMIC);
	if (!skb) {
		IWL_ERR(mvm, "alloc_skb failed\n");
		return;
	}

	if (desc->mac_flags2 & IWL_RX_MPDU_MFLG2_PAD) {
		/*
		 * If the device inserted padding it means that (it thought)
		 * the 802.11 header wasn't a multiple of 4 bytes long. In
		 * this case, reserve two bytes at the start of the SKB to
		 * align the payload properly in case we end up copying it.
		 */
		skb_reserve(skb, 2);
	}

	rx_status = IEEE80211_SKB_RXCB(skb);

	/* This may be overridden by iwl_mvm_rx_he() to HE_RU */
	switch (rate_n_flags & RATE_MCS_CHAN_WIDTH_MSK) {
	case RATE_MCS_CHAN_WIDTH_20:
		break;
	case RATE_MCS_CHAN_WIDTH_40:
		rx_status->bw = RATE_INFO_BW_40;
		break;
	case RATE_MCS_CHAN_WIDTH_80:
		rx_status->bw = RATE_INFO_BW_80;
		break;
	case RATE_MCS_CHAN_WIDTH_160:
		rx_status->bw = RATE_INFO_BW_160;
		break;
	}

	if (rate_n_flags & RATE_MCS_HE_MSK)
		iwl_mvm_rx_he(mvm, skb, &phy_data, rate_n_flags,
			      phy_info, queue);

	iwl_mvm_decode_lsig(skb, &phy_data);

	rx_status = IEEE80211_SKB_RXCB(skb);

	if (iwl_mvm_rx_crypto(mvm, hdr, rx_status, phy_info, desc,
			      le32_to_cpu(pkt->len_n_flags), queue,
			      &crypt_len)) {
		kfree_skb(skb);
		return;
	}

	/*
	 * Keep packets with CRC errors (and with overrun) for monitor mode
	 * (otherwise the firmware discards them) but mark them as bad.
	 */
	if (!(desc->status & cpu_to_le16(IWL_RX_MPDU_STATUS_CRC_OK)) ||
	    !(desc->status & cpu_to_le16(IWL_RX_MPDU_STATUS_OVERRUN_OK))) {
		IWL_DEBUG_RX(mvm, "Bad CRC or FIFO: 0x%08X.\n",
			     le16_to_cpu(desc->status));
		rx_status->flag |= RX_FLAG_FAILED_FCS_CRC;
	}
	/* set the preamble flag if appropriate */
	if (rate_n_flags & RATE_MCS_CCK_MSK &&
	    phy_info & IWL_RX_MPDU_PHY_SHORT_PREAMBLE)
		rx_status->enc_flags |= RX_ENC_FLAG_SHORTPRE;

	if (likely(!(phy_info & IWL_RX_MPDU_PHY_TSF_OVERLOAD))) {
		u64 tsf_on_air_rise;

		if (mvm->trans->cfg->device_family >= IWL_DEVICE_FAMILY_22560)
			tsf_on_air_rise = le64_to_cpu(desc->v3.tsf_on_air_rise);
		else
			tsf_on_air_rise = le64_to_cpu(desc->v1.tsf_on_air_rise);

		rx_status->mactime = tsf_on_air_rise;
		/* TSF as indicated by the firmware is at INA time */
		rx_status->flag |= RX_FLAG_MACTIME_PLCP_START;
	}

	rx_status->device_timestamp = gp2_on_air_rise;
	rx_status->band = channel > 14 ? NL80211_BAND_5GHZ :
		NL80211_BAND_2GHZ;
	rx_status->freq = ieee80211_channel_to_frequency(channel,
							 rx_status->band);
	iwl_mvm_get_signal_strength(mvm, rx_status, rate_n_flags, energy_a,
				    energy_b);

	/* update aggregation data for monitor sake on default queue */
	if (!queue && (phy_info & IWL_RX_MPDU_PHY_AMPDU)) {
		bool toggle_bit = phy_info & IWL_RX_MPDU_PHY_AMPDU_TOGGLE;

		rx_status->flag |= RX_FLAG_AMPDU_DETAILS;
		/*
		 * Toggle is switched whenever new aggregation starts. Make
		 * sure ampdu_reference is never 0 so we can later use it to
		 * see if the frame was really part of an A-MPDU or not.
		 */
		if (toggle_bit != mvm->ampdu_toggle) {
			mvm->ampdu_ref++;
			if (mvm->ampdu_ref == 0)
				mvm->ampdu_ref++;
			mvm->ampdu_toggle = toggle_bit;
		}
		rx_status->ampdu_reference = mvm->ampdu_ref;
	}

	if (unlikely(mvm->monitor_on))
		iwl_mvm_add_rtap_sniffer_config(mvm, skb);

	rcu_read_lock();

	if (desc->status & cpu_to_le16(IWL_RX_MPDU_STATUS_SRC_STA_FOUND)) {
		u8 id = desc->sta_id_flags & IWL_RX_MPDU_SIF_STA_ID_MASK;

		if (!WARN_ON_ONCE(id >= ARRAY_SIZE(mvm->fw_id_to_mac_id))) {
			sta = rcu_dereference(mvm->fw_id_to_mac_id[id]);
			if (IS_ERR(sta))
				sta = NULL;
		}
	} else if (!is_multicast_ether_addr(hdr->addr2)) {
		/*
		 * This is fine since we prevent two stations with the same
		 * address from being added.
		 */
		sta = ieee80211_find_sta_by_ifaddr(mvm->hw, hdr->addr2, NULL);
	}

	if (sta) {
		struct iwl_mvm_sta *mvmsta = iwl_mvm_sta_from_mac80211(sta);
		struct ieee80211_vif *tx_blocked_vif =
			rcu_dereference(mvm->csa_tx_blocked_vif);
		u8 baid = (u8)((le32_to_cpu(desc->reorder_data) &
			       IWL_RX_MPDU_REORDER_BAID_MASK) >>
			       IWL_RX_MPDU_REORDER_BAID_SHIFT);
		struct iwl_fw_dbg_trigger_tlv *trig;
		struct ieee80211_vif *vif = mvmsta->vif;

		if (!mvm->tcm.paused && len >= sizeof(*hdr) &&
		    !is_multicast_ether_addr(hdr->addr1) &&
		    ieee80211_is_data(hdr->frame_control) &&
		    time_after(jiffies, mvm->tcm.ts + MVM_TCM_PERIOD))
			schedule_delayed_work(&mvm->tcm.work, 0);

		/*
		 * We have tx blocked stations (with CS bit). If we heard
		 * frames from a blocked station on a new channel we can
		 * TX to it again.
		 */
		if (unlikely(tx_blocked_vif) && tx_blocked_vif == vif) {
			struct iwl_mvm_vif *mvmvif =
				iwl_mvm_vif_from_mac80211(tx_blocked_vif);

			if (mvmvif->csa_target_freq == rx_status->freq)
				iwl_mvm_sta_modify_disable_tx_ap(mvm, sta,
								 false);
		}

		rs_update_last_rssi(mvm, mvmsta, rx_status);

		trig = iwl_fw_dbg_trigger_on(&mvm->fwrt,
					     ieee80211_vif_to_wdev(vif),
					     FW_DBG_TRIGGER_RSSI);

		if (trig && ieee80211_is_beacon(hdr->frame_control)) {
			struct iwl_fw_dbg_trigger_low_rssi *rssi_trig;
			s32 rssi;

			rssi_trig = (void *)trig->data;
			rssi = le32_to_cpu(rssi_trig->rssi);

			if (rx_status->signal < rssi)
				iwl_fw_dbg_collect_trig(&mvm->fwrt, trig,
							NULL);
		}

		if (ieee80211_is_data(hdr->frame_control))
			iwl_mvm_rx_csum(sta, skb, desc);

		if (iwl_mvm_is_dup(sta, queue, rx_status, hdr, desc)) {
			kfree_skb(skb);
			goto out;
		}

		/*
		 * Our hardware de-aggregates AMSDUs but copies the mac header
		 * as it to the de-aggregated MPDUs. We need to turn off the
		 * AMSDU bit in the QoS control ourselves.
		 * In addition, HW reverses addr3 and addr4 - reverse it back.
		 */
		if ((desc->mac_flags2 & IWL_RX_MPDU_MFLG2_AMSDU) &&
		    !WARN_ON(!ieee80211_is_data_qos(hdr->frame_control))) {
			u8 *qc = ieee80211_get_qos_ctl(hdr);

			*qc &= ~IEEE80211_QOS_CTL_A_MSDU_PRESENT;

			if (mvm->trans->cfg->device_family ==
			    IWL_DEVICE_FAMILY_9000) {
				iwl_mvm_flip_address(hdr->addr3);

				if (ieee80211_has_a4(hdr->frame_control))
					iwl_mvm_flip_address(hdr->addr4);
			}
		}
		if (baid != IWL_RX_REORDER_DATA_INVALID_BAID) {
			u32 reorder_data = le32_to_cpu(desc->reorder_data);

			iwl_mvm_agg_rx_received(mvm, reorder_data, baid);
		}
	}

	if (!(rate_n_flags & RATE_MCS_CCK_MSK) &&
	    rate_n_flags & RATE_MCS_SGI_MSK)
		rx_status->enc_flags |= RX_ENC_FLAG_SHORT_GI;
	if (rate_n_flags & RATE_HT_MCS_GF_MSK)
		rx_status->enc_flags |= RX_ENC_FLAG_HT_GF;
	if (rate_n_flags & RATE_MCS_LDPC_MSK)
		rx_status->enc_flags |= RX_ENC_FLAG_LDPC;
	if (rate_n_flags & RATE_MCS_HT_MSK) {
		u8 stbc = (rate_n_flags & RATE_MCS_STBC_MSK) >>
				RATE_MCS_STBC_POS;
		rx_status->encoding = RX_ENC_HT;
		rx_status->rate_idx = rate_n_flags & RATE_HT_MCS_INDEX_MSK;
		rx_status->enc_flags |= stbc << RX_ENC_FLAG_STBC_SHIFT;
	} else if (rate_n_flags & RATE_MCS_VHT_MSK) {
		u8 stbc = (rate_n_flags & RATE_MCS_STBC_MSK) >>
				RATE_MCS_STBC_POS;
		rx_status->nss =
			((rate_n_flags & RATE_VHT_MCS_NSS_MSK) >>
						RATE_VHT_MCS_NSS_POS) + 1;
		rx_status->rate_idx = rate_n_flags & RATE_VHT_MCS_RATE_CODE_MSK;
		rx_status->encoding = RX_ENC_VHT;
		rx_status->enc_flags |= stbc << RX_ENC_FLAG_STBC_SHIFT;
		if (rate_n_flags & RATE_MCS_BF_MSK)
			rx_status->enc_flags |= RX_ENC_FLAG_BF;
	} else if (!(rate_n_flags & RATE_MCS_HE_MSK)) {
		int rate = iwl_mvm_legacy_rate_to_mac80211_idx(rate_n_flags,
							       rx_status->band);

		if (WARN(rate < 0 || rate > 0xFF,
			 "Invalid rate flags 0x%x, band %d,\n",
			 rate_n_flags, rx_status->band)) {
			kfree_skb(skb);
			goto out;
		}
		rx_status->rate_idx = rate;
	}

	/* management stuff on default queue */
	if (!queue) {
		if (unlikely((ieee80211_is_beacon(hdr->frame_control) ||
			      ieee80211_is_probe_resp(hdr->frame_control)) &&
			     mvm->sched_scan_pass_all ==
			     SCHED_SCAN_PASS_ALL_ENABLED))
			mvm->sched_scan_pass_all = SCHED_SCAN_PASS_ALL_FOUND;

		if (unlikely(ieee80211_is_beacon(hdr->frame_control) ||
			     ieee80211_is_probe_resp(hdr->frame_control)))
			rx_status->boottime_ns = ktime_get_boot_ns();
	}

	iwl_mvm_create_skb(skb, hdr, len, crypt_len, rxb);
	if (!iwl_mvm_reorder(mvm, napi, queue, sta, skb, desc))
		iwl_mvm_pass_packet_to_mac80211(mvm, napi, skb, queue,
						sta, csi);
out:
	rcu_read_unlock();
}

void iwl_mvm_rx_monitor_ndp(struct iwl_mvm *mvm, struct napi_struct *napi,
			    struct iwl_rx_cmd_buffer *rxb, int queue)
{
	struct ieee80211_rx_status *rx_status;
	struct iwl_rx_packet *pkt = rxb_addr(rxb);
	struct iwl_rx_no_data *desc = (void *)pkt->data;
	u32 rate_n_flags = le32_to_cpu(desc->rate);
	u32 gp2_on_air_rise = le32_to_cpu(desc->on_air_rise_time);
	u32 rssi = le32_to_cpu(desc->rssi);
	u32 info_type = le32_to_cpu(desc->info) & RX_NO_DATA_INFO_TYPE_MSK;
	u16 phy_info = IWL_RX_MPDU_PHY_TSF_OVERLOAD;
	struct ieee80211_sta *sta = NULL;
	struct sk_buff *skb;
	u8 channel, energy_a, energy_b;
	struct iwl_mvm_rx_phy_data phy_data = {
		.d0 = desc->phy_info[0],
		.info_type = IWL_RX_PHY_INFO_TYPE_NONE,
	};

	if (unlikely(test_bit(IWL_MVM_STATUS_IN_HW_RESTART, &mvm->status)))
		return;

	/* Currently only NDP type is supported */
	if (info_type != RX_NO_DATA_INFO_TYPE_NDP)
		return;

	energy_a = (rssi & RX_NO_DATA_CHAIN_A_MSK) >> RX_NO_DATA_CHAIN_A_POS;
	energy_b = (rssi & RX_NO_DATA_CHAIN_B_MSK) >> RX_NO_DATA_CHAIN_B_POS;
	channel = (rssi & RX_NO_DATA_CHANNEL_MSK) >> RX_NO_DATA_CHANNEL_POS;

	phy_data.info_type =
		le32_get_bits(desc->phy_info[1],
			      IWL_RX_PHY_DATA1_INFO_TYPE_MASK);

	/* Dont use dev_alloc_skb(), we'll have enough headroom once
	 * ieee80211_hdr pulled.
	 */
	skb = alloc_skb(128, GFP_ATOMIC);
	if (!skb) {
		IWL_ERR(mvm, "alloc_skb failed\n");
		return;
	}

	rx_status = IEEE80211_SKB_RXCB(skb);

	/* 0-length PSDU */
	rx_status->flag |= RX_FLAG_NO_PSDU;
	/* currently this is the only type for which we get this notif */
	rx_status->zero_length_psdu_type =
		IEEE80211_RADIOTAP_ZERO_LEN_PSDU_SOUNDING;

	/* This may be overridden by iwl_mvm_rx_he() to HE_RU */
	switch (rate_n_flags & RATE_MCS_CHAN_WIDTH_MSK) {
	case RATE_MCS_CHAN_WIDTH_20:
		break;
	case RATE_MCS_CHAN_WIDTH_40:
		rx_status->bw = RATE_INFO_BW_40;
		break;
	case RATE_MCS_CHAN_WIDTH_80:
		rx_status->bw = RATE_INFO_BW_80;
		break;
	case RATE_MCS_CHAN_WIDTH_160:
		rx_status->bw = RATE_INFO_BW_160;
		break;
	}

	if (rate_n_flags & RATE_MCS_HE_MSK)
		iwl_mvm_rx_he(mvm, skb, &phy_data, rate_n_flags,
			      phy_info, queue);

	iwl_mvm_decode_lsig(skb, &phy_data);

	rx_status->device_timestamp = gp2_on_air_rise;
	rx_status->band = channel > 14 ? NL80211_BAND_5GHZ :
		NL80211_BAND_2GHZ;
	rx_status->freq = ieee80211_channel_to_frequency(channel,
							 rx_status->band);
	iwl_mvm_get_signal_strength(mvm, rx_status, rate_n_flags, energy_a,
				    energy_b);

	rcu_read_lock();

	if (!(rate_n_flags & RATE_MCS_CCK_MSK) &&
	    rate_n_flags & RATE_MCS_SGI_MSK)
		rx_status->enc_flags |= RX_ENC_FLAG_SHORT_GI;
	if (rate_n_flags & RATE_HT_MCS_GF_MSK)
		rx_status->enc_flags |= RX_ENC_FLAG_HT_GF;
	if (rate_n_flags & RATE_MCS_LDPC_MSK)
		rx_status->enc_flags |= RX_ENC_FLAG_LDPC;
	if (rate_n_flags & RATE_MCS_HT_MSK) {
		u8 stbc = (rate_n_flags & RATE_MCS_STBC_MSK) >>
				RATE_MCS_STBC_POS;
		rx_status->encoding = RX_ENC_HT;
		rx_status->rate_idx = rate_n_flags & RATE_HT_MCS_INDEX_MSK;
		rx_status->enc_flags |= stbc << RX_ENC_FLAG_STBC_SHIFT;
	} else if (rate_n_flags & RATE_MCS_VHT_MSK) {
		u8 stbc = (rate_n_flags & RATE_MCS_STBC_MSK) >>
				RATE_MCS_STBC_POS;
		rx_status->rate_idx = rate_n_flags & RATE_VHT_MCS_RATE_CODE_MSK;
		rx_status->encoding = RX_ENC_VHT;
		rx_status->enc_flags |= stbc << RX_ENC_FLAG_STBC_SHIFT;
		if (rate_n_flags & RATE_MCS_BF_MSK)
			rx_status->enc_flags |= RX_ENC_FLAG_BF;
		/*
		 * take the nss from the rx_vec since the rate_n_flags has
		 * only 2 bits for the nss which gives a max of 4 ss but
		 * there may be up to 8 spatial streams
		 */
		rx_status->nss =
			le32_get_bits(desc->rx_vec[0],
				      RX_NO_DATA_RX_VEC0_VHT_NSTS_MSK) + 1;
	} else if (rate_n_flags & RATE_MCS_HE_MSK) {
		rx_status->nss =
			le32_get_bits(desc->rx_vec[0],
				      RX_NO_DATA_RX_VEC0_HE_NSTS_MSK) + 1;
	} else {
		int rate = iwl_mvm_legacy_rate_to_mac80211_idx(rate_n_flags,
							       rx_status->band);

		if (WARN(rate < 0 || rate > 0xFF,
			 "Invalid rate flags 0x%x, band %d,\n",
			 rate_n_flags, rx_status->band)) {
			kfree_skb(skb);
			goto out;
		}
		rx_status->rate_idx = rate;
	}

<<<<<<< HEAD
	iwl_mvm_pass_packet_to_mac80211(mvm, napi, skb, queue, sta, false);
=======
	ieee80211_rx_napi(mvm->hw, sta, skb, napi);
>>>>>>> 5c0c4c85
out:
	rcu_read_unlock();
}
void iwl_mvm_rx_frame_release(struct iwl_mvm *mvm, struct napi_struct *napi,
			      struct iwl_rx_cmd_buffer *rxb, int queue)
{
	struct iwl_rx_packet *pkt = rxb_addr(rxb);
	struct iwl_frame_release *release = (void *)pkt->data;
	struct ieee80211_sta *sta;
	struct iwl_mvm_reorder_buffer *reorder_buf;
	struct iwl_mvm_baid_data *ba_data;

	int baid = release->baid;

	IWL_DEBUG_HT(mvm, "Frame release notification for BAID %u, NSSN %d\n",
		     release->baid, le16_to_cpu(release->nssn));

	if (WARN_ON_ONCE(baid == IWL_RX_REORDER_DATA_INVALID_BAID))
		return;

	rcu_read_lock();

	ba_data = rcu_dereference(mvm->baid_map[baid]);
	if (WARN_ON_ONCE(!ba_data))
		goto out;

	sta = rcu_dereference(mvm->fw_id_to_mac_id[ba_data->sta_id]);
	if (WARN_ON_ONCE(IS_ERR_OR_NULL(sta)))
		goto out;

	reorder_buf = &ba_data->reorder_buf[queue];

	spin_lock_bh(&reorder_buf->lock);
	iwl_mvm_release_frames(mvm, sta, napi, ba_data, reorder_buf,
			       le16_to_cpu(release->nssn));
	spin_unlock_bh(&reorder_buf->lock);

out:
	rcu_read_unlock();
}<|MERGE_RESOLUTION|>--- conflicted
+++ resolved
@@ -223,23 +223,15 @@
 {
 	struct ieee80211_rx_status *rx_status = IEEE80211_SKB_RXCB(skb);
 	struct ieee80211_vendor_radiotap *radiotap;
-<<<<<<< HEAD
-	int size = sizeof(*radiotap) + sizeof(__le16);
-=======
 	const int size = sizeof(*radiotap) + sizeof(__le16);
->>>>>>> 5c0c4c85
 
 	if (!mvm->cur_aid)
 		return;
 
-<<<<<<< HEAD
-	radiotap = skb_put(skb, size);
-=======
 	/* ensure alignment */
 	BUILD_BUG_ON((size + 2) % 4);
 
 	radiotap = skb_put(skb, size + 2);
->>>>>>> 5c0c4c85
 	radiotap->align = 1;
 	/* Intel OUI */
 	radiotap->oui[0] = 0xf6;
@@ -249,19 +241,12 @@
 	radiotap->subns = 1;
 	radiotap->present = 0x1;
 	radiotap->len = size - sizeof(*radiotap);
-<<<<<<< HEAD
-	radiotap->pad = 0;
-
-	/* fill the data now */
-	memcpy(radiotap->data, &mvm->cur_aid, sizeof(mvm->cur_aid));
-=======
 	radiotap->pad = 2;
 
 	/* fill the data now */
 	memcpy(radiotap->data, &mvm->cur_aid, sizeof(mvm->cur_aid));
 	/* and clear the padding */
 	memset(radiotap->data + sizeof(__le16), 0, radiotap->pad);
->>>>>>> 5c0c4c85
 
 	rx_status->flag |= RX_FLAG_RADIOTAP_VENDOR_DATA;
 }
@@ -273,14 +258,7 @@
 					    struct ieee80211_sta *sta,
 					    bool csi)
 {
-<<<<<<< HEAD
-	struct ieee80211_rx_status *rx_status = IEEE80211_SKB_RXCB(skb);
-
-	if (!(rx_status->flag & RX_FLAG_NO_PSDU) &&
-	    iwl_mvm_check_pn(mvm, skb, queue, sta))
-=======
 	if (iwl_mvm_check_pn(mvm, skb, queue, sta))
->>>>>>> 5c0c4c85
 		kfree_skb(skb);
 	else
 		ieee80211_rx_napi(mvm->hw, sta, skb, napi);
@@ -1244,12 +1222,6 @@
 		rx_status->flag |= RX_FLAG_RADIOTAP_HE_MU;
 	}
 
-<<<<<<< HEAD
-	/* temporarily hide the radiotap data */
-	__skb_pull(skb, radiotap_len);
-
-=======
->>>>>>> 5c0c4c85
 	/* report the AMPDU-EOF bit on single frames */
 	if (!queue && !(phy_info & IWL_RX_MPDU_PHY_AMPDU)) {
 		rx_status->flag |= RX_FLAG_AMPDU_DETAILS;
@@ -1835,11 +1807,7 @@
 		rx_status->rate_idx = rate;
 	}
 
-<<<<<<< HEAD
-	iwl_mvm_pass_packet_to_mac80211(mvm, napi, skb, queue, sta, false);
-=======
 	ieee80211_rx_napi(mvm->hw, sta, skb, napi);
->>>>>>> 5c0c4c85
 out:
 	rcu_read_unlock();
 }
