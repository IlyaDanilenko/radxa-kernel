/*
 * Copyright (c) 2007 Patrick McHardy <kaber@trash.net>
 *
 * This program is free software; you can redistribute it and/or
 * modify it under the terms of the GNU General Public License as
 * published by the Free Software Foundation; either version 2 of
 * the License, or (at your option) any later version.
 *
 * The code this is based on carried the following copyright notice:
 * ---
 * (C) Copyright 2001-2006
 * Alex Zeffertt, Cambridge Broadband Ltd, ajz@cambridgebroadband.com
 * Re-worked by Ben Greear <greearb@candelatech.com>
 * ---
 */
#include <linux/kernel.h>
#include <linux/types.h>
#include <linux/module.h>
#include <linux/init.h>
#include <linux/errno.h>
#include <linux/slab.h>
#include <linux/string.h>
#include <linux/rculist.h>
#include <linux/notifier.h>
#include <linux/netdevice.h>
#include <linux/etherdevice.h>
#include <linux/ethtool.h>
#include <linux/if_arp.h>
#include <linux/if_vlan.h>
#include <linux/if_link.h>
#include <linux/if_macvlan.h>
#include <linux/hash.h>
#include <linux/workqueue.h>
#include <net/rtnetlink.h>
#include <net/xfrm.h>
#include <linux/netpoll.h>

#define MACVLAN_HASH_BITS	8
#define MACVLAN_HASH_SIZE	(1<<MACVLAN_HASH_BITS)
#define MACVLAN_BC_QUEUE_LEN	1000

#define MACVLAN_F_PASSTHRU	1
#define MACVLAN_F_ADDRCHANGE	2

struct macvlan_port {
	struct net_device	*dev;
	struct hlist_head	vlan_hash[MACVLAN_HASH_SIZE];
	struct list_head	vlans;
	struct sk_buff_head	bc_queue;
	struct work_struct	bc_work;
	u32			flags;
	int			count;
	struct hlist_head	vlan_source_hash[MACVLAN_HASH_SIZE];
	DECLARE_BITMAP(mc_filter, MACVLAN_MC_FILTER_SZ);
	unsigned char           perm_addr[ETH_ALEN];
};

struct macvlan_source_entry {
	struct hlist_node	hlist;
	struct macvlan_dev	*vlan;
	unsigned char		addr[6+2] __aligned(sizeof(u16));
	struct rcu_head		rcu;
};

struct macvlan_skb_cb {
	const struct macvlan_dev *src;
};

#define MACVLAN_SKB_CB(__skb) ((struct macvlan_skb_cb *)&((__skb)->cb[0]))

static void macvlan_port_destroy(struct net_device *dev);

static inline bool macvlan_passthru(const struct macvlan_port *port)
{
	return port->flags & MACVLAN_F_PASSTHRU;
}

static inline void macvlan_set_passthru(struct macvlan_port *port)
{
	port->flags |= MACVLAN_F_PASSTHRU;
}

static inline bool macvlan_addr_change(const struct macvlan_port *port)
{
	return port->flags & MACVLAN_F_ADDRCHANGE;
}

static inline void macvlan_set_addr_change(struct macvlan_port *port)
{
	port->flags |= MACVLAN_F_ADDRCHANGE;
}

static inline void macvlan_clear_addr_change(struct macvlan_port *port)
{
	port->flags &= ~MACVLAN_F_ADDRCHANGE;
}

/* Hash Ethernet address */
static u32 macvlan_eth_hash(const unsigned char *addr)
{
	u64 value = get_unaligned((u64 *)addr);

	/* only want 6 bytes */
#ifdef __BIG_ENDIAN
	value >>= 16;
#else
	value <<= 16;
#endif
	return hash_64(value, MACVLAN_HASH_BITS);
}

static struct macvlan_port *macvlan_port_get_rcu(const struct net_device *dev)
{
	return rcu_dereference(dev->rx_handler_data);
}

static struct macvlan_port *macvlan_port_get_rtnl(const struct net_device *dev)
{
	return rtnl_dereference(dev->rx_handler_data);
}

#define macvlan_port_exists(dev) (dev->priv_flags & IFF_MACVLAN_PORT)

static struct macvlan_dev *macvlan_hash_lookup(const struct macvlan_port *port,
					       const unsigned char *addr)
{
	struct macvlan_dev *vlan;
	u32 idx = macvlan_eth_hash(addr);

	hlist_for_each_entry_rcu(vlan, &port->vlan_hash[idx], hlist) {
		if (ether_addr_equal_64bits(vlan->dev->dev_addr, addr))
			return vlan;
	}
	return NULL;
}

static struct macvlan_source_entry *macvlan_hash_lookup_source(
	const struct macvlan_dev *vlan,
	const unsigned char *addr)
{
	struct macvlan_source_entry *entry;
	u32 idx = macvlan_eth_hash(addr);
	struct hlist_head *h = &vlan->port->vlan_source_hash[idx];

	hlist_for_each_entry_rcu(entry, h, hlist) {
		if (ether_addr_equal_64bits(entry->addr, addr) &&
		    entry->vlan == vlan)
			return entry;
	}
	return NULL;
}

static int macvlan_hash_add_source(struct macvlan_dev *vlan,
				   const unsigned char *addr)
{
	struct macvlan_port *port = vlan->port;
	struct macvlan_source_entry *entry;
	struct hlist_head *h;

	entry = macvlan_hash_lookup_source(vlan, addr);
	if (entry)
		return 0;

	entry = kmalloc(sizeof(*entry), GFP_KERNEL);
	if (!entry)
		return -ENOMEM;

	ether_addr_copy(entry->addr, addr);
	entry->vlan = vlan;
	h = &port->vlan_source_hash[macvlan_eth_hash(addr)];
	hlist_add_head_rcu(&entry->hlist, h);
	vlan->macaddr_count++;

	return 0;
}

static void macvlan_hash_add(struct macvlan_dev *vlan)
{
	struct macvlan_port *port = vlan->port;
	const unsigned char *addr = vlan->dev->dev_addr;
	u32 idx = macvlan_eth_hash(addr);

	hlist_add_head_rcu(&vlan->hlist, &port->vlan_hash[idx]);
}

static void macvlan_hash_del_source(struct macvlan_source_entry *entry)
{
	hlist_del_rcu(&entry->hlist);
	kfree_rcu(entry, rcu);
}

static void macvlan_hash_del(struct macvlan_dev *vlan, bool sync)
{
	hlist_del_rcu(&vlan->hlist);
	if (sync)
		synchronize_rcu();
}

static void macvlan_hash_change_addr(struct macvlan_dev *vlan,
					const unsigned char *addr)
{
	macvlan_hash_del(vlan, true);
	/* Now that we are unhashed it is safe to change the device
	 * address without confusing packet delivery.
	 */
	memcpy(vlan->dev->dev_addr, addr, ETH_ALEN);
	macvlan_hash_add(vlan);
}

static bool macvlan_addr_busy(const struct macvlan_port *port,
			      const unsigned char *addr)
{
	/* Test to see if the specified address is
	 * currently in use by the underlying device or
	 * another macvlan.
	 */
	if (!macvlan_passthru(port) && !macvlan_addr_change(port) &&
	    ether_addr_equal_64bits(port->dev->dev_addr, addr))
		return true;

	if (macvlan_hash_lookup(port, addr))
		return true;

	return false;
}


static int macvlan_broadcast_one(struct sk_buff *skb,
				 const struct macvlan_dev *vlan,
				 const struct ethhdr *eth, bool local)
{
	struct net_device *dev = vlan->dev;

	if (local)
		return __dev_forward_skb(dev, skb);

	skb->dev = dev;
	if (ether_addr_equal_64bits(eth->h_dest, dev->broadcast))
		skb->pkt_type = PACKET_BROADCAST;
	else
		skb->pkt_type = PACKET_MULTICAST;

	return 0;
}

static u32 macvlan_hash_mix(const struct macvlan_dev *vlan)
{
	return (u32)(((unsigned long)vlan) >> L1_CACHE_SHIFT);
}


static unsigned int mc_hash(const struct macvlan_dev *vlan,
			    const unsigned char *addr)
{
	u32 val = __get_unaligned_cpu32(addr + 2);

	val ^= macvlan_hash_mix(vlan);
	return hash_32(val, MACVLAN_MC_FILTER_BITS);
}

static void macvlan_broadcast(struct sk_buff *skb,
			      const struct macvlan_port *port,
			      struct net_device *src,
			      enum macvlan_mode mode)
{
	const struct ethhdr *eth = eth_hdr(skb);
	const struct macvlan_dev *vlan;
	struct sk_buff *nskb;
	unsigned int i;
	int err;
	unsigned int hash;

	if (skb->protocol == htons(ETH_P_PAUSE))
		return;

	for (i = 0; i < MACVLAN_HASH_SIZE; i++) {
		hlist_for_each_entry_rcu(vlan, &port->vlan_hash[i], hlist) {
			if (vlan->dev == src || !(vlan->mode & mode))
				continue;

			hash = mc_hash(vlan, eth->h_dest);
			if (!test_bit(hash, vlan->mc_filter))
				continue;

			err = NET_RX_DROP;
			nskb = skb_clone(skb, GFP_ATOMIC);
			if (likely(nskb))
				err = macvlan_broadcast_one(
					nskb, vlan, eth,
					mode == MACVLAN_MODE_BRIDGE) ?:
				      netif_rx_ni(nskb);
			macvlan_count_rx(vlan, skb->len + ETH_HLEN,
					 err == NET_RX_SUCCESS, true);
		}
	}
}

static void macvlan_process_broadcast(struct work_struct *w)
{
	struct macvlan_port *port = container_of(w, struct macvlan_port,
						 bc_work);
	struct sk_buff *skb;
	struct sk_buff_head list;

	__skb_queue_head_init(&list);

	spin_lock_bh(&port->bc_queue.lock);
	skb_queue_splice_tail_init(&port->bc_queue, &list);
	spin_unlock_bh(&port->bc_queue.lock);

	while ((skb = __skb_dequeue(&list))) {
		const struct macvlan_dev *src = MACVLAN_SKB_CB(skb)->src;

		rcu_read_lock();

		if (!src)
			/* frame comes from an external address */
			macvlan_broadcast(skb, port, NULL,
					  MACVLAN_MODE_PRIVATE |
					  MACVLAN_MODE_VEPA    |
					  MACVLAN_MODE_PASSTHRU|
					  MACVLAN_MODE_BRIDGE);
		else if (src->mode == MACVLAN_MODE_VEPA)
			/* flood to everyone except source */
			macvlan_broadcast(skb, port, src->dev,
					  MACVLAN_MODE_VEPA |
					  MACVLAN_MODE_BRIDGE);
		else
			/*
			 * flood only to VEPA ports, bridge ports
			 * already saw the frame on the way out.
			 */
			macvlan_broadcast(skb, port, src->dev,
					  MACVLAN_MODE_VEPA);

		rcu_read_unlock();

		if (src)
			dev_put(src->dev);
		kfree_skb(skb);
	}
}

static void macvlan_broadcast_enqueue(struct macvlan_port *port,
				      const struct macvlan_dev *src,
				      struct sk_buff *skb)
{
	struct sk_buff *nskb;
	int err = -ENOMEM;

	nskb = skb_clone(skb, GFP_ATOMIC);
	if (!nskb)
		goto err;

	MACVLAN_SKB_CB(nskb)->src = src;

	spin_lock(&port->bc_queue.lock);
	if (skb_queue_len(&port->bc_queue) < MACVLAN_BC_QUEUE_LEN) {
		if (src)
			dev_hold(src->dev);
		__skb_queue_tail(&port->bc_queue, nskb);
		err = 0;
	}
	spin_unlock(&port->bc_queue.lock);

	if (err)
		goto free_nskb;

	schedule_work(&port->bc_work);
	return;

free_nskb:
	kfree_skb(nskb);
err:
	atomic_long_inc(&skb->dev->rx_dropped);
}

static void macvlan_flush_sources(struct macvlan_port *port,
				  struct macvlan_dev *vlan)
{
	int i;

	for (i = 0; i < MACVLAN_HASH_SIZE; i++) {
		struct hlist_node *h, *n;

		hlist_for_each_safe(h, n, &port->vlan_source_hash[i]) {
			struct macvlan_source_entry *entry;

			entry = hlist_entry(h, struct macvlan_source_entry,
					    hlist);
			if (entry->vlan == vlan)
				macvlan_hash_del_source(entry);
		}
	}
	vlan->macaddr_count = 0;
}

static void macvlan_forward_source_one(struct sk_buff *skb,
				       struct macvlan_dev *vlan)
{
	struct sk_buff *nskb;
	struct net_device *dev;
	int len;
	int ret;

	dev = vlan->dev;
	if (unlikely(!(dev->flags & IFF_UP)))
		return;

	nskb = skb_clone(skb, GFP_ATOMIC);
	if (!nskb)
		return;

	len = nskb->len + ETH_HLEN;
	nskb->dev = dev;
	nskb->pkt_type = PACKET_HOST;

	ret = netif_rx(nskb);
	macvlan_count_rx(vlan, len, ret == NET_RX_SUCCESS, false);
}

static void macvlan_forward_source(struct sk_buff *skb,
				   struct macvlan_port *port,
				   const unsigned char *addr)
{
	struct macvlan_source_entry *entry;
	u32 idx = macvlan_eth_hash(addr);
	struct hlist_head *h = &port->vlan_source_hash[idx];

	hlist_for_each_entry_rcu(entry, h, hlist) {
		if (ether_addr_equal_64bits(entry->addr, addr))
			macvlan_forward_source_one(skb, entry->vlan);
	}
}

/* called under rcu_read_lock() from netif_receive_skb */
static rx_handler_result_t macvlan_handle_frame(struct sk_buff **pskb)
{
	struct macvlan_port *port;
	struct sk_buff *skb = *pskb;
	const struct ethhdr *eth = eth_hdr(skb);
	const struct macvlan_dev *vlan;
	const struct macvlan_dev *src;
	struct net_device *dev;
	unsigned int len = 0;
	int ret;
	rx_handler_result_t handle_res;

	port = macvlan_port_get_rcu(skb->dev);
	if (is_multicast_ether_addr(eth->h_dest)) {
		unsigned int hash;

		skb = ip_check_defrag(dev_net(skb->dev), skb, IP_DEFRAG_MACVLAN);
		if (!skb)
			return RX_HANDLER_CONSUMED;
		*pskb = skb;
		eth = eth_hdr(skb);
		macvlan_forward_source(skb, port, eth->h_source);
		src = macvlan_hash_lookup(port, eth->h_source);
		if (src && src->mode != MACVLAN_MODE_VEPA &&
		    src->mode != MACVLAN_MODE_BRIDGE) {
			/* forward to original port. */
			vlan = src;
			ret = macvlan_broadcast_one(skb, vlan, eth, 0) ?:
			      netif_rx(skb);
			handle_res = RX_HANDLER_CONSUMED;
			goto out;
		}

		hash = mc_hash(NULL, eth->h_dest);
		if (test_bit(hash, port->mc_filter))
			macvlan_broadcast_enqueue(port, src, skb);

		return RX_HANDLER_PASS;
	}

	macvlan_forward_source(skb, port, eth->h_source);
	if (macvlan_passthru(port))
		vlan = list_first_or_null_rcu(&port->vlans,
					      struct macvlan_dev, list);
	else
		vlan = macvlan_hash_lookup(port, eth->h_dest);
	if (vlan == NULL)
		return RX_HANDLER_PASS;

	dev = vlan->dev;
	if (unlikely(!(dev->flags & IFF_UP))) {
		kfree_skb(skb);
		return RX_HANDLER_CONSUMED;
	}
	len = skb->len + ETH_HLEN;
	skb = skb_share_check(skb, GFP_ATOMIC);
	if (!skb) {
		ret = NET_RX_DROP;
		handle_res = RX_HANDLER_CONSUMED;
		goto out;
	}

	*pskb = skb;
	skb->dev = dev;
	skb->pkt_type = PACKET_HOST;

	ret = NET_RX_SUCCESS;
	handle_res = RX_HANDLER_ANOTHER;
out:
	macvlan_count_rx(vlan, len, ret == NET_RX_SUCCESS, false);
	return handle_res;
}

static int macvlan_queue_xmit(struct sk_buff *skb, struct net_device *dev)
{
	const struct macvlan_dev *vlan = netdev_priv(dev);
	const struct macvlan_port *port = vlan->port;
	const struct macvlan_dev *dest;

	if (vlan->mode == MACVLAN_MODE_BRIDGE) {
		const struct ethhdr *eth = (void *)skb->data;

		/* send to other bridge ports directly */
		if (is_multicast_ether_addr(eth->h_dest)) {
			macvlan_broadcast(skb, port, dev, MACVLAN_MODE_BRIDGE);
			goto xmit_world;
		}

		dest = macvlan_hash_lookup(port, eth->h_dest);
		if (dest && dest->mode == MACVLAN_MODE_BRIDGE) {
			/* send to lowerdev first for its network taps */
			dev_forward_skb(vlan->lowerdev, skb);

			return NET_XMIT_SUCCESS;
		}
	}

xmit_world:
	skb->dev = vlan->lowerdev;
	return dev_queue_xmit(skb);
}

static inline netdev_tx_t macvlan_netpoll_send_skb(struct macvlan_dev *vlan, struct sk_buff *skb)
{
#ifdef CONFIG_NET_POLL_CONTROLLER
	if (vlan->netpoll)
		netpoll_send_skb(vlan->netpoll, skb);
#else
	BUG();
#endif
	return NETDEV_TX_OK;
}

static netdev_tx_t macvlan_start_xmit(struct sk_buff *skb,
				      struct net_device *dev)
{
	unsigned int len = skb->len;
	int ret;
	struct macvlan_dev *vlan = netdev_priv(dev);

	if (unlikely(netpoll_tx_running(dev)))
		return macvlan_netpoll_send_skb(vlan, skb);

	if (vlan->fwd_priv) {
		skb->dev = vlan->lowerdev;
		ret = dev_queue_xmit_accel(skb, vlan->fwd_priv);
	} else {
		ret = macvlan_queue_xmit(skb, dev);
	}

	if (likely(ret == NET_XMIT_SUCCESS || ret == NET_XMIT_CN)) {
		struct vlan_pcpu_stats *pcpu_stats;

		pcpu_stats = this_cpu_ptr(vlan->pcpu_stats);
		u64_stats_update_begin(&pcpu_stats->syncp);
		pcpu_stats->tx_packets++;
		pcpu_stats->tx_bytes += len;
		u64_stats_update_end(&pcpu_stats->syncp);
	} else {
		this_cpu_inc(vlan->pcpu_stats->tx_dropped);
	}
	return ret;
}

static int macvlan_hard_header(struct sk_buff *skb, struct net_device *dev,
			       unsigned short type, const void *daddr,
			       const void *saddr, unsigned len)
{
	const struct macvlan_dev *vlan = netdev_priv(dev);
	struct net_device *lowerdev = vlan->lowerdev;

	return dev_hard_header(skb, lowerdev, type, daddr,
			       saddr ? : dev->dev_addr, len);
}

static const struct header_ops macvlan_hard_header_ops = {
	.create  	= macvlan_hard_header,
	.parse		= eth_header_parse,
	.cache		= eth_header_cache,
	.cache_update	= eth_header_cache_update,
};

static struct rtnl_link_ops macvlan_link_ops;

static int macvlan_open(struct net_device *dev)
{
	struct macvlan_dev *vlan = netdev_priv(dev);
	struct net_device *lowerdev = vlan->lowerdev;
	int err;

	if (macvlan_passthru(vlan->port)) {
		if (!(vlan->flags & MACVLAN_FLAG_NOPROMISC)) {
			err = dev_set_promiscuity(lowerdev, 1);
			if (err < 0)
				goto out;
		}
		goto hash_add;
	}

	if (lowerdev->features & NETIF_F_HW_L2FW_DOFFLOAD &&
	    dev->rtnl_link_ops == &macvlan_link_ops) {
		vlan->fwd_priv =
		      lowerdev->netdev_ops->ndo_dfwd_add_station(lowerdev, dev);

		/* If we get a NULL pointer back, or if we get an error
		 * then we should just fall through to the non accelerated path
		 */
		if (IS_ERR_OR_NULL(vlan->fwd_priv)) {
			vlan->fwd_priv = NULL;
		} else
			return 0;
	}

	err = -EBUSY;
	if (macvlan_addr_busy(vlan->port, dev->dev_addr))
		goto out;

	err = dev_uc_add(lowerdev, dev->dev_addr);
	if (err < 0)
		goto out;
	if (dev->flags & IFF_ALLMULTI) {
		err = dev_set_allmulti(lowerdev, 1);
		if (err < 0)
			goto del_unicast;
	}

	if (dev->flags & IFF_PROMISC) {
		err = dev_set_promiscuity(lowerdev, 1);
		if (err < 0)
			goto clear_multi;
	}

hash_add:
	macvlan_hash_add(vlan);
	return 0;

clear_multi:
	if (dev->flags & IFF_ALLMULTI)
		dev_set_allmulti(lowerdev, -1);
del_unicast:
	dev_uc_del(lowerdev, dev->dev_addr);
out:
	if (vlan->fwd_priv) {
		lowerdev->netdev_ops->ndo_dfwd_del_station(lowerdev,
							   vlan->fwd_priv);
		vlan->fwd_priv = NULL;
	}
	return err;
}

static int macvlan_stop(struct net_device *dev)
{
	struct macvlan_dev *vlan = netdev_priv(dev);
	struct net_device *lowerdev = vlan->lowerdev;

	if (vlan->fwd_priv) {
		lowerdev->netdev_ops->ndo_dfwd_del_station(lowerdev,
							   vlan->fwd_priv);
		vlan->fwd_priv = NULL;
		return 0;
	}

	dev_uc_unsync(lowerdev, dev);
	dev_mc_unsync(lowerdev, dev);

	if (macvlan_passthru(vlan->port)) {
		if (!(vlan->flags & MACVLAN_FLAG_NOPROMISC))
			dev_set_promiscuity(lowerdev, -1);
		goto hash_del;
	}

	if (dev->flags & IFF_ALLMULTI)
		dev_set_allmulti(lowerdev, -1);

	if (dev->flags & IFF_PROMISC)
		dev_set_promiscuity(lowerdev, -1);

	dev_uc_del(lowerdev, dev->dev_addr);

hash_del:
	macvlan_hash_del(vlan, !dev->dismantle);
	return 0;
}

static int macvlan_sync_address(struct net_device *dev, unsigned char *addr)
{
	struct macvlan_dev *vlan = netdev_priv(dev);
	struct net_device *lowerdev = vlan->lowerdev;
	struct macvlan_port *port = vlan->port;
	int err;

	if (!(dev->flags & IFF_UP)) {
		/* Just copy in the new address */
		ether_addr_copy(dev->dev_addr, addr);
	} else {
		/* Rehash and update the device filters */
		if (macvlan_addr_busy(vlan->port, addr))
			return -EBUSY;

		if (!macvlan_passthru(port)) {
			err = dev_uc_add(lowerdev, addr);
			if (err)
				return err;

			dev_uc_del(lowerdev, dev->dev_addr);
		}

		macvlan_hash_change_addr(vlan, addr);
	}
	if (macvlan_passthru(port) && !macvlan_addr_change(port)) {
		/* Since addr_change isn't set, we are here due to lower
		 * device change.  Save the lower-dev address so we can
		 * restore it later.
		 */
		ether_addr_copy(vlan->port->perm_addr,
				lowerdev->dev_addr);
	}
	macvlan_clear_addr_change(port);
	return 0;
}

static int macvlan_set_mac_address(struct net_device *dev, void *p)
{
	struct macvlan_dev *vlan = netdev_priv(dev);
	struct sockaddr *addr = p;

	if (!is_valid_ether_addr(addr->sa_data))
		return -EADDRNOTAVAIL;

	/* If the addresses are the same, this is a no-op */
	if (ether_addr_equal(dev->dev_addr, addr->sa_data))
<<<<<<< HEAD
		return 0;

	if (vlan->mode == MACVLAN_MODE_PASSTHRU) {
		macvlan_set_addr_change(vlan->port);
		dev_set_mac_address(vlan->lowerdev, addr);
=======
>>>>>>> a2054256
		return 0;

	if (vlan->mode == MACVLAN_MODE_PASSTHRU) {
		macvlan_set_addr_change(vlan->port);
		return dev_set_mac_address(vlan->lowerdev, addr);
	}

	return macvlan_sync_address(dev, addr->sa_data);
}

static void macvlan_change_rx_flags(struct net_device *dev, int change)
{
	struct macvlan_dev *vlan = netdev_priv(dev);
	struct net_device *lowerdev = vlan->lowerdev;

	if (dev->flags & IFF_UP) {
		if (change & IFF_ALLMULTI)
			dev_set_allmulti(lowerdev, dev->flags & IFF_ALLMULTI ? 1 : -1);
		if (change & IFF_PROMISC)
			dev_set_promiscuity(lowerdev,
					    dev->flags & IFF_PROMISC ? 1 : -1);

	}
}

static void macvlan_compute_filter(unsigned long *mc_filter,
				   struct net_device *dev,
				   struct macvlan_dev *vlan)
{
	if (dev->flags & (IFF_PROMISC | IFF_ALLMULTI)) {
		bitmap_fill(mc_filter, MACVLAN_MC_FILTER_SZ);
	} else {
		struct netdev_hw_addr *ha;
		DECLARE_BITMAP(filter, MACVLAN_MC_FILTER_SZ);

		bitmap_zero(filter, MACVLAN_MC_FILTER_SZ);
		netdev_for_each_mc_addr(ha, dev) {
			__set_bit(mc_hash(vlan, ha->addr), filter);
		}

		__set_bit(mc_hash(vlan, dev->broadcast), filter);

		bitmap_copy(mc_filter, filter, MACVLAN_MC_FILTER_SZ);
	}
}

static void macvlan_set_mac_lists(struct net_device *dev)
{
	struct macvlan_dev *vlan = netdev_priv(dev);

	macvlan_compute_filter(vlan->mc_filter, dev, vlan);

	dev_uc_sync(vlan->lowerdev, dev);
	dev_mc_sync(vlan->lowerdev, dev);

	/* This is slightly inaccurate as we're including the subscription
	 * list of vlan->lowerdev too.
	 *
	 * Bug alert: This only works if everyone has the same broadcast
	 * address as lowerdev.  As soon as someone changes theirs this
	 * will break.
	 *
	 * However, this is already broken as when you change your broadcast
	 * address we don't get called.
	 *
	 * The solution is to maintain a list of broadcast addresses like
	 * we do for uc/mc, if you care.
	 */
	macvlan_compute_filter(vlan->port->mc_filter, vlan->lowerdev, NULL);
}

static int macvlan_change_mtu(struct net_device *dev, int new_mtu)
{
	struct macvlan_dev *vlan = netdev_priv(dev);

	if (vlan->lowerdev->mtu < new_mtu)
		return -EINVAL;
	dev->mtu = new_mtu;
	return 0;
}

/*
 * macvlan network devices have devices nesting below it and are a special
 * "super class" of normal network devices; split their locks off into a
 * separate class since they always nest.
 */
static struct lock_class_key macvlan_netdev_addr_lock_key;

#define ALWAYS_ON_OFFLOADS \
	(NETIF_F_SG | NETIF_F_HW_CSUM | NETIF_F_GSO_SOFTWARE | \
	 NETIF_F_GSO_ROBUST)

#define ALWAYS_ON_FEATURES (ALWAYS_ON_OFFLOADS | NETIF_F_LLTX)

#define MACVLAN_FEATURES \
	(NETIF_F_SG | NETIF_F_HW_CSUM | NETIF_F_HIGHDMA | NETIF_F_FRAGLIST | \
	 NETIF_F_GSO | NETIF_F_TSO | NETIF_F_UFO | NETIF_F_LRO | \
	 NETIF_F_TSO_ECN | NETIF_F_TSO6 | NETIF_F_GRO | NETIF_F_RXCSUM | \
	 NETIF_F_HW_VLAN_CTAG_FILTER | NETIF_F_HW_VLAN_STAG_FILTER)

#define MACVLAN_STATE_MASK \
	((1<<__LINK_STATE_NOCARRIER) | (1<<__LINK_STATE_DORMANT))

static int macvlan_get_nest_level(struct net_device *dev)
{
	return ((struct macvlan_dev *)netdev_priv(dev))->nest_level;
}

static void macvlan_set_lockdep_class(struct net_device *dev)
{
	netdev_lockdep_set_classes(dev);
	lockdep_set_class_and_subclass(&dev->addr_list_lock,
				       &macvlan_netdev_addr_lock_key,
				       macvlan_get_nest_level(dev));
}

static int macvlan_init(struct net_device *dev)
{
	struct macvlan_dev *vlan = netdev_priv(dev);
	const struct net_device *lowerdev = vlan->lowerdev;
	struct macvlan_port *port = vlan->port;

	dev->state		= (dev->state & ~MACVLAN_STATE_MASK) |
				  (lowerdev->state & MACVLAN_STATE_MASK);
	dev->features 		= lowerdev->features & MACVLAN_FEATURES;
	dev->features		|= ALWAYS_ON_FEATURES;
	dev->hw_features	|= NETIF_F_LRO;
	dev->vlan_features	= lowerdev->vlan_features & MACVLAN_FEATURES;
	dev->vlan_features	|= ALWAYS_ON_OFFLOADS;
	dev->gso_max_size	= lowerdev->gso_max_size;
	dev->gso_max_segs	= lowerdev->gso_max_segs;
	dev->hard_header_len	= lowerdev->hard_header_len;

	macvlan_set_lockdep_class(dev);

	vlan->pcpu_stats = netdev_alloc_pcpu_stats(struct vlan_pcpu_stats);
	if (!vlan->pcpu_stats)
		return -ENOMEM;

	port->count += 1;

	return 0;
}

static void macvlan_uninit(struct net_device *dev)
{
	struct macvlan_dev *vlan = netdev_priv(dev);
	struct macvlan_port *port = vlan->port;

	free_percpu(vlan->pcpu_stats);

	macvlan_flush_sources(port, vlan);
	port->count -= 1;
	if (!port->count)
		macvlan_port_destroy(port->dev);
}

static void macvlan_dev_get_stats64(struct net_device *dev,
				    struct rtnl_link_stats64 *stats)
{
	struct macvlan_dev *vlan = netdev_priv(dev);

	if (vlan->pcpu_stats) {
		struct vlan_pcpu_stats *p;
		u64 rx_packets, rx_bytes, rx_multicast, tx_packets, tx_bytes;
		u32 rx_errors = 0, tx_dropped = 0;
		unsigned int start;
		int i;

		for_each_possible_cpu(i) {
			p = per_cpu_ptr(vlan->pcpu_stats, i);
			do {
				start = u64_stats_fetch_begin_irq(&p->syncp);
				rx_packets	= p->rx_packets;
				rx_bytes	= p->rx_bytes;
				rx_multicast	= p->rx_multicast;
				tx_packets	= p->tx_packets;
				tx_bytes	= p->tx_bytes;
			} while (u64_stats_fetch_retry_irq(&p->syncp, start));

			stats->rx_packets	+= rx_packets;
			stats->rx_bytes		+= rx_bytes;
			stats->multicast	+= rx_multicast;
			stats->tx_packets	+= tx_packets;
			stats->tx_bytes		+= tx_bytes;
			/* rx_errors & tx_dropped are u32, updated
			 * without syncp protection.
			 */
			rx_errors	+= p->rx_errors;
			tx_dropped	+= p->tx_dropped;
		}
		stats->rx_errors	= rx_errors;
		stats->rx_dropped	= rx_errors;
		stats->tx_dropped	= tx_dropped;
	}
}

static int macvlan_vlan_rx_add_vid(struct net_device *dev,
				   __be16 proto, u16 vid)
{
	struct macvlan_dev *vlan = netdev_priv(dev);
	struct net_device *lowerdev = vlan->lowerdev;

	return vlan_vid_add(lowerdev, proto, vid);
}

static int macvlan_vlan_rx_kill_vid(struct net_device *dev,
				    __be16 proto, u16 vid)
{
	struct macvlan_dev *vlan = netdev_priv(dev);
	struct net_device *lowerdev = vlan->lowerdev;

	vlan_vid_del(lowerdev, proto, vid);
	return 0;
}

static int macvlan_fdb_add(struct ndmsg *ndm, struct nlattr *tb[],
			   struct net_device *dev,
			   const unsigned char *addr, u16 vid,
			   u16 flags)
{
	struct macvlan_dev *vlan = netdev_priv(dev);
	int err = -EINVAL;

	/* Support unicast filter only on passthru devices.
	 * Multicast filter should be allowed on all devices.
	 */
	if (!macvlan_passthru(vlan->port) && is_unicast_ether_addr(addr))
		return -EOPNOTSUPP;

	if (flags & NLM_F_REPLACE)
		return -EOPNOTSUPP;

	if (is_unicast_ether_addr(addr))
		err = dev_uc_add_excl(dev, addr);
	else if (is_multicast_ether_addr(addr))
		err = dev_mc_add_excl(dev, addr);

	return err;
}

static int macvlan_fdb_del(struct ndmsg *ndm, struct nlattr *tb[],
			   struct net_device *dev,
			   const unsigned char *addr, u16 vid)
{
	struct macvlan_dev *vlan = netdev_priv(dev);
	int err = -EINVAL;

	/* Support unicast filter only on passthru devices.
	 * Multicast filter should be allowed on all devices.
	 */
	if (!macvlan_passthru(vlan->port) && is_unicast_ether_addr(addr))
		return -EOPNOTSUPP;

	if (is_unicast_ether_addr(addr))
		err = dev_uc_del(dev, addr);
	else if (is_multicast_ether_addr(addr))
		err = dev_mc_del(dev, addr);

	return err;
}

static void macvlan_ethtool_get_drvinfo(struct net_device *dev,
					struct ethtool_drvinfo *drvinfo)
{
	strlcpy(drvinfo->driver, "macvlan", sizeof(drvinfo->driver));
	strlcpy(drvinfo->version, "0.1", sizeof(drvinfo->version));
}

static int macvlan_ethtool_get_link_ksettings(struct net_device *dev,
					      struct ethtool_link_ksettings *cmd)
{
	const struct macvlan_dev *vlan = netdev_priv(dev);

	return __ethtool_get_link_ksettings(vlan->lowerdev, cmd);
}

static netdev_features_t macvlan_fix_features(struct net_device *dev,
					      netdev_features_t features)
{
	struct macvlan_dev *vlan = netdev_priv(dev);
	netdev_features_t lowerdev_features = vlan->lowerdev->features;
	netdev_features_t mask;

	features |= NETIF_F_ALL_FOR_ALL;
	features &= (vlan->set_features | ~MACVLAN_FEATURES);
	mask = features;

	lowerdev_features &= (features | ~NETIF_F_LRO);
	features = netdev_increment_features(lowerdev_features, features, mask);
	features |= ALWAYS_ON_FEATURES;
	features &= ~NETIF_F_NETNS_LOCAL;

	return features;
}

#ifdef CONFIG_NET_POLL_CONTROLLER
static void macvlan_dev_poll_controller(struct net_device *dev)
{
	return;
}

static int macvlan_dev_netpoll_setup(struct net_device *dev, struct netpoll_info *npinfo)
{
	struct macvlan_dev *vlan = netdev_priv(dev);
	struct net_device *real_dev = vlan->lowerdev;
	struct netpoll *netpoll;
	int err = 0;

	netpoll = kzalloc(sizeof(*netpoll), GFP_KERNEL);
	err = -ENOMEM;
	if (!netpoll)
		goto out;

	err = __netpoll_setup(netpoll, real_dev);
	if (err) {
		kfree(netpoll);
		goto out;
	}

	vlan->netpoll = netpoll;

out:
	return err;
}

static void macvlan_dev_netpoll_cleanup(struct net_device *dev)
{
	struct macvlan_dev *vlan = netdev_priv(dev);
	struct netpoll *netpoll = vlan->netpoll;

	if (!netpoll)
		return;

	vlan->netpoll = NULL;

	__netpoll_free_async(netpoll);
}
#endif	/* CONFIG_NET_POLL_CONTROLLER */

static int macvlan_dev_get_iflink(const struct net_device *dev)
{
	struct macvlan_dev *vlan = netdev_priv(dev);

	return vlan->lowerdev->ifindex;
}

static const struct ethtool_ops macvlan_ethtool_ops = {
	.get_link		= ethtool_op_get_link,
	.get_link_ksettings	= macvlan_ethtool_get_link_ksettings,
	.get_drvinfo		= macvlan_ethtool_get_drvinfo,
};

static const struct net_device_ops macvlan_netdev_ops = {
	.ndo_init		= macvlan_init,
	.ndo_uninit		= macvlan_uninit,
	.ndo_open		= macvlan_open,
	.ndo_stop		= macvlan_stop,
	.ndo_start_xmit		= macvlan_start_xmit,
	.ndo_change_mtu		= macvlan_change_mtu,
	.ndo_fix_features	= macvlan_fix_features,
	.ndo_change_rx_flags	= macvlan_change_rx_flags,
	.ndo_set_mac_address	= macvlan_set_mac_address,
	.ndo_set_rx_mode	= macvlan_set_mac_lists,
	.ndo_get_stats64	= macvlan_dev_get_stats64,
	.ndo_validate_addr	= eth_validate_addr,
	.ndo_vlan_rx_add_vid	= macvlan_vlan_rx_add_vid,
	.ndo_vlan_rx_kill_vid	= macvlan_vlan_rx_kill_vid,
	.ndo_fdb_add		= macvlan_fdb_add,
	.ndo_fdb_del		= macvlan_fdb_del,
	.ndo_fdb_dump		= ndo_dflt_fdb_dump,
	.ndo_get_lock_subclass  = macvlan_get_nest_level,
#ifdef CONFIG_NET_POLL_CONTROLLER
	.ndo_poll_controller	= macvlan_dev_poll_controller,
	.ndo_netpoll_setup	= macvlan_dev_netpoll_setup,
	.ndo_netpoll_cleanup	= macvlan_dev_netpoll_cleanup,
#endif
	.ndo_get_iflink		= macvlan_dev_get_iflink,
	.ndo_features_check	= passthru_features_check,
};

void macvlan_common_setup(struct net_device *dev)
{
	ether_setup(dev);

	dev->min_mtu		= 0;
	dev->max_mtu		= ETH_MAX_MTU;
	dev->priv_flags	       &= ~IFF_TX_SKB_SHARING;
	netif_keep_dst(dev);
	dev->priv_flags	       |= IFF_UNICAST_FLT;
	dev->netdev_ops		= &macvlan_netdev_ops;
	dev->needs_free_netdev	= true;
	dev->header_ops		= &macvlan_hard_header_ops;
	dev->ethtool_ops	= &macvlan_ethtool_ops;
}
EXPORT_SYMBOL_GPL(macvlan_common_setup);

static void macvlan_setup(struct net_device *dev)
{
	macvlan_common_setup(dev);
	dev->priv_flags |= IFF_NO_QUEUE;
}

static int macvlan_port_create(struct net_device *dev)
{
	struct macvlan_port *port;
	unsigned int i;
	int err;

	if (dev->type != ARPHRD_ETHER || dev->flags & IFF_LOOPBACK)
		return -EINVAL;

	if (netdev_is_rx_handler_busy(dev))
		return -EBUSY;

	port = kzalloc(sizeof(*port), GFP_KERNEL);
	if (port == NULL)
		return -ENOMEM;

	port->dev = dev;
	ether_addr_copy(port->perm_addr, dev->dev_addr);
	INIT_LIST_HEAD(&port->vlans);
	for (i = 0; i < MACVLAN_HASH_SIZE; i++)
		INIT_HLIST_HEAD(&port->vlan_hash[i]);
	for (i = 0; i < MACVLAN_HASH_SIZE; i++)
		INIT_HLIST_HEAD(&port->vlan_source_hash[i]);

	skb_queue_head_init(&port->bc_queue);
	INIT_WORK(&port->bc_work, macvlan_process_broadcast);

	err = netdev_rx_handler_register(dev, macvlan_handle_frame, port);
	if (err)
		kfree(port);
	else
		dev->priv_flags |= IFF_MACVLAN_PORT;
	return err;
}

static void macvlan_port_destroy(struct net_device *dev)
{
	struct macvlan_port *port = macvlan_port_get_rtnl(dev);
	struct sk_buff *skb;

	dev->priv_flags &= ~IFF_MACVLAN_PORT;
	netdev_rx_handler_unregister(dev);

	/* After this point, no packet can schedule bc_work anymore,
	 * but we need to cancel it and purge left skbs if any.
	 */
	cancel_work_sync(&port->bc_work);

	while ((skb = __skb_dequeue(&port->bc_queue))) {
		const struct macvlan_dev *src = MACVLAN_SKB_CB(skb)->src;

		if (src)
			dev_put(src->dev);

		kfree_skb(skb);
	}

	/* If the lower device address has been changed by passthru
	 * macvlan, put it back.
	 */
	if (macvlan_passthru(port) &&
	    !ether_addr_equal(port->dev->dev_addr, port->perm_addr)) {
		struct sockaddr sa;

		sa.sa_family = port->dev->type;
		memcpy(&sa.sa_data, port->perm_addr, port->dev->addr_len);
		dev_set_mac_address(port->dev, &sa);
	}

	kfree(port);
}

static int macvlan_validate(struct nlattr *tb[], struct nlattr *data[],
			    struct netlink_ext_ack *extack)
{
	if (tb[IFLA_ADDRESS]) {
		if (nla_len(tb[IFLA_ADDRESS]) != ETH_ALEN)
			return -EINVAL;
		if (!is_valid_ether_addr(nla_data(tb[IFLA_ADDRESS])))
			return -EADDRNOTAVAIL;
	}

	if (data && data[IFLA_MACVLAN_FLAGS] &&
	    nla_get_u16(data[IFLA_MACVLAN_FLAGS]) & ~MACVLAN_FLAG_NOPROMISC)
		return -EINVAL;

	if (data && data[IFLA_MACVLAN_MODE]) {
		switch (nla_get_u32(data[IFLA_MACVLAN_MODE])) {
		case MACVLAN_MODE_PRIVATE:
		case MACVLAN_MODE_VEPA:
		case MACVLAN_MODE_BRIDGE:
		case MACVLAN_MODE_PASSTHRU:
		case MACVLAN_MODE_SOURCE:
			break;
		default:
			return -EINVAL;
		}
	}

	if (data && data[IFLA_MACVLAN_MACADDR_MODE]) {
		switch (nla_get_u32(data[IFLA_MACVLAN_MACADDR_MODE])) {
		case MACVLAN_MACADDR_ADD:
		case MACVLAN_MACADDR_DEL:
		case MACVLAN_MACADDR_FLUSH:
		case MACVLAN_MACADDR_SET:
			break;
		default:
			return -EINVAL;
		}
	}

	if (data && data[IFLA_MACVLAN_MACADDR]) {
		if (nla_len(data[IFLA_MACVLAN_MACADDR]) != ETH_ALEN)
			return -EINVAL;

		if (!is_valid_ether_addr(nla_data(data[IFLA_MACVLAN_MACADDR])))
			return -EADDRNOTAVAIL;
	}

	if (data && data[IFLA_MACVLAN_MACADDR_COUNT])
		return -EINVAL;

	return 0;
}

/**
 * reconfigure list of remote source mac address
 * (only for macvlan devices in source mode)
 * Note regarding alignment: all netlink data is aligned to 4 Byte, which
 * suffices for both ether_addr_copy and ether_addr_equal_64bits usage.
 */
static int macvlan_changelink_sources(struct macvlan_dev *vlan, u32 mode,
				      struct nlattr *data[])
{
	char *addr = NULL;
	int ret, rem, len;
	struct nlattr *nla, *head;
	struct macvlan_source_entry *entry;

	if (data[IFLA_MACVLAN_MACADDR])
		addr = nla_data(data[IFLA_MACVLAN_MACADDR]);

	if (mode == MACVLAN_MACADDR_ADD) {
		if (!addr)
			return -EINVAL;

		return macvlan_hash_add_source(vlan, addr);

	} else if (mode == MACVLAN_MACADDR_DEL) {
		if (!addr)
			return -EINVAL;

		entry = macvlan_hash_lookup_source(vlan, addr);
		if (entry) {
			macvlan_hash_del_source(entry);
			vlan->macaddr_count--;
		}
	} else if (mode == MACVLAN_MACADDR_FLUSH) {
		macvlan_flush_sources(vlan->port, vlan);
	} else if (mode == MACVLAN_MACADDR_SET) {
		macvlan_flush_sources(vlan->port, vlan);

		if (addr) {
			ret = macvlan_hash_add_source(vlan, addr);
			if (ret)
				return ret;
		}

		if (!data || !data[IFLA_MACVLAN_MACADDR_DATA])
			return 0;

		head = nla_data(data[IFLA_MACVLAN_MACADDR_DATA]);
		len = nla_len(data[IFLA_MACVLAN_MACADDR_DATA]);

		nla_for_each_attr(nla, head, len, rem) {
			if (nla_type(nla) != IFLA_MACVLAN_MACADDR ||
			    nla_len(nla) != ETH_ALEN)
				continue;

			addr = nla_data(nla);
			ret = macvlan_hash_add_source(vlan, addr);
			if (ret)
				return ret;
		}
	} else {
		return -EINVAL;
	}

	return 0;
}

int macvlan_common_newlink(struct net *src_net, struct net_device *dev,
			   struct nlattr *tb[], struct nlattr *data[])
{
	struct macvlan_dev *vlan = netdev_priv(dev);
	struct macvlan_port *port;
	struct net_device *lowerdev;
	int err;
	int macmode;
	bool create = false;

	if (!tb[IFLA_LINK])
		return -EINVAL;

	lowerdev = __dev_get_by_index(src_net, nla_get_u32(tb[IFLA_LINK]));
	if (lowerdev == NULL)
		return -ENODEV;

	/* When creating macvlans or macvtaps on top of other macvlans - use
	 * the real device as the lowerdev.
	 */
	if (netif_is_macvlan(lowerdev))
		lowerdev = macvlan_dev_real_dev(lowerdev);

	if (!tb[IFLA_MTU])
		dev->mtu = lowerdev->mtu;
	else if (dev->mtu > lowerdev->mtu)
		return -EINVAL;

	/* MTU range: 68 - lowerdev->max_mtu */
	dev->min_mtu = ETH_MIN_MTU;
	dev->max_mtu = lowerdev->max_mtu;

	if (!tb[IFLA_ADDRESS])
		eth_hw_addr_random(dev);

	if (!macvlan_port_exists(lowerdev)) {
		err = macvlan_port_create(lowerdev);
		if (err < 0)
			return err;
		create = true;
	}
	port = macvlan_port_get_rtnl(lowerdev);

	/* Only 1 macvlan device can be created in passthru mode */
	if (macvlan_passthru(port)) {
		/* The macvlan port must be not created this time,
		 * still goto destroy_macvlan_port for readability.
		 */
		err = -EINVAL;
		goto destroy_macvlan_port;
	}

	vlan->lowerdev = lowerdev;
	vlan->dev      = dev;
	vlan->port     = port;
	vlan->set_features = MACVLAN_FEATURES;
	vlan->nest_level = dev_get_nest_level(lowerdev) + 1;

	vlan->mode     = MACVLAN_MODE_VEPA;
	if (data && data[IFLA_MACVLAN_MODE])
		vlan->mode = nla_get_u32(data[IFLA_MACVLAN_MODE]);

	if (data && data[IFLA_MACVLAN_FLAGS])
		vlan->flags = nla_get_u16(data[IFLA_MACVLAN_FLAGS]);

	if (vlan->mode == MACVLAN_MODE_PASSTHRU) {
		if (port->count) {
			err = -EINVAL;
			goto destroy_macvlan_port;
		}
		macvlan_set_passthru(port);
		eth_hw_addr_inherit(dev, lowerdev);
	}

	if (data && data[IFLA_MACVLAN_MACADDR_MODE]) {
		if (vlan->mode != MACVLAN_MODE_SOURCE) {
			err = -EINVAL;
			goto destroy_macvlan_port;
		}
		macmode = nla_get_u32(data[IFLA_MACVLAN_MACADDR_MODE]);
		err = macvlan_changelink_sources(vlan, macmode, data);
		if (err)
			goto destroy_macvlan_port;
	}

	err = register_netdevice(dev);
	if (err < 0)
		goto destroy_macvlan_port;

	dev->priv_flags |= IFF_MACVLAN;
	err = netdev_upper_dev_link(lowerdev, dev);
	if (err)
		goto unregister_netdev;

	list_add_tail_rcu(&vlan->list, &port->vlans);
	netif_stacked_transfer_operstate(lowerdev, dev);
	linkwatch_fire_event(dev);

	return 0;

unregister_netdev:
	unregister_netdevice(dev);
destroy_macvlan_port:
	if (create)
		macvlan_port_destroy(port->dev);
	return err;
}
EXPORT_SYMBOL_GPL(macvlan_common_newlink);

static int macvlan_newlink(struct net *src_net, struct net_device *dev,
			   struct nlattr *tb[], struct nlattr *data[],
			   struct netlink_ext_ack *extack)
{
	return macvlan_common_newlink(src_net, dev, tb, data);
}

void macvlan_dellink(struct net_device *dev, struct list_head *head)
{
	struct macvlan_dev *vlan = netdev_priv(dev);

	if (vlan->mode == MACVLAN_MODE_SOURCE)
		macvlan_flush_sources(vlan->port, vlan);
	list_del_rcu(&vlan->list);
	unregister_netdevice_queue(dev, head);
	netdev_upper_dev_unlink(vlan->lowerdev, dev);
}
EXPORT_SYMBOL_GPL(macvlan_dellink);

static int macvlan_changelink(struct net_device *dev,
			      struct nlattr *tb[], struct nlattr *data[],
			      struct netlink_ext_ack *extack)
{
	struct macvlan_dev *vlan = netdev_priv(dev);
	enum macvlan_mode mode;
	bool set_mode = false;
	enum macvlan_macaddr_mode macmode;
	int ret;

	/* Validate mode, but don't set yet: setting flags may fail. */
	if (data && data[IFLA_MACVLAN_MODE]) {
		set_mode = true;
		mode = nla_get_u32(data[IFLA_MACVLAN_MODE]);
		/* Passthrough mode can't be set or cleared dynamically */
		if ((mode == MACVLAN_MODE_PASSTHRU) !=
		    (vlan->mode == MACVLAN_MODE_PASSTHRU))
			return -EINVAL;
		if (vlan->mode == MACVLAN_MODE_SOURCE &&
		    vlan->mode != mode)
			macvlan_flush_sources(vlan->port, vlan);
	}

	if (data && data[IFLA_MACVLAN_FLAGS]) {
		__u16 flags = nla_get_u16(data[IFLA_MACVLAN_FLAGS]);
		bool promisc = (flags ^ vlan->flags) & MACVLAN_FLAG_NOPROMISC;
		if (macvlan_passthru(vlan->port) && promisc) {
			int err;

			if (flags & MACVLAN_FLAG_NOPROMISC)
				err = dev_set_promiscuity(vlan->lowerdev, -1);
			else
				err = dev_set_promiscuity(vlan->lowerdev, 1);
			if (err < 0)
				return err;
		}
		vlan->flags = flags;
	}
	if (set_mode)
		vlan->mode = mode;
	if (data && data[IFLA_MACVLAN_MACADDR_MODE]) {
		if (vlan->mode != MACVLAN_MODE_SOURCE)
			return -EINVAL;
		macmode = nla_get_u32(data[IFLA_MACVLAN_MACADDR_MODE]);
		ret = macvlan_changelink_sources(vlan, macmode, data);
		if (ret)
			return ret;
	}
	return 0;
}

static size_t macvlan_get_size_mac(const struct macvlan_dev *vlan)
{
	if (vlan->macaddr_count == 0)
		return 0;
	return nla_total_size(0) /* IFLA_MACVLAN_MACADDR_DATA */
		+ vlan->macaddr_count * nla_total_size(sizeof(u8) * ETH_ALEN);
}

static size_t macvlan_get_size(const struct net_device *dev)
{
	struct macvlan_dev *vlan = netdev_priv(dev);

	return (0
		+ nla_total_size(4) /* IFLA_MACVLAN_MODE */
		+ nla_total_size(2) /* IFLA_MACVLAN_FLAGS */
		+ nla_total_size(4) /* IFLA_MACVLAN_MACADDR_COUNT */
		+ macvlan_get_size_mac(vlan) /* IFLA_MACVLAN_MACADDR */
		);
}

static int macvlan_fill_info_macaddr(struct sk_buff *skb,
				     const struct macvlan_dev *vlan,
				     const int i)
{
	struct hlist_head *h = &vlan->port->vlan_source_hash[i];
	struct macvlan_source_entry *entry;

	hlist_for_each_entry_rcu(entry, h, hlist) {
		if (entry->vlan != vlan)
			continue;
		if (nla_put(skb, IFLA_MACVLAN_MACADDR, ETH_ALEN, entry->addr))
			return 1;
	}
	return 0;
}

static int macvlan_fill_info(struct sk_buff *skb,
				const struct net_device *dev)
{
	struct macvlan_dev *vlan = netdev_priv(dev);
	int i;
	struct nlattr *nest;

	if (nla_put_u32(skb, IFLA_MACVLAN_MODE, vlan->mode))
		goto nla_put_failure;
	if (nla_put_u16(skb, IFLA_MACVLAN_FLAGS, vlan->flags))
		goto nla_put_failure;
	if (nla_put_u32(skb, IFLA_MACVLAN_MACADDR_COUNT, vlan->macaddr_count))
		goto nla_put_failure;
	if (vlan->macaddr_count > 0) {
		nest = nla_nest_start(skb, IFLA_MACVLAN_MACADDR_DATA);
		if (nest == NULL)
			goto nla_put_failure;

		for (i = 0; i < MACVLAN_HASH_SIZE; i++) {
			if (macvlan_fill_info_macaddr(skb, vlan, i))
				goto nla_put_failure;
		}
		nla_nest_end(skb, nest);
	}
	return 0;

nla_put_failure:
	return -EMSGSIZE;
}

static const struct nla_policy macvlan_policy[IFLA_MACVLAN_MAX + 1] = {
	[IFLA_MACVLAN_MODE]  = { .type = NLA_U32 },
	[IFLA_MACVLAN_FLAGS] = { .type = NLA_U16 },
	[IFLA_MACVLAN_MACADDR_MODE] = { .type = NLA_U32 },
	[IFLA_MACVLAN_MACADDR] = { .type = NLA_BINARY, .len = MAX_ADDR_LEN },
	[IFLA_MACVLAN_MACADDR_DATA] = { .type = NLA_NESTED },
	[IFLA_MACVLAN_MACADDR_COUNT] = { .type = NLA_U32 },
};

int macvlan_link_register(struct rtnl_link_ops *ops)
{
	/* common fields */
	ops->validate		= macvlan_validate;
	ops->maxtype		= IFLA_MACVLAN_MAX;
	ops->policy		= macvlan_policy;
	ops->changelink		= macvlan_changelink;
	ops->get_size		= macvlan_get_size;
	ops->fill_info		= macvlan_fill_info;

	return rtnl_link_register(ops);
};
EXPORT_SYMBOL_GPL(macvlan_link_register);

static struct net *macvlan_get_link_net(const struct net_device *dev)
{
	return dev_net(macvlan_dev_real_dev(dev));
}

static struct rtnl_link_ops macvlan_link_ops = {
	.kind		= "macvlan",
	.setup		= macvlan_setup,
	.newlink	= macvlan_newlink,
	.dellink	= macvlan_dellink,
	.get_link_net	= macvlan_get_link_net,
	.priv_size      = sizeof(struct macvlan_dev),
};

static int macvlan_device_event(struct notifier_block *unused,
				unsigned long event, void *ptr)
{
	struct net_device *dev = netdev_notifier_info_to_dev(ptr);
	struct macvlan_dev *vlan, *next;
	struct macvlan_port *port;
	LIST_HEAD(list_kill);

	if (!macvlan_port_exists(dev))
		return NOTIFY_DONE;

	port = macvlan_port_get_rtnl(dev);

	switch (event) {
	case NETDEV_UP:
	case NETDEV_CHANGE:
		list_for_each_entry(vlan, &port->vlans, list)
			netif_stacked_transfer_operstate(vlan->lowerdev,
							 vlan->dev);
		break;
	case NETDEV_FEAT_CHANGE:
		list_for_each_entry(vlan, &port->vlans, list) {
			vlan->dev->gso_max_size = dev->gso_max_size;
			vlan->dev->gso_max_segs = dev->gso_max_segs;
			netdev_update_features(vlan->dev);
		}
		break;
	case NETDEV_CHANGEMTU:
		list_for_each_entry(vlan, &port->vlans, list) {
			if (vlan->dev->mtu <= dev->mtu)
				continue;
			dev_set_mtu(vlan->dev, dev->mtu);
		}
		break;
	case NETDEV_CHANGEADDR:
		if (!macvlan_passthru(port))
			return NOTIFY_DONE;

		vlan = list_first_entry_or_null(&port->vlans,
						struct macvlan_dev,
						list);

		if (macvlan_sync_address(vlan->dev, dev->dev_addr))
			return NOTIFY_BAD;

		break;
	case NETDEV_UNREGISTER:
		/* twiddle thumbs on netns device moves */
		if (dev->reg_state != NETREG_UNREGISTERING)
			break;

		list_for_each_entry_safe(vlan, next, &port->vlans, list)
			vlan->dev->rtnl_link_ops->dellink(vlan->dev, &list_kill);
		unregister_netdevice_many(&list_kill);
		break;
	case NETDEV_PRE_TYPE_CHANGE:
		/* Forbid underlaying device to change its type. */
		return NOTIFY_BAD;

	case NETDEV_NOTIFY_PEERS:
	case NETDEV_BONDING_FAILOVER:
	case NETDEV_RESEND_IGMP:
		/* Propagate to all vlans */
		list_for_each_entry(vlan, &port->vlans, list)
			call_netdevice_notifiers(event, vlan->dev);
	}
	return NOTIFY_DONE;
}

static struct notifier_block macvlan_notifier_block __read_mostly = {
	.notifier_call	= macvlan_device_event,
};

static int __init macvlan_init_module(void)
{
	int err;

	register_netdevice_notifier(&macvlan_notifier_block);

	err = macvlan_link_register(&macvlan_link_ops);
	if (err < 0)
		goto err1;
	return 0;
err1:
	unregister_netdevice_notifier(&macvlan_notifier_block);
	return err;
}

static void __exit macvlan_cleanup_module(void)
{
	rtnl_link_unregister(&macvlan_link_ops);
	unregister_netdevice_notifier(&macvlan_notifier_block);
}

module_init(macvlan_init_module);
module_exit(macvlan_cleanup_module);

MODULE_LICENSE("GPL");
MODULE_AUTHOR("Patrick McHardy <kaber@trash.net>");
MODULE_DESCRIPTION("Driver for MAC address based VLANs");
MODULE_ALIAS_RTNL_LINK("macvlan");<|MERGE_RESOLUTION|>--- conflicted
+++ resolved
@@ -745,14 +745,6 @@
 
 	/* If the addresses are the same, this is a no-op */
 	if (ether_addr_equal(dev->dev_addr, addr->sa_data))
-<<<<<<< HEAD
-		return 0;
-
-	if (vlan->mode == MACVLAN_MODE_PASSTHRU) {
-		macvlan_set_addr_change(vlan->port);
-		dev_set_mac_address(vlan->lowerdev, addr);
-=======
->>>>>>> a2054256
 		return 0;
 
 	if (vlan->mode == MACVLAN_MODE_PASSTHRU) {
