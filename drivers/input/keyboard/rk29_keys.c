/*
 * Driver for keys on GPIO lines capable of generating interrupts.
 *
 * Copyright 2005 Phil Blundell
 *
 * This program is free software; you can redistribute it and/or modify
 * it under the terms of the GNU General Public License version 2 as
 * published by the Free Software Foundation.
 */

#include <linux/module.h>

#include <linux/init.h>
#include <linux/fs.h>
#include <linux/interrupt.h>
#include <linux/irq.h>
#include <linux/sched.h>
#include <linux/pm.h>
#include <linux/sysctl.h>
#include <linux/proc_fs.h>
#include <linux/delay.h>
#include <linux/platform_device.h>
#include <linux/input.h>
#include <linux/adc.h>

#include <asm/gpio.h>
#include <mach/board.h>
#include <plat/key.h>

#define EMPTY_ADVALUE					950
#define DRIFT_ADVALUE					70
#define INVALID_ADVALUE 				-1
#define EV_MENU					KEY_F1


#if 0
#define key_dbg(bdata, format, arg...)		\
	dev_printk(KERN_INFO , &bdata->input->dev , format , ## arg)
#else
#define key_dbg(bdata, format, arg...)	
#endif

struct rk29_button_data {
	int state;
	int long_press_count;
	struct rk29_keys_button *button;
	struct input_dev *input;
	struct timer_list timer;
        struct rk29_keys_drvdata *ddata;
};

struct rk29_keys_drvdata {
	int nbuttons;
	int result;
	bool in_suspend;	/* Flag to indicate if we're suspending/resuming */
	struct input_dev *input;
	struct adc_client *client;
	struct timer_list timer;
	struct rk29_button_data data[0];
};

static struct input_dev *input_dev;
struct rk29_keys_Arrary {
	char keyArrary[20];
};

static ssize_t rk29key_set(struct device *dev,
		struct device_attribute *attr, const char *buf, size_t count)
{
	struct rk29_keys_platform_data *pdata = dev_get_platdata(dev);
	int i,j,start,end;
	char rk29keyArrary[400];
	struct rk29_keys_Arrary Arrary[]={
                {
                        .keyArrary = {"menu"},
                },
                {
                        .keyArrary = {"home"},
                },
                {
                        .keyArrary = {"esc"},
                },
                {
                        .keyArrary = {"sensor"},
                },
                {
                        .keyArrary = {"play"},
                },
                {
                        .keyArrary = {"vol+"},
                },
                {
                        .keyArrary = {"vol-"},
                },
        }; 
	char *p;
	  
	for(i=0;i<7;i++)
	{
		
		p = strstr(buf,Arrary[i].keyArrary);
		if(p==0)
<<<<<<< HEAD
              {
                   dev_dbg(dev," rk29key_set p == 0 error ...............\n");
                   continue;
              }
=======
			continue;
>>>>>>> 3df852b7
		
		start = strcspn(p,":");
		
		if(i<6)
			end = strcspn(p,",");
		else
			end = strcspn(p,"}");
	
		memset(rk29keyArrary,0,sizeof(rk29keyArrary));
		
		strncpy(rk29keyArrary,p+start+1,end-start-1);
							 		
		for(j=0;j<7;j++)
		{		
			if(strcmp(pdata->buttons[j].desc,Arrary[i].keyArrary)==0)
			{
				if(strcmp(rk29keyArrary,"MENU")==0)
					pdata->buttons[j].code = EV_MENU;
				else if(strcmp(rk29keyArrary,"HOME")==0)
					pdata->buttons[j].code = KEY_HOME;
				else if(strcmp(rk29keyArrary,"ESC")==0)
					pdata->buttons[j].code = KEY_BACK;
				else if(strcmp(rk29keyArrary,"sensor")==0)
					pdata->buttons[j].code = KEY_CAMERA;
				else if(strcmp(rk29keyArrary,"PLAY")==0)
					pdata->buttons[j].code = KEY_POWER;
				else if(strcmp(rk29keyArrary,"VOLUP")==0)
					pdata->buttons[j].code = KEY_VOLUMEUP;
				else if(strcmp(rk29keyArrary,"VOLDOWN")==0)
					pdata->buttons[j].code = KEY_VOLUMEDOWN;
				else
				     continue;
		 	}

		}
			
   	}

	for(i=0;i<7;i++)
		dev_dbg(dev, "desc=%s, code=%d\n",pdata->buttons[i].desc,pdata->buttons[i].code);
	return 0; 

}

static DEVICE_ATTR(rk29key,0660, NULL, rk29key_set);

void rk29_send_power_key(int state)
{
	if (!input_dev)
		return;
	if(state)
	{
		input_report_key(input_dev, KEY_POWER, 1);
		input_sync(input_dev);
	}
	else
	{
		input_report_key(input_dev, KEY_POWER, 0);
		input_sync(input_dev);
	}
}

void rk28_send_wakeup_key(void)
{
	if (!input_dev)
		return;

	input_report_key(input_dev, KEY_WAKEUP, 1);
	input_sync(input_dev);
	input_report_key(input_dev, KEY_WAKEUP, 0);
	input_sync(input_dev);
}

static void keys_long_press_timer(unsigned long _data)
{
	int state;
	struct rk29_button_data *bdata = (struct rk29_button_data *)_data;
	struct rk29_keys_button *button = bdata->button;
	struct input_dev *input = bdata->input;
	unsigned int type = EV_KEY;
	if(button->gpio != INVALID_GPIO )
		state = !!((gpio_get_value(button->gpio) ? 1 : 0) ^ button->active_low);
	else
		state = !!button->adc_state;
	if(state) {
		if(bdata->long_press_count != 0) {
			if(bdata->long_press_count % (LONG_PRESS_COUNT+ONE_SEC_COUNT) == 0){
				key_dbg(bdata, "%skey[%s]: report ev[%d] state[0]\n", 
					(button->gpio == INVALID_GPIO)?"ad":"io", button->desc, button->code_long_press);
				input_event(input, type, button->code_long_press, 0);
				input_sync(input);
			}
			else if(bdata->long_press_count%LONG_PRESS_COUNT == 0) {
				key_dbg(bdata, "%skey[%s]: report ev[%d] state[1]\n", 
					(button->gpio == INVALID_GPIO)?"ad":"io", button->desc, button->code_long_press);
				input_event(input, type, button->code_long_press, 1);
				input_sync(input);
			}
		}
		bdata->long_press_count++;
		mod_timer(&bdata->timer,
				jiffies + msecs_to_jiffies(DEFAULT_DEBOUNCE_INTERVAL));
	}
	else {
		if(bdata->long_press_count <= LONG_PRESS_COUNT) {
			bdata->long_press_count = 0;
			key_dbg(bdata, "%skey[%s]: report ev[%d] state[1], report ev[%d] state[0]\n", 
					(button->gpio == INVALID_GPIO)?"ad":"io", button->desc, button->code, button->code);
			input_event(input, type, button->code, 1);
			input_sync(input);
			input_event(input, type, button->code, 0);
			input_sync(input);
		}
		else if(bdata->state != state) {
			key_dbg(bdata, "%skey[%s]: report ev[%d] state[0]\n", 
			(button->gpio == INVALID_GPIO)?"ad":"io", button->desc, button->code_long_press);
			input_event(input, type, button->code_long_press, 0);
			input_sync(input);
		}
	}
	bdata->state = state;
}
static void keys_timer(unsigned long _data)
{
	int state;
	struct rk29_button_data *bdata = (struct rk29_button_data *)_data;
	struct rk29_keys_button *button = bdata->button;
	struct input_dev *input = bdata->input;
	unsigned int type = EV_KEY;
	
	if(button->gpio != INVALID_GPIO)
		state = !!((gpio_get_value(button->gpio) ? 1 : 0) ^ button->active_low);
	else
		state = !!button->adc_state;
	if(bdata->state != state) {
		bdata->state = state;
		key_dbg(bdata, "%skey[%s]: report ev[%d] state[%d]\n", 
			(button->gpio == INVALID_GPIO)?"ad":"io", button->desc, button->code, bdata->state);
		input_event(input, type, button->code, bdata->state);
		input_sync(input);
	}
	if(state)
		mod_timer(&bdata->timer,
			jiffies + msecs_to_jiffies(DEFAULT_DEBOUNCE_INTERVAL));
}

static irqreturn_t keys_isr(int irq, void *dev_id)
{
	struct rk29_button_data *bdata = dev_id;
	struct rk29_keys_button *button = bdata->button;
	struct input_dev *input = bdata->input;
	unsigned int type = EV_KEY;
	BUG_ON(irq != gpio_to_irq(button->gpio));

        if(button->wakeup == 1 && bdata->ddata->in_suspend == true){
		key_dbg(bdata, "wakeup: %skey[%s]: report ev[%d] state[%d]\n", 
			(button->gpio == INVALID_GPIO)?"ad":"io", button->desc, button->code, bdata->state);
		input_event(input, type, button->code, 1);
		input_sync(input);
		input_event(input, type, button->code, 0);
		input_sync(input);
	        return IRQ_HANDLED;
        }
	bdata->long_press_count = 0;
	mod_timer(&bdata->timer,
				jiffies + msecs_to_jiffies(DEFAULT_DEBOUNCE_INTERVAL));
	return IRQ_HANDLED;
}
static void callback(struct adc_client *client, void *client_param, int result)
{
	struct rk29_keys_drvdata *ddata = (struct rk29_keys_drvdata *)client_param;
	int i;
	if(result > INVALID_ADVALUE && result < EMPTY_ADVALUE)
		ddata->result = result;
	for (i = 0; i < ddata->nbuttons; i++) {
		struct rk29_button_data *bdata = &ddata->data[i];
		struct rk29_keys_button *button = bdata->button;
		if(!button->adc_value)
			continue;
		if(result < button->adc_value + DRIFT_ADVALUE &&
			result > button->adc_value - DRIFT_ADVALUE)
			button->adc_state = 1;
		else
			button->adc_state = 0;
		if(bdata->state != button->adc_state)
			mod_timer(&bdata->timer,
				jiffies + msecs_to_jiffies(DEFAULT_DEBOUNCE_INTERVAL));
	}
	return;
}
static void adc_timer(unsigned long _data)
{
	struct rk29_keys_drvdata *ddata = (struct rk29_keys_drvdata *)_data;

	if (!ddata->in_suspend)
		adc_async_read(ddata->client);
	mod_timer(&ddata->timer, jiffies + msecs_to_jiffies(ADC_SAMPLE_TIME));
}
static ssize_t adc_value_show(struct device *dev, struct device_attribute *attr, char *buf)
{
	struct rk29_keys_drvdata *ddata = dev_get_drvdata(dev);
	
	return sprintf(buf, "adc_value: %d\n", ddata->result);
}

static DEVICE_ATTR(get_adc_value, S_IRUGO | S_IWUSR, adc_value_show, NULL);

static int __devinit keys_probe(struct platform_device *pdev)
{
	struct device *dev = &pdev->dev;
	struct rk29_keys_platform_data *pdata = dev_get_platdata(dev);
	struct rk29_keys_drvdata *ddata;
	struct input_dev *input;
	int i, error = 0;
	int wakeup = 0;

	if(!pdata) 
		return -EINVAL;
	
	ddata = kzalloc(sizeof(struct rk29_keys_drvdata) +
			pdata->nbuttons * sizeof(struct rk29_button_data),
			GFP_KERNEL);
	input = input_allocate_device();
	if (!ddata || !input) {
		error = -ENOMEM;
		goto fail0;
	}

	platform_set_drvdata(pdev, ddata);

	input->name = pdev->name;
	input->phys = "gpio-keys/input0";
	input->dev.parent = dev;

	input->id.bustype = BUS_HOST;
	input->id.vendor = 0x0001;
	input->id.product = 0x0001;
	input->id.version = 0x0100;

	/* Enable auto repeat feature of Linux input subsystem */
	if (pdata->rep)
		__set_bit(EV_REP, input->evbit);
	ddata->nbuttons = pdata->nbuttons;
	ddata->input = input;
	if(pdata->chn >= 0) {
		ddata->client = adc_register(pdata->chn, callback, (void *)ddata);
		if(!ddata->client) {
			error = -EINVAL;
			goto fail1;
		}
		setup_timer(&ddata->timer,
			    	adc_timer, (unsigned long)ddata);
		mod_timer(&ddata->timer, jiffies + msecs_to_jiffies(100));
	}
	for (i = 0; i < pdata->nbuttons; i++) {
		struct rk29_keys_button *button = &pdata->buttons[i];
		struct rk29_button_data *bdata = &ddata->data[i];
		int irq;
		unsigned int type = EV_KEY;

		bdata->input = input;
		bdata->button = button;
                bdata->ddata = ddata;
		if(button->code_long_press)
			setup_timer(&bdata->timer,
			    	keys_long_press_timer, (unsigned long)bdata);
		else if(button->code)
			setup_timer(&bdata->timer,
			    	keys_timer, (unsigned long)bdata);
		if(button->gpio != INVALID_GPIO) {
			error = gpio_request(button->gpio, button->desc ?: "keys");
			if (error < 0) {
				pr_err("gpio-keys: failed to request GPIO %d,"
					" error %d\n", button->gpio, error);
				goto fail2;
			}

			error = gpio_direction_input(button->gpio);
			if (error < 0) {
				pr_err("gpio-keys: failed to configure input"
					" direction for GPIO %d, error %d\n",
					button->gpio, error);
				gpio_free(button->gpio);
				goto fail2;
			}

			irq = gpio_to_irq(button->gpio);
			if (irq < 0) {
				error = irq;
				pr_err("gpio-keys: Unable to get irq number"
					" for GPIO %d, error %d\n",
					button->gpio, error);
				gpio_free(button->gpio);
				goto fail2;
			}

			error = request_irq(irq, keys_isr,
					    (button->active_low)?IRQF_TRIGGER_FALLING : IRQF_TRIGGER_RISING,
					    button->desc ? button->desc : "keys",
					    bdata);
			if (error) {
				pr_err("gpio-keys: Unable to claim irq %d; error %d\n",
					irq, error);
				gpio_free(button->gpio);
				goto fail2;
			}
		}
		if (button->wakeup)
			wakeup = 1;

		input_set_capability(input, type, button->code);
	}

	input_set_capability(input, EV_KEY, KEY_WAKEUP);

	error = input_register_device(input);
	if (error) {
		pr_err("gpio-keys: Unable to register input device, "
			"error: %d\n", error);
		goto fail2;
	}

	device_init_wakeup(dev, wakeup);
	error = device_create_file(dev, &dev_attr_get_adc_value);

	error = device_create_file(dev, &dev_attr_rk29key);
	if(error )
	{
		pr_err("failed to create key file error: %d\n", error);
	}


	input_dev = input;
	return error;

 fail2:
	while (--i >= 0) {
		free_irq(gpio_to_irq(pdata->buttons[i].gpio), &ddata->data[i]);
		del_timer_sync(&ddata->data[i].timer);
		gpio_free(pdata->buttons[i].gpio);
	}
	if(pdata->chn >= 0 && ddata->client);
		adc_unregister(ddata->client);
	if(pdata->chn >= 0)
	        del_timer_sync(&ddata->timer);
 fail1:
 	platform_set_drvdata(pdev, NULL);
 fail0:
	input_free_device(input);
	kfree(ddata);

	return error;
}

static int __devexit keys_remove(struct platform_device *pdev)
{
	struct device *dev = &pdev->dev;
	struct rk29_keys_platform_data *pdata = dev_get_platdata(dev);
	struct rk29_keys_drvdata *ddata = dev_get_drvdata(dev);
	struct input_dev *input = ddata->input;
	int i;

	input_dev = NULL;
	device_init_wakeup(dev, 0);

	for (i = 0; i < pdata->nbuttons; i++) {
		int irq = gpio_to_irq(pdata->buttons[i].gpio);
		free_irq(irq, &ddata->data[i]);
		del_timer_sync(&ddata->data[i].timer);
		gpio_free(pdata->buttons[i].gpio);
	}
	if(pdata->chn >= 0 && ddata->client);
		adc_unregister(ddata->client);
	input_unregister_device(input);

	return 0;
}


#ifdef CONFIG_PM
static int keys_suspend(struct device *dev)
{
	struct rk29_keys_platform_data *pdata = dev_get_platdata(dev);
	struct rk29_keys_drvdata *ddata = dev_get_drvdata(dev);
	int i;

	ddata->in_suspend = true;

	if (device_may_wakeup(dev)) {
		for (i = 0; i < pdata->nbuttons; i++) {
			struct rk29_keys_button *button = &pdata->buttons[i];
			if (button->wakeup) {
				int irq = gpio_to_irq(button->gpio);
				enable_irq_wake(irq);
			}
		}
	}

	return 0;
}

static int keys_resume(struct device *dev)
{
	struct rk29_keys_platform_data *pdata = dev_get_platdata(dev);
	struct rk29_keys_drvdata *ddata = dev_get_drvdata(dev);
	int i;

	if (device_may_wakeup(dev)) {
		for (i = 0; i < pdata->nbuttons; i++) {
			struct rk29_keys_button *button = &pdata->buttons[i];
			if (button->wakeup) {
				int irq = gpio_to_irq(button->gpio);
				disable_irq_wake(irq);
			}
		}
		preempt_disable();
		if (local_softirq_pending())
			do_softirq(); // for call resend_irqs, which may call keys_isr
		preempt_enable_no_resched();
	}

	ddata->in_suspend = false;

	return 0;
}

static const struct dev_pm_ops keys_pm_ops = {
	.suspend	= keys_suspend,
	.resume		= keys_resume,
};
#endif

static struct platform_driver keys_device_driver = {
	.probe		= keys_probe,
	.remove		= __devexit_p(keys_remove),
	.driver		= {
		.name	= "rk29-keypad",
		.owner	= THIS_MODULE,
#ifdef CONFIG_PM
		.pm	= &keys_pm_ops,
#endif
	}
};

static int __init keys_init(void)
{
	return platform_driver_register(&keys_device_driver);
}

static void __exit keys_exit(void)
{
	platform_driver_unregister(&keys_device_driver);
}

module_init(keys_init);
module_exit(keys_exit);

MODULE_LICENSE("GPL");
MODULE_AUTHOR("Phil Blundell <pb@handhelds.org>");
MODULE_DESCRIPTION("Keyboard driver for CPU GPIOs");
MODULE_ALIAS("platform:gpio-keys");<|MERGE_RESOLUTION|>--- conflicted
+++ resolved
@@ -100,15 +100,10 @@
 		
 		p = strstr(buf,Arrary[i].keyArrary);
 		if(p==0)
-<<<<<<< HEAD
               {
                    dev_dbg(dev," rk29key_set p == 0 error ...............\n");
                    continue;
               }
-=======
-			continue;
->>>>>>> 3df852b7
-		
 		start = strcspn(p,":");
 		
 		if(i<6)
