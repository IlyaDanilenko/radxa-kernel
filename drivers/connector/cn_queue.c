--- conflicted
+++ resolved
@@ -91,11 +91,7 @@
 
 static struct cn_callback_entry *
 cn_queue_alloc_callback_entry(char *name, struct cb_id *id,
-<<<<<<< HEAD
-			      void (*callback)(struct cn_msg *))
-=======
 			      void (*callback)(struct cn_msg *, struct netlink_skb_parms *))
->>>>>>> ad1cd745
 {
 	struct cn_callback_entry *cbq;
 
@@ -129,11 +125,7 @@
 }
 
 int cn_queue_add_callback(struct cn_queue_dev *dev, char *name, struct cb_id *id,
-<<<<<<< HEAD
-			  void (*callback)(struct cn_msg *))
-=======
 			  void (*callback)(struct cn_msg *, struct netlink_skb_parms *))
->>>>>>> ad1cd745
 {
 	struct cn_callback_entry *cbq, *__cbq;
 	int found = 0;
