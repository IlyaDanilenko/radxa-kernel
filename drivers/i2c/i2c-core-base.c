// SPDX-License-Identifier: GPL-2.0-or-later
/*
 * Linux I2C core
 *
 * Copyright (C) 1995-99 Simon G. Vogl
 *   With some changes from Kyösti Mälkki <kmalkki@cc.hut.fi>
 *   Mux support by Rodolfo Giometti <giometti@enneenne.com> and
 *   Michael Lawnick <michael.lawnick.ext@nsn.com>
 *
 * Copyright (C) 2013-2017 Wolfram Sang <wsa@kernel.org>
 */

#define pr_fmt(fmt) "i2c-core: " fmt

#include <dt-bindings/i2c/i2c.h>
#include <linux/acpi.h>
#include <linux/clk/clk-conf.h>
#include <linux/completion.h>
#include <linux/delay.h>
#include <linux/err.h>
#include <linux/errno.h>
#include <linux/gpio/consumer.h>
#include <linux/i2c.h>
#include <linux/i2c-smbus.h>
#include <linux/idr.h>
#include <linux/init.h>
#include <linux/interrupt.h>
#include <linux/irqflags.h>
#include <linux/jump_label.h>
#include <linux/kernel.h>
#include <linux/module.h>
#include <linux/mutex.h>
#include <linux/of_device.h>
#include <linux/of.h>
#include <linux/of_irq.h>
#include <linux/pinctrl/consumer.h>
#include <linux/pm_domain.h>
#include <linux/pm_runtime.h>
#include <linux/pm_wakeirq.h>
#include <linux/property.h>
#include <linux/rwsem.h>
#include <linux/slab.h>

#include "i2c-core.h"

#define CREATE_TRACE_POINTS
#include <trace/events/i2c.h>

#define I2C_ADDR_OFFSET_TEN_BIT	0xa000
#define I2C_ADDR_OFFSET_SLAVE	0x1000

#define I2C_ADDR_7BITS_MAX	0x77
#define I2C_ADDR_7BITS_COUNT	(I2C_ADDR_7BITS_MAX + 1)

#define I2C_ADDR_DEVICE_ID	0x7c

/*
 * core_lock protects i2c_adapter_idr, and guarantees that device detection,
 * deletion of detected devices are serialized
 */
static DEFINE_MUTEX(core_lock);
static DEFINE_IDR(i2c_adapter_idr);

static int i2c_check_addr_ex(struct i2c_adapter *adapter, int addr);
static int i2c_detect(struct i2c_adapter *adapter, struct i2c_driver *driver);

static DEFINE_STATIC_KEY_FALSE(i2c_trace_msg_key);
static bool is_registered;

int i2c_transfer_trace_reg(void)
{
	static_branch_inc(&i2c_trace_msg_key);
	return 0;
}

void i2c_transfer_trace_unreg(void)
{
	static_branch_dec(&i2c_trace_msg_key);
}

const char *i2c_freq_mode_string(u32 bus_freq_hz)
{
	switch (bus_freq_hz) {
	case I2C_MAX_STANDARD_MODE_FREQ:
		return "Standard Mode (100 kHz)";
	case I2C_MAX_FAST_MODE_FREQ:
		return "Fast Mode (400 kHz)";
	case I2C_MAX_FAST_MODE_PLUS_FREQ:
		return "Fast Mode Plus (1.0 MHz)";
	case I2C_MAX_TURBO_MODE_FREQ:
		return "Turbo Mode (1.4 MHz)";
	case I2C_MAX_HIGH_SPEED_MODE_FREQ:
		return "High Speed Mode (3.4 MHz)";
	case I2C_MAX_ULTRA_FAST_MODE_FREQ:
		return "Ultra Fast Mode (5.0 MHz)";
	default:
		return "Unknown Mode";
	}
}
EXPORT_SYMBOL_GPL(i2c_freq_mode_string);

const struct i2c_device_id *i2c_match_id(const struct i2c_device_id *id,
						const struct i2c_client *client)
{
	if (!(id && client))
		return NULL;

	while (id->name[0]) {
		if (strcmp(client->name, id->name) == 0)
			return id;
		id++;
	}
	return NULL;
}
EXPORT_SYMBOL_GPL(i2c_match_id);

static int i2c_device_match(struct device *dev, struct device_driver *drv)
{
	struct i2c_client	*client = i2c_verify_client(dev);
	struct i2c_driver	*driver;


	/* Attempt an OF style match */
	if (i2c_of_match_device(drv->of_match_table, client))
		return 1;

	/* Then ACPI style match */
	if (acpi_driver_match_device(dev, drv))
		return 1;

	driver = to_i2c_driver(drv);

	/* Finally an I2C match */
	if (i2c_match_id(driver->id_table, client))
		return 1;

	return 0;
}

static int i2c_device_uevent(struct device *dev, struct kobj_uevent_env *env)
{
	struct i2c_client *client = to_i2c_client(dev);
	int rc;

	rc = of_device_uevent_modalias(dev, env);
	if (rc != -ENODEV)
		return rc;

	rc = acpi_device_uevent_modalias(dev, env);
	if (rc != -ENODEV)
		return rc;

	return add_uevent_var(env, "MODALIAS=%s%s", I2C_MODULE_PREFIX, client->name);
}

/* i2c bus recovery routines */
static int get_scl_gpio_value(struct i2c_adapter *adap)
{
	return gpiod_get_value_cansleep(adap->bus_recovery_info->scl_gpiod);
}

static void set_scl_gpio_value(struct i2c_adapter *adap, int val)
{
	gpiod_set_value_cansleep(adap->bus_recovery_info->scl_gpiod, val);
}

static int get_sda_gpio_value(struct i2c_adapter *adap)
{
	return gpiod_get_value_cansleep(adap->bus_recovery_info->sda_gpiod);
}

static void set_sda_gpio_value(struct i2c_adapter *adap, int val)
{
	gpiod_set_value_cansleep(adap->bus_recovery_info->sda_gpiod, val);
}

static int i2c_generic_bus_free(struct i2c_adapter *adap)
{
	struct i2c_bus_recovery_info *bri = adap->bus_recovery_info;
	int ret = -EOPNOTSUPP;

	if (bri->get_bus_free)
		ret = bri->get_bus_free(adap);
	else if (bri->get_sda)
		ret = bri->get_sda(adap);

	if (ret < 0)
		return ret;

	return ret ? 0 : -EBUSY;
}

/*
 * We are generating clock pulses. ndelay() determines durating of clk pulses.
 * We will generate clock with rate 100 KHz and so duration of both clock levels
 * is: delay in ns = (10^6 / 100) / 2
 */
#define RECOVERY_NDELAY		5000
#define RECOVERY_CLK_CNT	9

int i2c_generic_scl_recovery(struct i2c_adapter *adap)
{
	struct i2c_bus_recovery_info *bri = adap->bus_recovery_info;
	int i = 0, scl = 1, ret = 0;

	if (bri->prepare_recovery)
		bri->prepare_recovery(adap);
	if (bri->pinctrl)
		pinctrl_select_state(bri->pinctrl, bri->pins_gpio);

	/*
	 * If we can set SDA, we will always create a STOP to ensure additional
	 * pulses will do no harm. This is achieved by letting SDA follow SCL
	 * half a cycle later. Check the 'incomplete_write_byte' fault injector
	 * for details. Note that we must honour tsu:sto, 4us, but lets use 5us
	 * here for simplicity.
	 */
	bri->set_scl(adap, scl);
	ndelay(RECOVERY_NDELAY);
	if (bri->set_sda)
		bri->set_sda(adap, scl);
	ndelay(RECOVERY_NDELAY / 2);

	/*
	 * By this time SCL is high, as we need to give 9 falling-rising edges
	 */
	while (i++ < RECOVERY_CLK_CNT * 2) {
		if (scl) {
			/* SCL shouldn't be low here */
			if (!bri->get_scl(adap)) {
				dev_err(&adap->dev,
					"SCL is stuck low, exit recovery\n");
				ret = -EBUSY;
				break;
			}
		}

		scl = !scl;
		bri->set_scl(adap, scl);
		/* Creating STOP again, see above */
		if (scl)  {
			/* Honour minimum tsu:sto */
			ndelay(RECOVERY_NDELAY);
		} else {
			/* Honour minimum tf and thd:dat */
			ndelay(RECOVERY_NDELAY / 2);
		}
		if (bri->set_sda)
			bri->set_sda(adap, scl);
		ndelay(RECOVERY_NDELAY / 2);

		if (scl) {
			ret = i2c_generic_bus_free(adap);
			if (ret == 0)
				break;
		}
	}

	/* If we can't check bus status, assume recovery worked */
	if (ret == -EOPNOTSUPP)
		ret = 0;

	if (bri->unprepare_recovery)
		bri->unprepare_recovery(adap);
	if (bri->pinctrl)
		pinctrl_select_state(bri->pinctrl, bri->pins_default);

	return ret;
}
EXPORT_SYMBOL_GPL(i2c_generic_scl_recovery);

int i2c_recover_bus(struct i2c_adapter *adap)
{
	if (!adap->bus_recovery_info)
		return -EBUSY;

	dev_dbg(&adap->dev, "Trying i2c bus recovery\n");
	return adap->bus_recovery_info->recover_bus(adap);
}
EXPORT_SYMBOL_GPL(i2c_recover_bus);

static void i2c_gpio_init_pinctrl_recovery(struct i2c_adapter *adap)
{
	struct i2c_bus_recovery_info *bri = adap->bus_recovery_info;
	struct device *dev = &adap->dev;
	struct pinctrl *p = bri->pinctrl;

	/*
	 * we can't change states without pinctrl, so remove the states if
	 * populated
	 */
	if (!p) {
		bri->pins_default = NULL;
		bri->pins_gpio = NULL;
		return;
	}

	if (!bri->pins_default) {
		bri->pins_default = pinctrl_lookup_state(p,
							 PINCTRL_STATE_DEFAULT);
		if (IS_ERR(bri->pins_default)) {
			dev_dbg(dev, PINCTRL_STATE_DEFAULT " state not found for GPIO recovery\n");
			bri->pins_default = NULL;
		}
	}
	if (!bri->pins_gpio) {
		bri->pins_gpio = pinctrl_lookup_state(p, "gpio");
		if (IS_ERR(bri->pins_gpio))
			bri->pins_gpio = pinctrl_lookup_state(p, "recovery");

		if (IS_ERR(bri->pins_gpio)) {
			dev_dbg(dev, "no gpio or recovery state found for GPIO recovery\n");
			bri->pins_gpio = NULL;
		}
	}

	/* for pinctrl state changes, we need all the information */
	if (bri->pins_default && bri->pins_gpio) {
		dev_info(dev, "using pinctrl states for GPIO recovery");
	} else {
		bri->pinctrl = NULL;
		bri->pins_default = NULL;
		bri->pins_gpio = NULL;
	}
}

static int i2c_gpio_init_generic_recovery(struct i2c_adapter *adap)
{
	struct i2c_bus_recovery_info *bri = adap->bus_recovery_info;
	struct device *dev = &adap->dev;
	struct gpio_desc *gpiod;
	int ret = 0;

	/*
	 * don't touch the recovery information if the driver is not using
	 * generic SCL recovery
	 */
	if (bri->recover_bus && bri->recover_bus != i2c_generic_scl_recovery)
		return 0;

	/*
	 * pins might be taken as GPIO, so we should inform pinctrl about
	 * this and move the state to GPIO
	 */
	if (bri->pinctrl)
		pinctrl_select_state(bri->pinctrl, bri->pins_gpio);

	/*
	 * if there is incomplete or no recovery information, see if generic
	 * GPIO recovery is available
	 */
	if (!bri->scl_gpiod) {
		gpiod = devm_gpiod_get(dev, "scl", GPIOD_OUT_HIGH_OPEN_DRAIN);
		if (PTR_ERR(gpiod) == -EPROBE_DEFER) {
			ret  = -EPROBE_DEFER;
			goto cleanup_pinctrl_state;
		}
		if (!IS_ERR(gpiod)) {
			bri->scl_gpiod = gpiod;
			bri->recover_bus = i2c_generic_scl_recovery;
			dev_info(dev, "using generic GPIOs for recovery\n");
		}
	}

	/* SDA GPIOD line is optional, so we care about DEFER only */
	if (!bri->sda_gpiod) {
		/*
		 * We have SCL. Pull SCL low and wait a bit so that SDA glitches
		 * have no effect.
		 */
		gpiod_direction_output(bri->scl_gpiod, 0);
		udelay(10);
		gpiod = devm_gpiod_get(dev, "sda", GPIOD_IN);

		/* Wait a bit in case of a SDA glitch, and then release SCL. */
		udelay(10);
		gpiod_direction_output(bri->scl_gpiod, 1);

		if (PTR_ERR(gpiod) == -EPROBE_DEFER) {
			ret = -EPROBE_DEFER;
			goto cleanup_pinctrl_state;
		}
		if (!IS_ERR(gpiod))
			bri->sda_gpiod = gpiod;
	}

cleanup_pinctrl_state:
	/* change the state of the pins back to their default state */
	if (bri->pinctrl)
		pinctrl_select_state(bri->pinctrl, bri->pins_default);

	return ret;
}

static int i2c_gpio_init_recovery(struct i2c_adapter *adap)
{
	i2c_gpio_init_pinctrl_recovery(adap);
	return i2c_gpio_init_generic_recovery(adap);
}

static int i2c_init_recovery(struct i2c_adapter *adap)
{
	struct i2c_bus_recovery_info *bri = adap->bus_recovery_info;
	bool is_error_level = true;
	char *err_str;

	if (!bri)
		return 0;

	if (i2c_gpio_init_recovery(adap) == -EPROBE_DEFER)
		return -EPROBE_DEFER;

	if (!bri->recover_bus) {
		err_str = "no suitable method provided";
		is_error_level = false;
		goto err;
	}

	if (bri->scl_gpiod && bri->recover_bus == i2c_generic_scl_recovery) {
		bri->get_scl = get_scl_gpio_value;
		bri->set_scl = set_scl_gpio_value;
		if (bri->sda_gpiod) {
			bri->get_sda = get_sda_gpio_value;
			/* FIXME: add proper flag instead of '0' once available */
			if (gpiod_get_direction(bri->sda_gpiod) == 0)
				bri->set_sda = set_sda_gpio_value;
		}
	} else if (bri->recover_bus == i2c_generic_scl_recovery) {
		/* Generic SCL recovery */
		if (!bri->set_scl || !bri->get_scl) {
			err_str = "no {get|set}_scl() found";
			goto err;
		}
		if (!bri->set_sda && !bri->get_sda) {
			err_str = "either get_sda() or set_sda() needed";
			goto err;
		}
	}

	return 0;
 err:
	if (is_error_level)
		dev_err(&adap->dev, "Not using recovery: %s\n", err_str);
	else
		dev_dbg(&adap->dev, "Not using recovery: %s\n", err_str);
	adap->bus_recovery_info = NULL;

	return -EINVAL;
}

static int i2c_smbus_host_notify_to_irq(const struct i2c_client *client)
{
	struct i2c_adapter *adap = client->adapter;
	unsigned int irq;

	if (!adap->host_notify_domain)
		return -ENXIO;

	if (client->flags & I2C_CLIENT_TEN)
		return -EINVAL;

	irq = irq_create_mapping(adap->host_notify_domain, client->addr);

	return irq > 0 ? irq : -ENXIO;
}

static int i2c_device_probe(struct device *dev)
{
	struct i2c_client	*client = i2c_verify_client(dev);
	struct i2c_driver	*driver;
	bool do_power_on;
	int status;

	if (!client)
		return 0;

	client->irq = client->init_irq;

	if (!client->irq) {
		int irq = -ENOENT;

		if (client->flags & I2C_CLIENT_HOST_NOTIFY) {
			dev_dbg(dev, "Using Host Notify IRQ\n");
			/* Keep adapter active when Host Notify is required */
			pm_runtime_get_sync(&client->adapter->dev);
			irq = i2c_smbus_host_notify_to_irq(client);
		} else if (dev->of_node) {
			irq = of_irq_get_byname(dev->of_node, "irq");
			if (irq == -EINVAL || irq == -ENODATA)
				irq = of_irq_get(dev->of_node, 0);
		} else if (ACPI_COMPANION(dev)) {
			bool wake_capable;

			irq = i2c_acpi_get_irq(client, &wake_capable);
			if (irq > 0 && wake_capable)
				client->flags |= I2C_CLIENT_WAKE;
		}
		if (irq == -EPROBE_DEFER) {
			status = irq;
			goto put_sync_adapter;
		}

		if (irq < 0)
			irq = 0;

		client->irq = irq;
	}

	driver = to_i2c_driver(dev->driver);

	/*
	 * An I2C ID table is not mandatory, if and only if, a suitable OF
	 * or ACPI ID table is supplied for the probing device.
	 */
	if (!driver->id_table &&
	    !acpi_driver_match_device(dev, dev->driver) &&
	    !i2c_of_match_device(dev->driver->of_match_table, client)) {
		status = -ENODEV;
		goto put_sync_adapter;
	}

	if (client->flags & I2C_CLIENT_WAKE) {
		int wakeirq;

		wakeirq = of_irq_get_byname(dev->of_node, "wakeup");
		if (wakeirq == -EPROBE_DEFER) {
			status = wakeirq;
			goto put_sync_adapter;
		}

		device_init_wakeup(&client->dev, true);

		if (wakeirq > 0 && wakeirq != client->irq)
			status = dev_pm_set_dedicated_wake_irq(dev, wakeirq);
		else if (client->irq > 0)
			status = dev_pm_set_wake_irq(dev, client->irq);
		else
			status = 0;

		if (status)
			dev_warn(&client->dev, "failed to set up wakeup irq\n");
	}

	dev_dbg(dev, "probe\n");

	status = of_clk_set_defaults(dev->of_node, false);
	if (status < 0)
		goto err_clear_wakeup_irq;

	do_power_on = !i2c_acpi_waive_d0_probe(dev);
	status = dev_pm_domain_attach(&client->dev, do_power_on);
	if (status)
		goto err_clear_wakeup_irq;

	client->devres_group_id = devres_open_group(&client->dev, NULL,
						    GFP_KERNEL);
	if (!client->devres_group_id) {
		status = -ENOMEM;
		goto err_detach_pm_domain;
	}

	/*
	 * When there are no more users of probe(),
	 * rename probe_new to probe.
	 */
	if (driver->probe_new)
		status = driver->probe_new(client);
	else if (driver->probe)
		status = driver->probe(client,
				       i2c_match_id(driver->id_table, client));
	else
		status = -EINVAL;

	/*
	 * Note that we are not closing the devres group opened above so
	 * even resources that were attached to the device after probe is
	 * run are released when i2c_device_remove() is executed. This is
	 * needed as some drivers would allocate additional resources,
	 * for example when updating firmware.
	 */

	if (status)
		goto err_release_driver_resources;

	return 0;

err_release_driver_resources:
	devres_release_group(&client->dev, client->devres_group_id);
err_detach_pm_domain:
	dev_pm_domain_detach(&client->dev, do_power_on);
err_clear_wakeup_irq:
	dev_pm_clear_wake_irq(&client->dev);
	device_init_wakeup(&client->dev, false);
put_sync_adapter:
	if (client->flags & I2C_CLIENT_HOST_NOTIFY)
		pm_runtime_put_sync(&client->adapter->dev);

	return status;
}

static void i2c_device_remove(struct device *dev)
{
	struct i2c_client	*client = to_i2c_client(dev);
	struct i2c_driver	*driver;

	driver = to_i2c_driver(dev->driver);
	if (driver->remove) {
		dev_dbg(dev, "remove\n");

		driver->remove(client);
	}

	devres_release_group(&client->dev, client->devres_group_id);

	dev_pm_domain_detach(&client->dev, true);

	dev_pm_clear_wake_irq(&client->dev);
	device_init_wakeup(&client->dev, false);

	client->irq = 0;
	if (client->flags & I2C_CLIENT_HOST_NOTIFY)
		pm_runtime_put(&client->adapter->dev);
}

static void i2c_device_shutdown(struct device *dev)
{
	struct i2c_client *client = i2c_verify_client(dev);
	struct i2c_driver *driver;

	if (!client || !dev->driver)
		return;
	driver = to_i2c_driver(dev->driver);
	if (driver->shutdown)
		driver->shutdown(client);
	else if (client->irq > 0)
		disable_irq(client->irq);
}

static void i2c_client_dev_release(struct device *dev)
{
	kfree(to_i2c_client(dev));
}

static ssize_t
name_show(struct device *dev, struct device_attribute *attr, char *buf)
{
	return sprintf(buf, "%s\n", dev->type == &i2c_client_type ?
		       to_i2c_client(dev)->name : to_i2c_adapter(dev)->name);
}
static DEVICE_ATTR_RO(name);

static ssize_t
modalias_show(struct device *dev, struct device_attribute *attr, char *buf)
{
	struct i2c_client *client = to_i2c_client(dev);
	int len;

	len = of_device_modalias(dev, buf, PAGE_SIZE);
	if (len != -ENODEV)
		return len;

	len = acpi_device_modalias(dev, buf, PAGE_SIZE - 1);
	if (len != -ENODEV)
		return len;

	return sprintf(buf, "%s%s\n", I2C_MODULE_PREFIX, client->name);
}
static DEVICE_ATTR_RO(modalias);

static struct attribute *i2c_dev_attrs[] = {
	&dev_attr_name.attr,
	/* modalias helps coldplug:  modprobe $(cat .../modalias) */
	&dev_attr_modalias.attr,
	NULL
};
ATTRIBUTE_GROUPS(i2c_dev);

struct bus_type i2c_bus_type = {
	.name		= "i2c",
	.match		= i2c_device_match,
	.probe		= i2c_device_probe,
	.remove		= i2c_device_remove,
	.shutdown	= i2c_device_shutdown,
};
EXPORT_SYMBOL_GPL(i2c_bus_type);

struct device_type i2c_client_type = {
	.groups		= i2c_dev_groups,
	.uevent		= i2c_device_uevent,
	.release	= i2c_client_dev_release,
};
EXPORT_SYMBOL_GPL(i2c_client_type);


/**
 * i2c_verify_client - return parameter as i2c_client, or NULL
 * @dev: device, probably from some driver model iterator
 *
 * When traversing the driver model tree, perhaps using driver model
 * iterators like @device_for_each_child(), you can't assume very much
 * about the nodes you find.  Use this function to avoid oopses caused
 * by wrongly treating some non-I2C device as an i2c_client.
 */
struct i2c_client *i2c_verify_client(struct device *dev)
{
	return (dev->type == &i2c_client_type)
			? to_i2c_client(dev)
			: NULL;
}
EXPORT_SYMBOL(i2c_verify_client);


/* Return a unique address which takes the flags of the client into account */
static unsigned short i2c_encode_flags_to_addr(struct i2c_client *client)
{
	unsigned short addr = client->addr;

	/* For some client flags, add an arbitrary offset to avoid collisions */
	if (client->flags & I2C_CLIENT_TEN)
		addr |= I2C_ADDR_OFFSET_TEN_BIT;

	if (client->flags & I2C_CLIENT_SLAVE)
		addr |= I2C_ADDR_OFFSET_SLAVE;

	return addr;
}

/* This is a permissive address validity check, I2C address map constraints
 * are purposely not enforced, except for the general call address. */
static int i2c_check_addr_validity(unsigned int addr, unsigned short flags)
{
	if (flags & I2C_CLIENT_TEN) {
		/* 10-bit address, all values are valid */
		if (addr > 0x3ff)
			return -EINVAL;
	} else {
		/* 7-bit address, reject the general call address */
		if (addr == 0x00 || addr > 0x7f)
			return -EINVAL;
	}
	return 0;
}

/* And this is a strict address validity check, used when probing. If a
 * device uses a reserved address, then it shouldn't be probed. 7-bit
 * addressing is assumed, 10-bit address devices are rare and should be
 * explicitly enumerated. */
int i2c_check_7bit_addr_validity_strict(unsigned short addr)
{
	/*
	 * Reserved addresses per I2C specification:
	 *  0x00       General call address / START byte
	 *  0x01       CBUS address
	 *  0x02       Reserved for different bus format
	 *  0x03       Reserved for future purposes
	 *  0x04-0x07  Hs-mode master code
	 *  0x78-0x7b  10-bit slave addressing
	 *  0x7c-0x7f  Reserved for future purposes
	 */
	if (addr < 0x08 || addr > 0x77)
		return -EINVAL;
	return 0;
}

static int __i2c_check_addr_busy(struct device *dev, void *addrp)
{
	struct i2c_client	*client = i2c_verify_client(dev);
	int			addr = *(int *)addrp;

	if (client && i2c_encode_flags_to_addr(client) == addr)
		return -EBUSY;
	return 0;
}

/* walk up mux tree */
static int i2c_check_mux_parents(struct i2c_adapter *adapter, int addr)
{
	struct i2c_adapter *parent = i2c_parent_is_i2c_adapter(adapter);
	int result;

	result = device_for_each_child(&adapter->dev, &addr,
					__i2c_check_addr_busy);

	if (!result && parent)
		result = i2c_check_mux_parents(parent, addr);

	return result;
}

/* recurse down mux tree */
static int i2c_check_mux_children(struct device *dev, void *addrp)
{
	int result;

	if (dev->type == &i2c_adapter_type)
		result = device_for_each_child(dev, addrp,
						i2c_check_mux_children);
	else
		result = __i2c_check_addr_busy(dev, addrp);

	return result;
}

static int i2c_check_addr_busy(struct i2c_adapter *adapter, int addr)
{
	struct i2c_adapter *parent = i2c_parent_is_i2c_adapter(adapter);
	int result = 0;

	if (parent)
		result = i2c_check_mux_parents(parent, addr);

	if (!result)
		result = device_for_each_child(&adapter->dev, &addr,
						i2c_check_mux_children);

	return result;
}

/**
 * i2c_adapter_lock_bus - Get exclusive access to an I2C bus segment
 * @adapter: Target I2C bus segment
 * @flags: I2C_LOCK_ROOT_ADAPTER locks the root i2c adapter, I2C_LOCK_SEGMENT
 *	locks only this branch in the adapter tree
 */
static void i2c_adapter_lock_bus(struct i2c_adapter *adapter,
				 unsigned int flags)
{
	rt_mutex_lock_nested(&adapter->bus_lock, i2c_adapter_depth(adapter));
}

/**
 * i2c_adapter_trylock_bus - Try to get exclusive access to an I2C bus segment
 * @adapter: Target I2C bus segment
 * @flags: I2C_LOCK_ROOT_ADAPTER trylocks the root i2c adapter, I2C_LOCK_SEGMENT
 *	trylocks only this branch in the adapter tree
 */
static int i2c_adapter_trylock_bus(struct i2c_adapter *adapter,
				   unsigned int flags)
{
	return rt_mutex_trylock(&adapter->bus_lock);
}

/**
 * i2c_adapter_unlock_bus - Release exclusive access to an I2C bus segment
 * @adapter: Target I2C bus segment
 * @flags: I2C_LOCK_ROOT_ADAPTER unlocks the root i2c adapter, I2C_LOCK_SEGMENT
 *	unlocks only this branch in the adapter tree
 */
static void i2c_adapter_unlock_bus(struct i2c_adapter *adapter,
				   unsigned int flags)
{
	rt_mutex_unlock(&adapter->bus_lock);
}

static void i2c_dev_set_name(struct i2c_adapter *adap,
			     struct i2c_client *client,
			     struct i2c_board_info const *info,
			     int status)
{
	struct acpi_device *adev = ACPI_COMPANION(&client->dev);

	if (info && info->dev_name) {
		dev_set_name(&client->dev, "i2c-%s", info->dev_name);
		return;
	}

	if (adev) {
		dev_set_name(&client->dev, "i2c-%s", acpi_dev_name(adev));
		return;
	}

	if (status == 0)
		dev_set_name(&client->dev, "%d-%04x", i2c_adapter_id(adap),
			i2c_encode_flags_to_addr(client));
	else
		dev_set_name(&client->dev, "%d-%04x-%01x", i2c_adapter_id(adap),
			i2c_encode_flags_to_addr(client), status);
}

int i2c_dev_irq_from_resources(const struct resource *resources,
			       unsigned int num_resources)
{
	struct irq_data *irqd;
	int i;

	for (i = 0; i < num_resources; i++) {
		const struct resource *r = &resources[i];

		if (resource_type(r) != IORESOURCE_IRQ)
			continue;

		if (r->flags & IORESOURCE_BITS) {
			irqd = irq_get_irq_data(r->start);
			if (!irqd)
				break;

			irqd_set_trigger_type(irqd, r->flags & IORESOURCE_BITS);
		}

		return r->start;
	}

	return 0;
}

/**
 * i2c_new_client_device - instantiate an i2c device
 * @adap: the adapter managing the device
 * @info: describes one I2C device; bus_num is ignored
 * Context: can sleep
 *
 * Create an i2c device. Binding is handled through driver model
 * probe()/remove() methods.  A driver may be bound to this device when we
 * return from this function, or any later moment (e.g. maybe hotplugging will
 * load the driver module).  This call is not appropriate for use by mainboard
 * initialization logic, which usually runs during an arch_initcall() long
 * before any i2c_adapter could exist.
 *
 * This returns the new i2c client, which may be saved for later use with
 * i2c_unregister_device(); or an ERR_PTR to describe the error.
 */
struct i2c_client *
i2c_new_client_device(struct i2c_adapter *adap, struct i2c_board_info const *info)
{
	struct i2c_client *client;
	bool need_put = false;
	int status;

	client = kzalloc(sizeof *client, GFP_KERNEL);
	if (!client)
		return ERR_PTR(-ENOMEM);

	client->adapter = adap;

	client->dev.platform_data = info->platform_data;
	client->flags = info->flags;
	client->addr = info->addr;

	client->init_irq = info->irq;
	if (!client->init_irq)
		client->init_irq = i2c_dev_irq_from_resources(info->resources,
							 info->num_resources);

	strscpy(client->name, info->type, sizeof(client->name));

	status = i2c_check_addr_validity(client->addr, client->flags);
	if (status) {
		dev_err(&adap->dev, "Invalid %d-bit I2C address 0x%02hx\n",
			client->flags & I2C_CLIENT_TEN ? 10 : 7, client->addr);
		goto out_err_silent;
	}

	/* Check for address business */
	status = i2c_check_addr_ex(adap, i2c_encode_flags_to_addr(client));
	if (status)
		dev_err(&adap->dev,
			"%d i2c clients have been registered at 0x%02x",
			status, client->addr);

	client->dev.parent = &client->adapter->dev;
	client->dev.bus = &i2c_bus_type;
	client->dev.type = &i2c_client_type;
	client->dev.of_node = of_node_get(info->of_node);
	client->dev.fwnode = info->fwnode;

	device_enable_async_suspend(&client->dev);
<<<<<<< HEAD
	i2c_dev_set_name(adap, client, info, status);
=======
>>>>>>> 883d1a95

	if (info->swnode) {
		status = device_add_software_node(&client->dev, info->swnode);
		if (status) {
			dev_err(&adap->dev,
				"Failed to add software node to client %s: %d\n",
				client->name, status);
			goto out_err_put_of_node;
		}
	}

	i2c_dev_set_name(adap, client, info);
	status = device_register(&client->dev);
	if (status)
		goto out_remove_swnode;

	dev_dbg(&adap->dev, "client [%s] registered with bus id %s\n",
		client->name, dev_name(&client->dev));

	return client;

out_remove_swnode:
	device_remove_software_node(&client->dev);
	need_put = true;
out_err_put_of_node:
	of_node_put(info->of_node);
out_err_silent:
	if (need_put)
		put_device(&client->dev);
	else
		kfree(client);
	return ERR_PTR(status);
}
EXPORT_SYMBOL_GPL(i2c_new_client_device);

/**
 * i2c_unregister_device - reverse effect of i2c_new_*_device()
 * @client: value returned from i2c_new_*_device()
 * Context: can sleep
 */
void i2c_unregister_device(struct i2c_client *client)
{
	if (IS_ERR_OR_NULL(client))
		return;

	if (client->dev.of_node) {
		of_node_clear_flag(client->dev.of_node, OF_POPULATED);
		of_node_put(client->dev.of_node);
	}

	if (ACPI_COMPANION(&client->dev))
		acpi_device_clear_enumerated(ACPI_COMPANION(&client->dev));
	device_remove_software_node(&client->dev);
	device_unregister(&client->dev);
}
EXPORT_SYMBOL_GPL(i2c_unregister_device);


static const struct i2c_device_id dummy_id[] = {
	{ "dummy", 0 },
	{ },
};

static int dummy_probe(struct i2c_client *client,
		       const struct i2c_device_id *id)
{
	return 0;
}

static struct i2c_driver dummy_driver = {
	.driver.name	= "dummy",
	.probe		= dummy_probe,
	.id_table	= dummy_id,
};

/**
 * i2c_new_dummy_device - return a new i2c device bound to a dummy driver
 * @adapter: the adapter managing the device
 * @address: seven bit address to be used
 * Context: can sleep
 *
 * This returns an I2C client bound to the "dummy" driver, intended for use
 * with devices that consume multiple addresses.  Examples of such chips
 * include various EEPROMS (like 24c04 and 24c08 models).
 *
 * These dummy devices have two main uses.  First, most I2C and SMBus calls
 * except i2c_transfer() need a client handle; the dummy will be that handle.
 * And second, this prevents the specified address from being bound to a
 * different driver.
 *
 * This returns the new i2c client, which should be saved for later use with
 * i2c_unregister_device(); or an ERR_PTR to describe the error.
 */
struct i2c_client *i2c_new_dummy_device(struct i2c_adapter *adapter, u16 address)
{
	struct i2c_board_info info = {
		I2C_BOARD_INFO("dummy", address),
	};

	return i2c_new_client_device(adapter, &info);
}
EXPORT_SYMBOL_GPL(i2c_new_dummy_device);

static void devm_i2c_release_dummy(void *client)
{
	i2c_unregister_device(client);
}

/**
 * devm_i2c_new_dummy_device - return a new i2c device bound to a dummy driver
 * @dev: device the managed resource is bound to
 * @adapter: the adapter managing the device
 * @address: seven bit address to be used
 * Context: can sleep
 *
 * This is the device-managed version of @i2c_new_dummy_device. It returns the
 * new i2c client or an ERR_PTR in case of an error.
 */
struct i2c_client *devm_i2c_new_dummy_device(struct device *dev,
					     struct i2c_adapter *adapter,
					     u16 address)
{
	struct i2c_client *client;
	int ret;

	client = i2c_new_dummy_device(adapter, address);
	if (IS_ERR(client))
		return client;

	ret = devm_add_action_or_reset(dev, devm_i2c_release_dummy, client);
	if (ret)
		return ERR_PTR(ret);

	return client;
}
EXPORT_SYMBOL_GPL(devm_i2c_new_dummy_device);

/**
 * i2c_new_ancillary_device - Helper to get the instantiated secondary address
 * and create the associated device
 * @client: Handle to the primary client
 * @name: Handle to specify which secondary address to get
 * @default_addr: Used as a fallback if no secondary address was specified
 * Context: can sleep
 *
 * I2C clients can be composed of multiple I2C slaves bound together in a single
 * component. The I2C client driver then binds to the master I2C slave and needs
 * to create I2C dummy clients to communicate with all the other slaves.
 *
 * This function creates and returns an I2C dummy client whose I2C address is
 * retrieved from the platform firmware based on the given slave name. If no
 * address is specified by the firmware default_addr is used.
 *
 * On DT-based platforms the address is retrieved from the "reg" property entry
 * cell whose "reg-names" value matches the slave name.
 *
 * This returns the new i2c client, which should be saved for later use with
 * i2c_unregister_device(); or an ERR_PTR to describe the error.
 */
struct i2c_client *i2c_new_ancillary_device(struct i2c_client *client,
						const char *name,
						u16 default_addr)
{
	struct device_node *np = client->dev.of_node;
	u32 addr = default_addr;
	int i;

	if (np) {
		i = of_property_match_string(np, "reg-names", name);
		if (i >= 0)
			of_property_read_u32_index(np, "reg", i, &addr);
	}

	dev_dbg(&client->adapter->dev, "Address for %s : 0x%x\n", name, addr);
	return i2c_new_dummy_device(client->adapter, addr);
}
EXPORT_SYMBOL_GPL(i2c_new_ancillary_device);

/* ------------------------------------------------------------------------- */

/* I2C bus adapters -- one roots each I2C or SMBUS segment */

static void i2c_adapter_dev_release(struct device *dev)
{
	struct i2c_adapter *adap = to_i2c_adapter(dev);
	complete(&adap->dev_released);
}

unsigned int i2c_adapter_depth(struct i2c_adapter *adapter)
{
	unsigned int depth = 0;

	while ((adapter = i2c_parent_is_i2c_adapter(adapter)))
		depth++;

	WARN_ONCE(depth >= MAX_LOCKDEP_SUBCLASSES,
		  "adapter depth exceeds lockdep subclass limit\n");

	return depth;
}
EXPORT_SYMBOL_GPL(i2c_adapter_depth);

/*
 * Let users instantiate I2C devices through sysfs. This can be used when
 * platform initialization code doesn't contain the proper data for
 * whatever reason. Also useful for drivers that do device detection and
 * detection fails, either because the device uses an unexpected address,
 * or this is a compatible device with different ID register values.
 *
 * Parameter checking may look overzealous, but we really don't want
 * the user to provide incorrect parameters.
 */
static ssize_t
new_device_store(struct device *dev, struct device_attribute *attr,
		 const char *buf, size_t count)
{
	struct i2c_adapter *adap = to_i2c_adapter(dev);
	struct i2c_board_info info;
	struct i2c_client *client;
	char *blank, end;
	int res;

	memset(&info, 0, sizeof(struct i2c_board_info));

	blank = strchr(buf, ' ');
	if (!blank) {
		dev_err(dev, "%s: Missing parameters\n", "new_device");
		return -EINVAL;
	}
	if (blank - buf > I2C_NAME_SIZE - 1) {
		dev_err(dev, "%s: Invalid device name\n", "new_device");
		return -EINVAL;
	}
	memcpy(info.type, buf, blank - buf);

	/* Parse remaining parameters, reject extra parameters */
	res = sscanf(++blank, "%hi%c", &info.addr, &end);
	if (res < 1) {
		dev_err(dev, "%s: Can't parse I2C address\n", "new_device");
		return -EINVAL;
	}
	if (res > 1  && end != '\n') {
		dev_err(dev, "%s: Extra parameters\n", "new_device");
		return -EINVAL;
	}

	if ((info.addr & I2C_ADDR_OFFSET_TEN_BIT) == I2C_ADDR_OFFSET_TEN_BIT) {
		info.addr &= ~I2C_ADDR_OFFSET_TEN_BIT;
		info.flags |= I2C_CLIENT_TEN;
	}

	if (info.addr & I2C_ADDR_OFFSET_SLAVE) {
		info.addr &= ~I2C_ADDR_OFFSET_SLAVE;
		info.flags |= I2C_CLIENT_SLAVE;
	}

	client = i2c_new_client_device(adap, &info);
	if (IS_ERR(client))
		return PTR_ERR(client);

	/* Keep track of the added device */
	mutex_lock(&adap->userspace_clients_lock);
	list_add_tail(&client->detected, &adap->userspace_clients);
	mutex_unlock(&adap->userspace_clients_lock);
	dev_info(dev, "%s: Instantiated device %s at 0x%02hx\n", "new_device",
		 info.type, info.addr);

	return count;
}
static DEVICE_ATTR_WO(new_device);

/*
 * And of course let the users delete the devices they instantiated, if
 * they got it wrong. This interface can only be used to delete devices
 * instantiated by i2c_sysfs_new_device above. This guarantees that we
 * don't delete devices to which some kernel code still has references.
 *
 * Parameter checking may look overzealous, but we really don't want
 * the user to delete the wrong device.
 */
static ssize_t
delete_device_store(struct device *dev, struct device_attribute *attr,
		    const char *buf, size_t count)
{
	struct i2c_adapter *adap = to_i2c_adapter(dev);
	struct i2c_client *client, *next;
	unsigned short addr;
	char end;
	int res;

	/* Parse parameters, reject extra parameters */
	res = sscanf(buf, "%hi%c", &addr, &end);
	if (res < 1) {
		dev_err(dev, "%s: Can't parse I2C address\n", "delete_device");
		return -EINVAL;
	}
	if (res > 1  && end != '\n') {
		dev_err(dev, "%s: Extra parameters\n", "delete_device");
		return -EINVAL;
	}

	/* Make sure the device was added through sysfs */
	res = -ENOENT;
	mutex_lock_nested(&adap->userspace_clients_lock,
			  i2c_adapter_depth(adap));
	list_for_each_entry_safe(client, next, &adap->userspace_clients,
				 detected) {
		if (i2c_encode_flags_to_addr(client) == addr) {
			dev_info(dev, "%s: Deleting device %s at 0x%02hx\n",
				 "delete_device", client->name, client->addr);

			list_del(&client->detected);
			i2c_unregister_device(client);
			res = count;
			break;
		}
	}
	mutex_unlock(&adap->userspace_clients_lock);

	if (res < 0)
		dev_err(dev, "%s: Can't find device in list\n",
			"delete_device");
	return res;
}
static DEVICE_ATTR_IGNORE_LOCKDEP(delete_device, S_IWUSR, NULL,
				  delete_device_store);

static struct attribute *i2c_adapter_attrs[] = {
	&dev_attr_name.attr,
	&dev_attr_new_device.attr,
	&dev_attr_delete_device.attr,
	NULL
};
ATTRIBUTE_GROUPS(i2c_adapter);

struct device_type i2c_adapter_type = {
	.groups		= i2c_adapter_groups,
	.release	= i2c_adapter_dev_release,
};
EXPORT_SYMBOL_GPL(i2c_adapter_type);

/**
 * i2c_verify_adapter - return parameter as i2c_adapter or NULL
 * @dev: device, probably from some driver model iterator
 *
 * When traversing the driver model tree, perhaps using driver model
 * iterators like @device_for_each_child(), you can't assume very much
 * about the nodes you find.  Use this function to avoid oopses caused
 * by wrongly treating some non-I2C device as an i2c_adapter.
 */
struct i2c_adapter *i2c_verify_adapter(struct device *dev)
{
	return (dev->type == &i2c_adapter_type)
			? to_i2c_adapter(dev)
			: NULL;
}
EXPORT_SYMBOL(i2c_verify_adapter);

#ifdef CONFIG_I2C_COMPAT
static struct class_compat *i2c_adapter_compat_class;
#endif

static void i2c_scan_static_board_info(struct i2c_adapter *adapter)
{
	struct i2c_devinfo	*devinfo;

	down_read(&__i2c_board_lock);
	list_for_each_entry(devinfo, &__i2c_board_list, list) {
		if (devinfo->busnum == adapter->nr &&
		    IS_ERR(i2c_new_client_device(adapter, &devinfo->board_info)))
			dev_err(&adapter->dev,
				"Can't create device at 0x%02x\n",
				devinfo->board_info.addr);
	}
	up_read(&__i2c_board_lock);
}

static int i2c_do_add_adapter(struct i2c_driver *driver,
			      struct i2c_adapter *adap)
{
	/* Detect supported devices on that bus, and instantiate them */
	i2c_detect(adap, driver);

	return 0;
}

static int __process_new_adapter(struct device_driver *d, void *data)
{
	return i2c_do_add_adapter(to_i2c_driver(d), data);
}

static const struct i2c_lock_operations i2c_adapter_lock_ops = {
	.lock_bus =    i2c_adapter_lock_bus,
	.trylock_bus = i2c_adapter_trylock_bus,
	.unlock_bus =  i2c_adapter_unlock_bus,
};

static void i2c_host_notify_irq_teardown(struct i2c_adapter *adap)
{
	struct irq_domain *domain = adap->host_notify_domain;
	irq_hw_number_t hwirq;

	if (!domain)
		return;

	for (hwirq = 0 ; hwirq < I2C_ADDR_7BITS_COUNT ; hwirq++)
		irq_dispose_mapping(irq_find_mapping(domain, hwirq));

	irq_domain_remove(domain);
	adap->host_notify_domain = NULL;
}

static int i2c_host_notify_irq_map(struct irq_domain *h,
					  unsigned int virq,
					  irq_hw_number_t hw_irq_num)
{
	irq_set_chip_and_handler(virq, &dummy_irq_chip, handle_simple_irq);

	return 0;
}

static const struct irq_domain_ops i2c_host_notify_irq_ops = {
	.map = i2c_host_notify_irq_map,
};

static int i2c_setup_host_notify_irq_domain(struct i2c_adapter *adap)
{
	struct irq_domain *domain;

	if (!i2c_check_functionality(adap, I2C_FUNC_SMBUS_HOST_NOTIFY))
		return 0;

	domain = irq_domain_create_linear(adap->dev.parent->fwnode,
					  I2C_ADDR_7BITS_COUNT,
					  &i2c_host_notify_irq_ops, adap);
	if (!domain)
		return -ENOMEM;

	adap->host_notify_domain = domain;

	return 0;
}

/**
 * i2c_handle_smbus_host_notify - Forward a Host Notify event to the correct
 * I2C client.
 * @adap: the adapter
 * @addr: the I2C address of the notifying device
 * Context: can't sleep
 *
 * Helper function to be called from an I2C bus driver's interrupt
 * handler. It will schedule the Host Notify IRQ.
 */
int i2c_handle_smbus_host_notify(struct i2c_adapter *adap, unsigned short addr)
{
	int irq;

	if (!adap)
		return -EINVAL;

	irq = irq_find_mapping(adap->host_notify_domain, addr);
	if (irq <= 0)
		return -ENXIO;

	generic_handle_irq_safe(irq);

	return 0;
}
EXPORT_SYMBOL_GPL(i2c_handle_smbus_host_notify);

static int i2c_register_adapter(struct i2c_adapter *adap)
{
	int res = -EINVAL;

	/* Can't register until after driver model init */
	if (WARN_ON(!is_registered)) {
		res = -EAGAIN;
		goto out_list;
	}

	/* Sanity checks */
	if (WARN(!adap->name[0], "i2c adapter has no name"))
		goto out_list;

	if (!adap->algo) {
		pr_err("adapter '%s': no algo supplied!\n", adap->name);
		goto out_list;
	}

	if (!adap->lock_ops)
		adap->lock_ops = &i2c_adapter_lock_ops;

	adap->locked_flags = 0;
	rt_mutex_init(&adap->bus_lock);
	rt_mutex_init(&adap->mux_lock);
	mutex_init(&adap->userspace_clients_lock);
	INIT_LIST_HEAD(&adap->userspace_clients);

	/* Set default timeout to 1 second if not already set */
	if (adap->timeout == 0)
		adap->timeout = HZ;

	/* register soft irqs for Host Notify */
	res = i2c_setup_host_notify_irq_domain(adap);
	if (res) {
		pr_err("adapter '%s': can't create Host Notify IRQs (%d)\n",
		       adap->name, res);
		goto out_list;
	}

	dev_set_name(&adap->dev, "i2c-%d", adap->nr);
	adap->dev.bus = &i2c_bus_type;
	adap->dev.type = &i2c_adapter_type;
	res = device_register(&adap->dev);
	if (res) {
		pr_err("adapter '%s': can't register device (%d)\n", adap->name, res);
		goto out_list;
	}

	res = i2c_setup_smbus_alert(adap);
	if (res)
		goto out_reg;

	device_enable_async_suspend(&adap->dev);
	pm_runtime_no_callbacks(&adap->dev);
	pm_suspend_ignore_children(&adap->dev, true);
	pm_runtime_enable(&adap->dev);

	res = i2c_init_recovery(adap);
	if (res == -EPROBE_DEFER)
		goto out_reg;

	dev_dbg(&adap->dev, "adapter [%s] registered\n", adap->name);

#ifdef CONFIG_I2C_COMPAT
	res = class_compat_create_link(i2c_adapter_compat_class, &adap->dev,
				       adap->dev.parent);
	if (res)
		dev_warn(&adap->dev,
			 "Failed to create compatibility class link\n");
#endif

	/* create pre-declared device nodes */
	of_i2c_register_devices(adap);
	i2c_acpi_install_space_handler(adap);
	i2c_acpi_register_devices(adap);

	if (adap->nr < __i2c_first_dynamic_bus_num)
		i2c_scan_static_board_info(adap);

	/* Notify drivers */
	mutex_lock(&core_lock);
	bus_for_each_drv(&i2c_bus_type, NULL, adap, __process_new_adapter);
	mutex_unlock(&core_lock);

	return 0;

out_reg:
	init_completion(&adap->dev_released);
	device_unregister(&adap->dev);
	wait_for_completion(&adap->dev_released);
out_list:
	mutex_lock(&core_lock);
	idr_remove(&i2c_adapter_idr, adap->nr);
	mutex_unlock(&core_lock);
	return res;
}

/**
 * __i2c_add_numbered_adapter - i2c_add_numbered_adapter where nr is never -1
 * @adap: the adapter to register (with adap->nr initialized)
 * Context: can sleep
 *
 * See i2c_add_numbered_adapter() for details.
 */
static int __i2c_add_numbered_adapter(struct i2c_adapter *adap)
{
	int id;

	mutex_lock(&core_lock);
	id = idr_alloc(&i2c_adapter_idr, adap, adap->nr, adap->nr + 1, GFP_KERNEL);
	mutex_unlock(&core_lock);
	if (WARN(id < 0, "couldn't get idr"))
		return id == -ENOSPC ? -EBUSY : id;

	return i2c_register_adapter(adap);
}

/**
 * i2c_add_adapter - declare i2c adapter, use dynamic bus number
 * @adapter: the adapter to add
 * Context: can sleep
 *
 * This routine is used to declare an I2C adapter when its bus number
 * doesn't matter or when its bus number is specified by an dt alias.
 * Examples of bases when the bus number doesn't matter: I2C adapters
 * dynamically added by USB links or PCI plugin cards.
 *
 * When this returns zero, a new bus number was allocated and stored
 * in adap->nr, and the specified adapter became available for clients.
 * Otherwise, a negative errno value is returned.
 */
int i2c_add_adapter(struct i2c_adapter *adapter)
{
	struct device *dev = &adapter->dev;
	int id;

	if (dev->of_node) {
		id = of_alias_get_id(dev->of_node, "i2c");
		if (id >= 0) {
			adapter->nr = id;
			return __i2c_add_numbered_adapter(adapter);
		}
	}

	mutex_lock(&core_lock);
	id = idr_alloc(&i2c_adapter_idr, adapter,
		       __i2c_first_dynamic_bus_num, 0, GFP_KERNEL);
	mutex_unlock(&core_lock);
	if (WARN(id < 0, "couldn't get idr"))
		return id;

	adapter->nr = id;

	return i2c_register_adapter(adapter);
}
EXPORT_SYMBOL(i2c_add_adapter);

/**
 * i2c_add_numbered_adapter - declare i2c adapter, use static bus number
 * @adap: the adapter to register (with adap->nr initialized)
 * Context: can sleep
 *
 * This routine is used to declare an I2C adapter when its bus number
 * matters.  For example, use it for I2C adapters from system-on-chip CPUs,
 * or otherwise built in to the system's mainboard, and where i2c_board_info
 * is used to properly configure I2C devices.
 *
 * If the requested bus number is set to -1, then this function will behave
 * identically to i2c_add_adapter, and will dynamically assign a bus number.
 *
 * If no devices have pre-been declared for this bus, then be sure to
 * register the adapter before any dynamically allocated ones.  Otherwise
 * the required bus ID may not be available.
 *
 * When this returns zero, the specified adapter became available for
 * clients using the bus number provided in adap->nr.  Also, the table
 * of I2C devices pre-declared using i2c_register_board_info() is scanned,
 * and the appropriate driver model device nodes are created.  Otherwise, a
 * negative errno value is returned.
 */
int i2c_add_numbered_adapter(struct i2c_adapter *adap)
{
	if (adap->nr == -1) /* -1 means dynamically assign bus id */
		return i2c_add_adapter(adap);

	return __i2c_add_numbered_adapter(adap);
}
EXPORT_SYMBOL_GPL(i2c_add_numbered_adapter);

static void i2c_do_del_adapter(struct i2c_driver *driver,
			      struct i2c_adapter *adapter)
{
	struct i2c_client *client, *_n;

	/* Remove the devices we created ourselves as the result of hardware
	 * probing (using a driver's detect method) */
	list_for_each_entry_safe(client, _n, &driver->clients, detected) {
		if (client->adapter == adapter) {
			dev_dbg(&adapter->dev, "Removing %s at 0x%x\n",
				client->name, client->addr);
			list_del(&client->detected);
			i2c_unregister_device(client);
		}
	}
}

static int __unregister_client(struct device *dev, void *dummy)
{
	struct i2c_client *client = i2c_verify_client(dev);
	if (client && strcmp(client->name, "dummy"))
		i2c_unregister_device(client);
	return 0;
}

static int __unregister_dummy(struct device *dev, void *dummy)
{
	struct i2c_client *client = i2c_verify_client(dev);
	i2c_unregister_device(client);
	return 0;
}

static int __process_removed_adapter(struct device_driver *d, void *data)
{
	i2c_do_del_adapter(to_i2c_driver(d), data);
	return 0;
}

/**
 * i2c_del_adapter - unregister I2C adapter
 * @adap: the adapter being unregistered
 * Context: can sleep
 *
 * This unregisters an I2C adapter which was previously registered
 * by @i2c_add_adapter or @i2c_add_numbered_adapter.
 */
void i2c_del_adapter(struct i2c_adapter *adap)
{
	struct i2c_adapter *found;
	struct i2c_client *client, *next;

	/* First make sure that this adapter was ever added */
	mutex_lock(&core_lock);
	found = idr_find(&i2c_adapter_idr, adap->nr);
	mutex_unlock(&core_lock);
	if (found != adap) {
		pr_debug("attempting to delete unregistered adapter [%s]\n", adap->name);
		return;
	}

	i2c_acpi_remove_space_handler(adap);
	/* Tell drivers about this removal */
	mutex_lock(&core_lock);
	bus_for_each_drv(&i2c_bus_type, NULL, adap,
			       __process_removed_adapter);
	mutex_unlock(&core_lock);

	/* Remove devices instantiated from sysfs */
	mutex_lock_nested(&adap->userspace_clients_lock,
			  i2c_adapter_depth(adap));
	list_for_each_entry_safe(client, next, &adap->userspace_clients,
				 detected) {
		dev_dbg(&adap->dev, "Removing %s at 0x%x\n", client->name,
			client->addr);
		list_del(&client->detected);
		i2c_unregister_device(client);
	}
	mutex_unlock(&adap->userspace_clients_lock);

	/* Detach any active clients. This can't fail, thus we do not
	 * check the returned value. This is a two-pass process, because
	 * we can't remove the dummy devices during the first pass: they
	 * could have been instantiated by real devices wishing to clean
	 * them up properly, so we give them a chance to do that first. */
	device_for_each_child(&adap->dev, NULL, __unregister_client);
	device_for_each_child(&adap->dev, NULL, __unregister_dummy);

#ifdef CONFIG_I2C_COMPAT
	class_compat_remove_link(i2c_adapter_compat_class, &adap->dev,
				 adap->dev.parent);
#endif

	/* device name is gone after device_unregister */
	dev_dbg(&adap->dev, "adapter [%s] unregistered\n", adap->name);

	pm_runtime_disable(&adap->dev);

	i2c_host_notify_irq_teardown(adap);

	/* wait until all references to the device are gone
	 *
	 * FIXME: This is old code and should ideally be replaced by an
	 * alternative which results in decoupling the lifetime of the struct
	 * device from the i2c_adapter, like spi or netdev do. Any solution
	 * should be thoroughly tested with DEBUG_KOBJECT_RELEASE enabled!
	 */
	init_completion(&adap->dev_released);
	device_unregister(&adap->dev);
	wait_for_completion(&adap->dev_released);

	/* free bus id */
	mutex_lock(&core_lock);
	idr_remove(&i2c_adapter_idr, adap->nr);
	mutex_unlock(&core_lock);

	/* Clear the device structure in case this adapter is ever going to be
	   added again */
	memset(&adap->dev, 0, sizeof(adap->dev));
}
EXPORT_SYMBOL(i2c_del_adapter);

static void devm_i2c_del_adapter(void *adapter)
{
	i2c_del_adapter(adapter);
}

/**
 * devm_i2c_add_adapter - device-managed variant of i2c_add_adapter()
 * @dev: managing device for adding this I2C adapter
 * @adapter: the adapter to add
 * Context: can sleep
 *
 * Add adapter with dynamic bus number, same with i2c_add_adapter()
 * but the adapter will be auto deleted on driver detach.
 */
int devm_i2c_add_adapter(struct device *dev, struct i2c_adapter *adapter)
{
	int ret;

	ret = i2c_add_adapter(adapter);
	if (ret)
		return ret;

	return devm_add_action_or_reset(dev, devm_i2c_del_adapter, adapter);
}
EXPORT_SYMBOL_GPL(devm_i2c_add_adapter);

static void i2c_parse_timing(struct device *dev, char *prop_name, u32 *cur_val_p,
			    u32 def_val, bool use_def)
{
	int ret;

	ret = device_property_read_u32(dev, prop_name, cur_val_p);
	if (ret && use_def)
		*cur_val_p = def_val;

	dev_dbg(dev, "%s: %u\n", prop_name, *cur_val_p);
}

/**
 * i2c_parse_fw_timings - get I2C related timing parameters from firmware
 * @dev: The device to scan for I2C timing properties
 * @t: the i2c_timings struct to be filled with values
 * @use_defaults: bool to use sane defaults derived from the I2C specification
 *		  when properties are not found, otherwise don't update
 *
 * Scan the device for the generic I2C properties describing timing parameters
 * for the signal and fill the given struct with the results. If a property was
 * not found and use_defaults was true, then maximum timings are assumed which
 * are derived from the I2C specification. If use_defaults is not used, the
 * results will be as before, so drivers can apply their own defaults before
 * calling this helper. The latter is mainly intended for avoiding regressions
 * of existing drivers which want to switch to this function. New drivers
 * almost always should use the defaults.
 */
void i2c_parse_fw_timings(struct device *dev, struct i2c_timings *t, bool use_defaults)
{
	bool u = use_defaults;
	u32 d;

	i2c_parse_timing(dev, "clock-frequency", &t->bus_freq_hz,
			 I2C_MAX_STANDARD_MODE_FREQ, u);

	d = t->bus_freq_hz <= I2C_MAX_STANDARD_MODE_FREQ ? 1000 :
	    t->bus_freq_hz <= I2C_MAX_FAST_MODE_FREQ ? 300 : 120;
	i2c_parse_timing(dev, "i2c-scl-rising-time-ns", &t->scl_rise_ns, d, u);

	d = t->bus_freq_hz <= I2C_MAX_FAST_MODE_FREQ ? 300 : 120;
	i2c_parse_timing(dev, "i2c-scl-falling-time-ns", &t->scl_fall_ns, d, u);

	i2c_parse_timing(dev, "i2c-scl-internal-delay-ns",
			 &t->scl_int_delay_ns, 0, u);
	i2c_parse_timing(dev, "i2c-sda-falling-time-ns", &t->sda_fall_ns,
			 t->scl_fall_ns, u);
	i2c_parse_timing(dev, "i2c-sda-hold-time-ns", &t->sda_hold_ns, 0, u);
	i2c_parse_timing(dev, "i2c-digital-filter-width-ns",
			 &t->digital_filter_width_ns, 0, u);
	i2c_parse_timing(dev, "i2c-analog-filter-cutoff-frequency",
			 &t->analog_filter_cutoff_freq_hz, 0, u);
}
EXPORT_SYMBOL_GPL(i2c_parse_fw_timings);

/* ------------------------------------------------------------------------- */

int i2c_for_each_dev(void *data, int (*fn)(struct device *dev, void *data))
{
	int res;

	mutex_lock(&core_lock);
	res = bus_for_each_dev(&i2c_bus_type, NULL, data, fn);
	mutex_unlock(&core_lock);

	return res;
}
EXPORT_SYMBOL_GPL(i2c_for_each_dev);

static int __process_new_driver(struct device *dev, void *data)
{
	if (dev->type != &i2c_adapter_type)
		return 0;
	return i2c_do_add_adapter(data, to_i2c_adapter(dev));
}

/*
 * An i2c_driver is used with one or more i2c_client (device) nodes to access
 * i2c slave chips, on a bus instance associated with some i2c_adapter.
 */

int i2c_register_driver(struct module *owner, struct i2c_driver *driver)
{
	int res;

	/* Can't register until after driver model init */
	if (WARN_ON(!is_registered))
		return -EAGAIN;

	/* add the driver to the list of i2c drivers in the driver core */
	driver->driver.owner = owner;
	driver->driver.bus = &i2c_bus_type;
	INIT_LIST_HEAD(&driver->clients);

	/* When registration returns, the driver core
	 * will have called probe() for all matching-but-unbound devices.
	 */
	res = driver_register(&driver->driver);
	if (res)
		return res;

	pr_debug("driver [%s] registered\n", driver->driver.name);

	/* Walk the adapters that are already present */
	i2c_for_each_dev(driver, __process_new_driver);

	return 0;
}
EXPORT_SYMBOL(i2c_register_driver);

static int __process_removed_driver(struct device *dev, void *data)
{
	if (dev->type == &i2c_adapter_type)
		i2c_do_del_adapter(data, to_i2c_adapter(dev));
	return 0;
}

/**
 * i2c_del_driver - unregister I2C driver
 * @driver: the driver being unregistered
 * Context: can sleep
 */
void i2c_del_driver(struct i2c_driver *driver)
{
	i2c_for_each_dev(driver, __process_removed_driver);

	driver_unregister(&driver->driver);
	pr_debug("driver [%s] unregistered\n", driver->driver.name);
}
EXPORT_SYMBOL(i2c_del_driver);

/* ------------------------------------------------------------------------- */

struct i2c_addr_cnt {
	int addr;
	int cnt;
};

static int __i2c_check_addr_ex(struct device *dev, void *addrp)
{
	struct i2c_client *client = i2c_verify_client(dev);
	struct i2c_addr_cnt *addrinfo = (struct i2c_addr_cnt *)addrp;
	int addr = addrinfo->addr;

	if (client && client->addr == addr)
		addrinfo->cnt++;

	return 0;
}

static int i2c_check_addr_ex(struct i2c_adapter *adapter, int addr)
{
	struct i2c_addr_cnt addrinfo;

	addrinfo.addr = addr;
	addrinfo.cnt = 0;
	device_for_each_child(&adapter->dev, &addrinfo, __i2c_check_addr_ex);
	return addrinfo.cnt;
}

struct i2c_cmd_arg {
	unsigned	cmd;
	void		*arg;
};

static int i2c_cmd(struct device *dev, void *_arg)
{
	struct i2c_client	*client = i2c_verify_client(dev);
	struct i2c_cmd_arg	*arg = _arg;
	struct i2c_driver	*driver;

	if (!client || !client->dev.driver)
		return 0;

	driver = to_i2c_driver(client->dev.driver);
	if (driver->command)
		driver->command(client, arg->cmd, arg->arg);
	return 0;
}

void i2c_clients_command(struct i2c_adapter *adap, unsigned int cmd, void *arg)
{
	struct i2c_cmd_arg	cmd_arg;

	cmd_arg.cmd = cmd;
	cmd_arg.arg = arg;
	device_for_each_child(&adap->dev, &cmd_arg, i2c_cmd);
}
EXPORT_SYMBOL(i2c_clients_command);

static int __init i2c_init(void)
{
	int retval;

	retval = of_alias_get_highest_id("i2c");

	down_write(&__i2c_board_lock);
	if (retval >= __i2c_first_dynamic_bus_num)
		__i2c_first_dynamic_bus_num = retval + 1;
	up_write(&__i2c_board_lock);

	retval = bus_register(&i2c_bus_type);
	if (retval)
		return retval;

	is_registered = true;

#ifdef CONFIG_I2C_COMPAT
	i2c_adapter_compat_class = class_compat_register("i2c-adapter");
	if (!i2c_adapter_compat_class) {
		retval = -ENOMEM;
		goto bus_err;
	}
#endif
	retval = i2c_add_driver(&dummy_driver);
	if (retval)
		goto class_err;

	if (IS_ENABLED(CONFIG_OF_DYNAMIC))
		WARN_ON(of_reconfig_notifier_register(&i2c_of_notifier));
	if (IS_ENABLED(CONFIG_ACPI))
		WARN_ON(acpi_reconfig_notifier_register(&i2c_acpi_notifier));

	return 0;

class_err:
#ifdef CONFIG_I2C_COMPAT
	class_compat_unregister(i2c_adapter_compat_class);
bus_err:
#endif
	is_registered = false;
	bus_unregister(&i2c_bus_type);
	return retval;
}

static void __exit i2c_exit(void)
{
	if (IS_ENABLED(CONFIG_ACPI))
		WARN_ON(acpi_reconfig_notifier_unregister(&i2c_acpi_notifier));
	if (IS_ENABLED(CONFIG_OF_DYNAMIC))
		WARN_ON(of_reconfig_notifier_unregister(&i2c_of_notifier));
	i2c_del_driver(&dummy_driver);
#ifdef CONFIG_I2C_COMPAT
	class_compat_unregister(i2c_adapter_compat_class);
#endif
	bus_unregister(&i2c_bus_type);
	tracepoint_synchronize_unregister();
}

/* We must initialize early, because some subsystems register i2c drivers
 * in subsys_initcall() code, but are linked (and initialized) before i2c.
 */
postcore_initcall(i2c_init);
module_exit(i2c_exit);

/* ----------------------------------------------------
 * the functional interface to the i2c busses.
 * ----------------------------------------------------
 */

/* Check if val is exceeding the quirk IFF quirk is non 0 */
#define i2c_quirk_exceeded(val, quirk) ((quirk) && ((val) > (quirk)))

static int i2c_quirk_error(struct i2c_adapter *adap, struct i2c_msg *msg, char *err_msg)
{
	dev_err_ratelimited(&adap->dev, "adapter quirk: %s (addr 0x%04x, size %u, %s)\n",
			    err_msg, msg->addr, msg->len,
			    msg->flags & I2C_M_RD ? "read" : "write");
	return -EOPNOTSUPP;
}

static int i2c_check_for_quirks(struct i2c_adapter *adap, struct i2c_msg *msgs, int num)
{
	const struct i2c_adapter_quirks *q = adap->quirks;
	int max_num = q->max_num_msgs, i;
	bool do_len_check = true;

	if (q->flags & I2C_AQ_COMB) {
		max_num = 2;

		/* special checks for combined messages */
		if (num == 2) {
			if (q->flags & I2C_AQ_COMB_WRITE_FIRST && msgs[0].flags & I2C_M_RD)
				return i2c_quirk_error(adap, &msgs[0], "1st comb msg must be write");

			if (q->flags & I2C_AQ_COMB_READ_SECOND && !(msgs[1].flags & I2C_M_RD))
				return i2c_quirk_error(adap, &msgs[1], "2nd comb msg must be read");

			if (q->flags & I2C_AQ_COMB_SAME_ADDR && msgs[0].addr != msgs[1].addr)
				return i2c_quirk_error(adap, &msgs[0], "comb msg only to same addr");

			if (i2c_quirk_exceeded(msgs[0].len, q->max_comb_1st_msg_len))
				return i2c_quirk_error(adap, &msgs[0], "msg too long");

			if (i2c_quirk_exceeded(msgs[1].len, q->max_comb_2nd_msg_len))
				return i2c_quirk_error(adap, &msgs[1], "msg too long");

			do_len_check = false;
		}
	}

	if (i2c_quirk_exceeded(num, max_num))
		return i2c_quirk_error(adap, &msgs[0], "too many messages");

	for (i = 0; i < num; i++) {
		u16 len = msgs[i].len;

		if (msgs[i].flags & I2C_M_RD) {
			if (do_len_check && i2c_quirk_exceeded(len, q->max_read_len))
				return i2c_quirk_error(adap, &msgs[i], "msg too long");

			if (q->flags & I2C_AQ_NO_ZERO_LEN_READ && len == 0)
				return i2c_quirk_error(adap, &msgs[i], "no zero length");
		} else {
			if (do_len_check && i2c_quirk_exceeded(len, q->max_write_len))
				return i2c_quirk_error(adap, &msgs[i], "msg too long");

			if (q->flags & I2C_AQ_NO_ZERO_LEN_WRITE && len == 0)
				return i2c_quirk_error(adap, &msgs[i], "no zero length");
		}
	}

	return 0;
}

/**
 * __i2c_transfer - unlocked flavor of i2c_transfer
 * @adap: Handle to I2C bus
 * @msgs: One or more messages to execute before STOP is issued to
 *	terminate the operation; each message begins with a START.
 * @num: Number of messages to be executed.
 *
 * Returns negative errno, else the number of messages executed.
 *
 * Adapter lock must be held when calling this function. No debug logging
 * takes place. adap->algo->master_xfer existence isn't checked.
 */
int __i2c_transfer(struct i2c_adapter *adap, struct i2c_msg *msgs, int num)
{
	unsigned long orig_jiffies;
	int ret, try;

	if (WARN_ON(!msgs || num < 1))
		return -EINVAL;

	ret = __i2c_check_suspended(adap);
	if (ret)
		return ret;

	if (adap->quirks && i2c_check_for_quirks(adap, msgs, num))
		return -EOPNOTSUPP;

	/*
	 * i2c_trace_msg_key gets enabled when tracepoint i2c_transfer gets
	 * enabled.  This is an efficient way of keeping the for-loop from
	 * being executed when not needed.
	 */
	if (static_branch_unlikely(&i2c_trace_msg_key)) {
		int i;
		for (i = 0; i < num; i++)
			if (msgs[i].flags & I2C_M_RD)
				trace_i2c_read(adap, &msgs[i], i);
			else
				trace_i2c_write(adap, &msgs[i], i);
	}

	/* Retry automatically on arbitration loss */
	orig_jiffies = jiffies;
	for (ret = 0, try = 0; try <= adap->retries; try++) {
		if (i2c_in_atomic_xfer_mode() && adap->algo->master_xfer_atomic)
			ret = adap->algo->master_xfer_atomic(adap, msgs, num);
		else
			ret = adap->algo->master_xfer(adap, msgs, num);

		if (ret != -EAGAIN)
			break;
		if (time_after(jiffies, orig_jiffies + adap->timeout))
			break;
	}

	if (static_branch_unlikely(&i2c_trace_msg_key)) {
		int i;
		for (i = 0; i < ret; i++)
			if (msgs[i].flags & I2C_M_RD)
				trace_i2c_reply(adap, &msgs[i], i);
		trace_i2c_result(adap, num, ret);
	}

	return ret;
}
EXPORT_SYMBOL(__i2c_transfer);

/**
 * i2c_transfer - execute a single or combined I2C message
 * @adap: Handle to I2C bus
 * @msgs: One or more messages to execute before STOP is issued to
 *	terminate the operation; each message begins with a START.
 * @num: Number of messages to be executed.
 *
 * Returns negative errno, else the number of messages executed.
 *
 * Note that there is no requirement that each message be sent to
 * the same slave address, although that is the most common model.
 */
int i2c_transfer(struct i2c_adapter *adap, struct i2c_msg *msgs, int num)
{
	int ret;

	if (!adap->algo->master_xfer) {
		dev_dbg(&adap->dev, "I2C level transfers not supported\n");
		return -EOPNOTSUPP;
	}

	/* REVISIT the fault reporting model here is weak:
	 *
	 *  - When we get an error after receiving N bytes from a slave,
	 *    there is no way to report "N".
	 *
	 *  - When we get a NAK after transmitting N bytes to a slave,
	 *    there is no way to report "N" ... or to let the master
	 *    continue executing the rest of this combined message, if
	 *    that's the appropriate response.
	 *
	 *  - When for example "num" is two and we successfully complete
	 *    the first message but get an error part way through the
	 *    second, it's unclear whether that should be reported as
	 *    one (discarding status on the second message) or errno
	 *    (discarding status on the first one).
	 */
	ret = __i2c_lock_bus_helper(adap);
	if (ret)
		return ret;

	ret = __i2c_transfer(adap, msgs, num);
	i2c_unlock_bus(adap, I2C_LOCK_SEGMENT);

	return ret;
}
EXPORT_SYMBOL(i2c_transfer);

/**
 * i2c_transfer_buffer_flags - issue a single I2C message transferring data
 *			       to/from a buffer
 * @client: Handle to slave device
 * @buf: Where the data is stored
 * @count: How many bytes to transfer, must be less than 64k since msg.len is u16
 * @flags: The flags to be used for the message, e.g. I2C_M_RD for reads
 *
 * Returns negative errno, or else the number of bytes transferred.
 */
int i2c_transfer_buffer_flags(const struct i2c_client *client, char *buf,
			      int count, u16 flags)
{
	int ret;
	struct i2c_msg msg = {
		.addr = client->addr,
		.flags = flags | (client->flags & I2C_M_TEN),
		.len = count,
		.buf = buf,
	};

	ret = i2c_transfer(client->adapter, &msg, 1);

	/*
	 * If everything went ok (i.e. 1 msg transferred), return #bytes
	 * transferred, else error code.
	 */
	return (ret == 1) ? count : ret;
}
EXPORT_SYMBOL(i2c_transfer_buffer_flags);

/**
 * i2c_get_device_id - get manufacturer, part id and die revision of a device
 * @client: The device to query
 * @id: The queried information
 *
 * Returns negative errno on error, zero on success.
 */
int i2c_get_device_id(const struct i2c_client *client,
		      struct i2c_device_identity *id)
{
	struct i2c_adapter *adap = client->adapter;
	union i2c_smbus_data raw_id;
	int ret;

	if (!i2c_check_functionality(adap, I2C_FUNC_SMBUS_READ_I2C_BLOCK))
		return -EOPNOTSUPP;

	raw_id.block[0] = 3;
	ret = i2c_smbus_xfer(adap, I2C_ADDR_DEVICE_ID, 0,
			     I2C_SMBUS_READ, client->addr << 1,
			     I2C_SMBUS_I2C_BLOCK_DATA, &raw_id);
	if (ret)
		return ret;

	id->manufacturer_id = (raw_id.block[1] << 4) | (raw_id.block[2] >> 4);
	id->part_id = ((raw_id.block[2] & 0xf) << 5) | (raw_id.block[3] >> 3);
	id->die_revision = raw_id.block[3] & 0x7;
	return 0;
}
EXPORT_SYMBOL_GPL(i2c_get_device_id);

/* ----------------------------------------------------
 * the i2c address scanning function
 * Will not work for 10-bit addresses!
 * ----------------------------------------------------
 */

/*
 * Legacy default probe function, mostly relevant for SMBus. The default
 * probe method is a quick write, but it is known to corrupt the 24RF08
 * EEPROMs due to a state machine bug, and could also irreversibly
 * write-protect some EEPROMs, so for address ranges 0x30-0x37 and 0x50-0x5f,
 * we use a short byte read instead. Also, some bus drivers don't implement
 * quick write, so we fallback to a byte read in that case too.
 * On x86, there is another special case for FSC hardware monitoring chips,
 * which want regular byte reads (address 0x73.) Fortunately, these are the
 * only known chips using this I2C address on PC hardware.
 * Returns 1 if probe succeeded, 0 if not.
 */
static int i2c_default_probe(struct i2c_adapter *adap, unsigned short addr)
{
	int err;
	union i2c_smbus_data dummy;

#ifdef CONFIG_X86
	if (addr == 0x73 && (adap->class & I2C_CLASS_HWMON)
	 && i2c_check_functionality(adap, I2C_FUNC_SMBUS_READ_BYTE_DATA))
		err = i2c_smbus_xfer(adap, addr, 0, I2C_SMBUS_READ, 0,
				     I2C_SMBUS_BYTE_DATA, &dummy);
	else
#endif
	if (!((addr & ~0x07) == 0x30 || (addr & ~0x0f) == 0x50)
	 && i2c_check_functionality(adap, I2C_FUNC_SMBUS_QUICK))
		err = i2c_smbus_xfer(adap, addr, 0, I2C_SMBUS_WRITE, 0,
				     I2C_SMBUS_QUICK, NULL);
	else if (i2c_check_functionality(adap, I2C_FUNC_SMBUS_READ_BYTE))
		err = i2c_smbus_xfer(adap, addr, 0, I2C_SMBUS_READ, 0,
				     I2C_SMBUS_BYTE, &dummy);
	else {
		dev_warn(&adap->dev, "No suitable probing method supported for address 0x%02X\n",
			 addr);
		err = -EOPNOTSUPP;
	}

	return err >= 0;
}

static int i2c_detect_address(struct i2c_client *temp_client,
			      struct i2c_driver *driver)
{
	struct i2c_board_info info;
	struct i2c_adapter *adapter = temp_client->adapter;
	int addr = temp_client->addr;
	int err;

	/* Make sure the address is valid */
	err = i2c_check_7bit_addr_validity_strict(addr);
	if (err) {
		dev_warn(&adapter->dev, "Invalid probe address 0x%02x\n",
			 addr);
		return err;
	}

	/* Skip if already in use (7 bit, no need to encode flags) */
	if (i2c_check_addr_busy(adapter, addr))
		return 0;

	/* Make sure there is something at this address */
	if (!i2c_default_probe(adapter, addr))
		return 0;

	/* Finally call the custom detection function */
	memset(&info, 0, sizeof(struct i2c_board_info));
	info.addr = addr;
	err = driver->detect(temp_client, &info);
	if (err) {
		/* -ENODEV is returned if the detection fails. We catch it
		   here as this isn't an error. */
		return err == -ENODEV ? 0 : err;
	}

	/* Consistency check */
	if (info.type[0] == '\0') {
		dev_err(&adapter->dev,
			"%s detection function provided no name for 0x%x\n",
			driver->driver.name, addr);
	} else {
		struct i2c_client *client;

		/* Detection succeeded, instantiate the device */
		if (adapter->class & I2C_CLASS_DEPRECATED)
			dev_warn(&adapter->dev,
				"This adapter will soon drop class based instantiation of devices. "
				"Please make sure client 0x%02x gets instantiated by other means. "
				"Check 'Documentation/i2c/instantiating-devices.rst' for details.\n",
				info.addr);

		dev_dbg(&adapter->dev, "Creating %s at 0x%02x\n",
			info.type, info.addr);
		client = i2c_new_client_device(adapter, &info);
		if (!IS_ERR(client))
			list_add_tail(&client->detected, &driver->clients);
		else
			dev_err(&adapter->dev, "Failed creating %s at 0x%02x\n",
				info.type, info.addr);
	}
	return 0;
}

static int i2c_detect(struct i2c_adapter *adapter, struct i2c_driver *driver)
{
	const unsigned short *address_list;
	struct i2c_client *temp_client;
	int i, err = 0;

	address_list = driver->address_list;
	if (!driver->detect || !address_list)
		return 0;

	/* Warn that the adapter lost class based instantiation */
	if (adapter->class == I2C_CLASS_DEPRECATED) {
		dev_dbg(&adapter->dev,
			"This adapter dropped support for I2C classes and won't auto-detect %s devices anymore. "
			"If you need it, check 'Documentation/i2c/instantiating-devices.rst' for alternatives.\n",
			driver->driver.name);
		return 0;
	}

	/* Stop here if the classes do not match */
	if (!(adapter->class & driver->class))
		return 0;

	/* Set up a temporary client to help detect callback */
	temp_client = kzalloc(sizeof(struct i2c_client), GFP_KERNEL);
	if (!temp_client)
		return -ENOMEM;
	temp_client->adapter = adapter;

	for (i = 0; address_list[i] != I2C_CLIENT_END; i += 1) {
		dev_dbg(&adapter->dev,
			"found normal entry for adapter %d, addr 0x%02x\n",
			i2c_adapter_id(adapter), address_list[i]);
		temp_client->addr = address_list[i];
		err = i2c_detect_address(temp_client, driver);
		if (unlikely(err))
			break;
	}

	kfree(temp_client);
	return err;
}

int i2c_probe_func_quick_read(struct i2c_adapter *adap, unsigned short addr)
{
	return i2c_smbus_xfer(adap, addr, 0, I2C_SMBUS_READ, 0,
			      I2C_SMBUS_QUICK, NULL) >= 0;
}
EXPORT_SYMBOL_GPL(i2c_probe_func_quick_read);

struct i2c_client *
i2c_new_scanned_device(struct i2c_adapter *adap,
		       struct i2c_board_info *info,
		       unsigned short const *addr_list,
		       int (*probe)(struct i2c_adapter *adap, unsigned short addr))
{
	int i;

	if (!probe)
		probe = i2c_default_probe;

	for (i = 0; addr_list[i] != I2C_CLIENT_END; i++) {
		/* Check address validity */
		if (i2c_check_7bit_addr_validity_strict(addr_list[i]) < 0) {
			dev_warn(&adap->dev, "Invalid 7-bit address 0x%02x\n",
				 addr_list[i]);
			continue;
		}

		/* Check address availability (7 bit, no need to encode flags) */
		if (i2c_check_addr_busy(adap, addr_list[i])) {
			dev_dbg(&adap->dev,
				"Address 0x%02x already in use, not probing\n",
				addr_list[i]);
			continue;
		}

		/* Test address responsiveness */
		if (probe(adap, addr_list[i]))
			break;
	}

	if (addr_list[i] == I2C_CLIENT_END) {
		dev_dbg(&adap->dev, "Probing failed, no device found\n");
		return ERR_PTR(-ENODEV);
	}

	info->addr = addr_list[i];
	return i2c_new_client_device(adap, info);
}
EXPORT_SYMBOL_GPL(i2c_new_scanned_device);

struct i2c_adapter *i2c_get_adapter(int nr)
{
	struct i2c_adapter *adapter;

	mutex_lock(&core_lock);
	adapter = idr_find(&i2c_adapter_idr, nr);
	if (!adapter)
		goto exit;

	if (try_module_get(adapter->owner))
		get_device(&adapter->dev);
	else
		adapter = NULL;

 exit:
	mutex_unlock(&core_lock);
	return adapter;
}
EXPORT_SYMBOL(i2c_get_adapter);

void i2c_put_adapter(struct i2c_adapter *adap)
{
	if (!adap)
		return;

	module_put(adap->owner);
	/* Should be last, otherwise we risk use-after-free with 'adap' */
	put_device(&adap->dev);
}
EXPORT_SYMBOL(i2c_put_adapter);

/**
 * i2c_get_dma_safe_msg_buf() - get a DMA safe buffer for the given i2c_msg
 * @msg: the message to be checked
 * @threshold: the minimum number of bytes for which using DMA makes sense.
 *	       Should at least be 1.
 *
 * Return: NULL if a DMA safe buffer was not obtained. Use msg->buf with PIO.
 *	   Or a valid pointer to be used with DMA. After use, release it by
 *	   calling i2c_put_dma_safe_msg_buf().
 *
 * This function must only be called from process context!
 */
u8 *i2c_get_dma_safe_msg_buf(struct i2c_msg *msg, unsigned int threshold)
{
	/* also skip 0-length msgs for bogus thresholds of 0 */
	if (!threshold)
		pr_debug("DMA buffer for addr=0x%02x with length 0 is bogus\n",
			 msg->addr);
	if (msg->len < threshold || msg->len == 0)
		return NULL;

	if (msg->flags & I2C_M_DMA_SAFE)
		return msg->buf;

	pr_debug("using bounce buffer for addr=0x%02x, len=%d\n",
		 msg->addr, msg->len);

	if (msg->flags & I2C_M_RD)
		return kzalloc(msg->len, GFP_KERNEL);
	else
		return kmemdup(msg->buf, msg->len, GFP_KERNEL);
}
EXPORT_SYMBOL_GPL(i2c_get_dma_safe_msg_buf);

/**
 * i2c_put_dma_safe_msg_buf - release DMA safe buffer and sync with i2c_msg
 * @buf: the buffer obtained from i2c_get_dma_safe_msg_buf(). May be NULL.
 * @msg: the message which the buffer corresponds to
 * @xferred: bool saying if the message was transferred
 */
void i2c_put_dma_safe_msg_buf(u8 *buf, struct i2c_msg *msg, bool xferred)
{
	if (!buf || buf == msg->buf)
		return;

	if (xferred && msg->flags & I2C_M_RD)
		memcpy(msg->buf, buf, msg->len);

	kfree(buf);
}
EXPORT_SYMBOL_GPL(i2c_put_dma_safe_msg_buf);

MODULE_AUTHOR("Simon G. Vogl <simon@tk.uni-linz.ac.at>");
MODULE_DESCRIPTION("I2C-Bus main module");
MODULE_LICENSE("GPL");<|MERGE_RESOLUTION|>--- conflicted
+++ resolved
@@ -925,6 +925,7 @@
 	struct i2c_client *client;
 	bool need_put = false;
 	int status;
+	int cnt;
 
 	client = kzalloc(sizeof *client, GFP_KERNEL);
 	if (!client)
@@ -956,6 +957,7 @@
 		dev_err(&adap->dev,
 			"%d i2c clients have been registered at 0x%02x",
 			status, client->addr);
+	cnt = status;
 
 	client->dev.parent = &client->adapter->dev;
 	client->dev.bus = &i2c_bus_type;
@@ -964,10 +966,6 @@
 	client->dev.fwnode = info->fwnode;
 
 	device_enable_async_suspend(&client->dev);
-<<<<<<< HEAD
-	i2c_dev_set_name(adap, client, info, status);
-=======
->>>>>>> 883d1a95
 
 	if (info->swnode) {
 		status = device_add_software_node(&client->dev, info->swnode);
@@ -979,7 +977,7 @@
 		}
 	}
 
-	i2c_dev_set_name(adap, client, info);
+	i2c_dev_set_name(adap, client, info, cnt);
 	status = device_register(&client->dev);
 	if (status)
 		goto out_remove_swnode;
@@ -994,6 +992,9 @@
 	need_put = true;
 out_err_put_of_node:
 	of_node_put(info->of_node);
+	dev_err(&adap->dev,
+		"Failed to register i2c client %s at 0x%02x (%d)\n",
+		client->name, client->addr, status);
 out_err_silent:
 	if (need_put)
 		put_device(&client->dev);
