// SPDX-License-Identifier: GPL-2.0-or-later
/*
 * Copyright (C) 2018 Renesas Electronics
 *
 * Copyright (C) 2016 Atmel
 *		      Bo Shen <voice.shen@atmel.com>
 *
 * Authors:	      Bo Shen <voice.shen@atmel.com>
 *		      Boris Brezillon <boris.brezillon@free-electrons.com>
 *		      Wu, Songjun <Songjun.Wu@atmel.com>
 *
 * Copyright (C) 2010-2011 Freescale Semiconductor, Inc. All Rights Reserved.
 */

#include <linux/gpio/consumer.h>
#include <linux/i2c-mux.h>
#include <linux/i2c.h>
#include <linux/media-bus-format.h>
#include <linux/module.h>
#include <linux/regmap.h>
#include <linux/regulator/consumer.h>
#include <linux/clk.h>

#include <drm/drm_atomic_helper.h>
#include <drm/drm_bridge.h>
#include <drm/drm_drv.h>
#include <drm/drm_edid.h>
#include <drm/drm_modes.h>
#include <drm/drm_print.h>
#include <drm/drm_probe_helper.h>

#include <sound/hdmi-codec.h>
#include <video/videomode.h>

#define SII902X_TPI_VIDEO_DATA			0x0

#define SII902X_TPI_PIXEL_REPETITION		0x8
#define SII902X_TPI_AVI_PIXEL_REP_BUS_24BIT     BIT(5)
#define SII902X_TPI_AVI_PIXEL_REP_RISING_EDGE   BIT(4)
#define SII902X_TPI_AVI_PIXEL_REP_4X		3
#define SII902X_TPI_AVI_PIXEL_REP_2X		1
#define SII902X_TPI_AVI_PIXEL_REP_NONE		0
#define SII902X_TPI_CLK_RATIO_HALF		(0 << 6)
#define SII902X_TPI_CLK_RATIO_1X		(1 << 6)
#define SII902X_TPI_CLK_RATIO_2X		(2 << 6)
#define SII902X_TPI_CLK_RATIO_4X		(3 << 6)

#define SII902X_TPI_AVI_IN_FORMAT		0x9
#define SII902X_TPI_AVI_INPUT_BITMODE_12BIT	BIT(7)
#define SII902X_TPI_AVI_INPUT_DITHER		BIT(6)
#define SII902X_TPI_AVI_INPUT_RANGE_LIMITED	(2 << 2)
#define SII902X_TPI_AVI_INPUT_RANGE_FULL	(1 << 2)
#define SII902X_TPI_AVI_INPUT_RANGE_AUTO	(0 << 2)
#define SII902X_TPI_AVI_INPUT_COLORSPACE_BLACK	(3 << 0)
#define SII902X_TPI_AVI_INPUT_COLORSPACE_YUV422	(2 << 0)
#define SII902X_TPI_AVI_INPUT_COLORSPACE_YUV444	(1 << 0)
#define SII902X_TPI_AVI_INPUT_COLORSPACE_RGB	(0 << 0)

#define SII902X_TPI_AVI_INFOFRAME		0x0c

#define SII902X_SYS_CTRL_DATA			0x1a
#define SII902X_SYS_CTRL_PWR_DWN		BIT(4)
#define SII902X_SYS_CTRL_AV_MUTE		BIT(3)
#define SII902X_SYS_CTRL_DDC_BUS_REQ		BIT(2)
#define SII902X_SYS_CTRL_DDC_BUS_GRTD		BIT(1)
#define SII902X_SYS_CTRL_OUTPUT_MODE		BIT(0)
#define SII902X_SYS_CTRL_OUTPUT_HDMI		1
#define SII902X_SYS_CTRL_OUTPUT_DVI		0

#define SII902X_REG_CHIPID(n)			(0x1b + (n))

#define SII902X_PWR_STATE_CTRL			0x1e
#define SII902X_AVI_POWER_STATE_MSK		GENMASK(1, 0)
#define SII902X_AVI_POWER_STATE_D(l)		((l) & SII902X_AVI_POWER_STATE_MSK)

/* Audio  */
#define SII902X_TPI_I2S_ENABLE_MAPPING_REG	0x1f
#define SII902X_TPI_I2S_CONFIG_FIFO0			(0 << 0)
#define SII902X_TPI_I2S_CONFIG_FIFO1			(1 << 0)
#define SII902X_TPI_I2S_CONFIG_FIFO2			(2 << 0)
#define SII902X_TPI_I2S_CONFIG_FIFO3			(3 << 0)
#define SII902X_TPI_I2S_LEFT_RIGHT_SWAP			(1 << 2)
#define SII902X_TPI_I2S_AUTO_DOWNSAMPLE			(1 << 3)
#define SII902X_TPI_I2S_SELECT_SD0			(0 << 4)
#define SII902X_TPI_I2S_SELECT_SD1			(1 << 4)
#define SII902X_TPI_I2S_SELECT_SD2			(2 << 4)
#define SII902X_TPI_I2S_SELECT_SD3			(3 << 4)
#define SII902X_TPI_I2S_FIFO_ENABLE			(1 << 7)

#define SII902X_TPI_I2S_INPUT_CONFIG_REG	0x20
#define SII902X_TPI_I2S_FIRST_BIT_SHIFT_YES		(0 << 0)
#define SII902X_TPI_I2S_FIRST_BIT_SHIFT_NO		(1 << 0)
#define SII902X_TPI_I2S_SD_DIRECTION_MSB_FIRST		(0 << 1)
#define SII902X_TPI_I2S_SD_DIRECTION_LSB_FIRST		(1 << 1)
#define SII902X_TPI_I2S_SD_JUSTIFY_LEFT			(0 << 2)
#define SII902X_TPI_I2S_SD_JUSTIFY_RIGHT		(1 << 2)
#define SII902X_TPI_I2S_WS_POLARITY_LOW			(0 << 3)
#define SII902X_TPI_I2S_WS_POLARITY_HIGH		(1 << 3)
#define SII902X_TPI_I2S_MCLK_MULTIPLIER_128		(0 << 4)
#define SII902X_TPI_I2S_MCLK_MULTIPLIER_256		(1 << 4)
#define SII902X_TPI_I2S_MCLK_MULTIPLIER_384		(2 << 4)
#define SII902X_TPI_I2S_MCLK_MULTIPLIER_512		(3 << 4)
#define SII902X_TPI_I2S_MCLK_MULTIPLIER_768		(4 << 4)
#define SII902X_TPI_I2S_MCLK_MULTIPLIER_1024		(5 << 4)
#define SII902X_TPI_I2S_MCLK_MULTIPLIER_1152		(6 << 4)
#define SII902X_TPI_I2S_MCLK_MULTIPLIER_192		(7 << 4)
#define SII902X_TPI_I2S_SCK_EDGE_FALLING		(0 << 7)
#define SII902X_TPI_I2S_SCK_EDGE_RISING			(1 << 7)

#define SII902X_TPI_I2S_STRM_HDR_BASE	0x21
#define SII902X_TPI_I2S_STRM_HDR_SIZE	5

#define SII902X_TPI_AUDIO_CONFIG_BYTE2_REG	0x26
#define SII902X_TPI_AUDIO_CODING_STREAM_HEADER		(0 << 0)
#define SII902X_TPI_AUDIO_CODING_PCM			(1 << 0)
#define SII902X_TPI_AUDIO_CODING_AC3			(2 << 0)
#define SII902X_TPI_AUDIO_CODING_MPEG1			(3 << 0)
#define SII902X_TPI_AUDIO_CODING_MP3			(4 << 0)
#define SII902X_TPI_AUDIO_CODING_MPEG2			(5 << 0)
#define SII902X_TPI_AUDIO_CODING_AAC			(6 << 0)
#define SII902X_TPI_AUDIO_CODING_DTS			(7 << 0)
#define SII902X_TPI_AUDIO_CODING_ATRAC			(8 << 0)
#define SII902X_TPI_AUDIO_MUTE_DISABLE			(0 << 4)
#define SII902X_TPI_AUDIO_MUTE_ENABLE			(1 << 4)
#define SII902X_TPI_AUDIO_LAYOUT_2_CHANNELS		(0 << 5)
#define SII902X_TPI_AUDIO_LAYOUT_8_CHANNELS		(1 << 5)
#define SII902X_TPI_AUDIO_INTERFACE_DISABLE		(0 << 6)
#define SII902X_TPI_AUDIO_INTERFACE_SPDIF		(1 << 6)
#define SII902X_TPI_AUDIO_INTERFACE_I2S			(2 << 6)

#define SII902X_TPI_AUDIO_CONFIG_BYTE3_REG	0x27
#define SII902X_TPI_AUDIO_FREQ_STREAM			(0 << 3)
#define SII902X_TPI_AUDIO_FREQ_32KHZ			(1 << 3)
#define SII902X_TPI_AUDIO_FREQ_44KHZ			(2 << 3)
#define SII902X_TPI_AUDIO_FREQ_48KHZ			(3 << 3)
#define SII902X_TPI_AUDIO_FREQ_88KHZ			(4 << 3)
#define SII902X_TPI_AUDIO_FREQ_96KHZ			(5 << 3)
#define SII902X_TPI_AUDIO_FREQ_176KHZ			(6 << 3)
#define SII902X_TPI_AUDIO_FREQ_192KHZ			(7 << 3)
#define SII902X_TPI_AUDIO_SAMPLE_SIZE_STREAM		(0 << 6)
#define SII902X_TPI_AUDIO_SAMPLE_SIZE_16		(1 << 6)
#define SII902X_TPI_AUDIO_SAMPLE_SIZE_20		(2 << 6)
#define SII902X_TPI_AUDIO_SAMPLE_SIZE_24		(3 << 6)

#define SII902X_TPI_AUDIO_CONFIG_BYTE4_REG	0x28

#define SII902X_INT_ENABLE			0x3c
#define SII902X_INT_STATUS			0x3d
#define SII902X_HOTPLUG_EVENT			BIT(0)
#define SII902X_PLUGGED_STATUS			BIT(2)

#define SII902X_TPI_SYNC_GEN_CTRL		0x60
#define SII902X_TPI_SYNC_POLAR_DETECT		0x61
#define SII902X_TPI_HBIT_TO_HSYNC		0x62
#define SII902X_EMBEDDED_SYNC_EXTRACTION_REG	0x63
#define SII902X_EMBEDDED_SYNC_EXTRACTION	BIT(6)

#define SII902X_REG_TPI_RQB			0xc7

/* Indirect internal register access */
#define SII902X_IND_SET_PAGE			0xbc
#define SII902X_IND_OFFSET			0xbd
#define SII902X_IND_VALUE			0xbe

#define SII902X_TPI_MISC_INFOFRAME_BASE		0xbf
#define SII902X_TPI_MISC_INFOFRAME_END		0xde
#define SII902X_TPI_MISC_INFOFRAME_SIZE	\
	(SII902X_TPI_MISC_INFOFRAME_END - SII902X_TPI_MISC_INFOFRAME_BASE)

#define SII902X_I2C_BUS_ACQUISITION_TIMEOUT_MS	500

#define SII902X_AUDIO_PORT_INDEX		3

struct sii902x {
	struct i2c_client *i2c;
	struct regmap *regmap;
	struct drm_bridge bridge;
	struct drm_bridge *next_bridge;
	struct drm_connector connector;
	struct gpio_desc *reset_gpio;
	struct gpio_desc *enable_gpio;
	struct i2c_mux_core *i2cmux;
	struct regulator_bulk_data supplies[2];
	bool sink_is_hdmi;
	/*
	 * Mutex protects audio and video functions from interfering
	 * each other, by keeping their i2c command sequences atomic.
	 */
	struct mutex mutex;
	struct sii902x_audio {
		struct platform_device *pdev;
		struct clk *mclk;
		u32 i2s_fifo_sequence[4];
	} audio;
	struct drm_display_mode mode;
	int bus_format;
};

enum sii902x_bus_format {
	FORMAT_RGB_INPUT,
	FORMAT_YCBCR422_INPUT,
	FORMAT_YCBCR444_INPUT,
};

static int sii902x_read_unlocked(struct i2c_client *i2c, u8 reg, u8 *val)
{
	union i2c_smbus_data data;
	int ret;

	ret = __i2c_smbus_xfer(i2c->adapter, i2c->addr, i2c->flags,
			       I2C_SMBUS_READ, reg, I2C_SMBUS_BYTE_DATA, &data);

	if (ret < 0)
		return ret;

	*val = data.byte;
	return 0;
}

static int sii902x_write_unlocked(struct i2c_client *i2c, u8 reg, u8 val)
{
	union i2c_smbus_data data;

	data.byte = val;

	return __i2c_smbus_xfer(i2c->adapter, i2c->addr, i2c->flags,
				I2C_SMBUS_WRITE, reg, I2C_SMBUS_BYTE_DATA,
				&data);
}

static int sii902x_update_bits_unlocked(struct i2c_client *i2c, u8 reg, u8 mask,
					u8 val)
{
	int ret;
	u8 status;

	ret = sii902x_read_unlocked(i2c, reg, &status);
	if (ret)
		return ret;
	status &= ~mask;
	status |= val & mask;
	return sii902x_write_unlocked(i2c, reg, status);
}

static inline struct sii902x *bridge_to_sii902x(struct drm_bridge *bridge)
{
	return container_of(bridge, struct sii902x, bridge);
}

static inline struct sii902x *connector_to_sii902x(struct drm_connector *con)
{
	return container_of(con, struct sii902x, connector);
}

static void sii902x_reset(struct sii902x *sii902x)
{
	if (!sii902x->reset_gpio)
		return;

	gpiod_set_value(sii902x->reset_gpio, 1);

	/* The datasheet says treset-min = 100us. Make it 150us to be sure. */
	usleep_range(150, 200);

	gpiod_set_value(sii902x->reset_gpio, 0);
}

static enum drm_connector_status sii902x_detect(struct sii902x *sii902x)
{
	unsigned int status;

	mutex_lock(&sii902x->mutex);

	regmap_read(sii902x->regmap, SII902X_INT_STATUS, &status);

	mutex_unlock(&sii902x->mutex);

	return (status & SII902X_PLUGGED_STATUS) ?
	       connector_status_connected : connector_status_disconnected;
}

static enum drm_connector_status
sii902x_connector_detect(struct drm_connector *connector, bool force)
{
	struct sii902x *sii902x = connector_to_sii902x(connector);

	return sii902x_detect(sii902x);
}

static const struct drm_connector_funcs sii902x_connector_funcs = {
	.detect = sii902x_connector_detect,
	.fill_modes = drm_helper_probe_single_connector_modes,
	.destroy = drm_connector_cleanup,
	.reset = drm_atomic_helper_connector_reset,
	.atomic_duplicate_state = drm_atomic_helper_connector_duplicate_state,
	.atomic_destroy_state = drm_atomic_helper_connector_destroy_state,
};

<<<<<<< HEAD
static struct edid *sii902x_get_edid(struct sii902x *sii902x,
				     struct drm_connector *connector)
{
	struct edid *edid;
=======
static const struct drm_display_mode sii902x_default_modes[] = {
	/* 4 - 1280x720@60Hz 16:9 */
	{ DRM_MODE("1280x720", DRM_MODE_TYPE_DRIVER, 74250, 1280, 1390,
		   1430, 1650, 0, 720, 725, 730, 750, 0,
		   DRM_MODE_FLAG_PHSYNC | DRM_MODE_FLAG_PVSYNC),
	  .picture_aspect_ratio = HDMI_PICTURE_ASPECT_16_9, },
	/* 16 - 1920x1080@60Hz 16:9 */
	{ DRM_MODE("1920x1080", DRM_MODE_TYPE_DRIVER, 148500, 1920, 2008,
		   2052, 2200, 0, 1080, 1084, 1089, 1125, 0,
		   DRM_MODE_FLAG_PHSYNC | DRM_MODE_FLAG_PVSYNC),
	  .picture_aspect_ratio = HDMI_PICTURE_ASPECT_16_9, },
	/* 5 - 1920x1080i@60Hz 16:9 */
	{ DRM_MODE("1920x1080i", DRM_MODE_TYPE_DRIVER, 74250, 1920, 2008,
		   2052, 2200, 0, 1080, 1084, 1094, 1125, 0,
		   DRM_MODE_FLAG_PHSYNC | DRM_MODE_FLAG_PVSYNC |
		   DRM_MODE_FLAG_INTERLACE),
	  .picture_aspect_ratio = HDMI_PICTURE_ASPECT_16_9, },
	/* 31 - 1920x1080@50Hz 16:9 */
	{ DRM_MODE("1920x1080", DRM_MODE_TYPE_DRIVER, 148500, 1920, 2448,
		   2492, 2640, 0, 1080, 1084, 1089, 1125, 0,
		   DRM_MODE_FLAG_PHSYNC | DRM_MODE_FLAG_PVSYNC),
	  .picture_aspect_ratio = HDMI_PICTURE_ASPECT_16_9, },
	/* 19 - 1280x720@50Hz 16:9 */
	{ DRM_MODE("1280x720", DRM_MODE_TYPE_DRIVER, 74250, 1280, 1720,
		   1760, 1980, 0, 720, 725, 730, 750, 0,
		   DRM_MODE_FLAG_PHSYNC | DRM_MODE_FLAG_PVSYNC),
	  .picture_aspect_ratio = HDMI_PICTURE_ASPECT_16_9, },
	/* 0x10 - 1024x768@60Hz */
	{ DRM_MODE("1024x768", DRM_MODE_TYPE_DRIVER, 65000, 1024, 1048,
		   1184, 1344, 0,  768, 771, 777, 806, 0,
		   DRM_MODE_FLAG_NHSYNC | DRM_MODE_FLAG_NVSYNC) },
	/* 17 - 720x576@50Hz 4:3 */
	{ DRM_MODE("720x576", DRM_MODE_TYPE_DRIVER, 27000, 720, 732,
		   796, 864, 0, 576, 581, 586, 625, 0,
		   DRM_MODE_FLAG_NHSYNC | DRM_MODE_FLAG_NVSYNC),
	  .picture_aspect_ratio = HDMI_PICTURE_ASPECT_4_3, },
	/* 2 - 720x480@60Hz 4:3 */
	{ DRM_MODE("720x480", DRM_MODE_TYPE_DRIVER, 27000, 720, 736,
		   798, 858, 0, 480, 489, 495, 525, 0,
		   DRM_MODE_FLAG_NHSYNC | DRM_MODE_FLAG_NVSYNC),
	  .picture_aspect_ratio = HDMI_PICTURE_ASPECT_4_3, },
};

static int sii902x_get_modes(struct drm_connector *connector)
{
	struct sii902x *sii902x = connector_to_sii902x(connector);
	u8 output_mode = SII902X_SYS_CTRL_OUTPUT_DVI;
	struct edid *edid;
	int num = 0, ret = 0, i;
	struct drm_display_mode *mode;
>>>>>>> 52f971ee

	mutex_lock(&sii902x->mutex);

	edid = drm_get_edid(connector, sii902x->i2cmux->adapter[0]);
	if (edid) {
		if (drm_detect_hdmi_monitor(edid))
<<<<<<< HEAD
			sii902x->sink_is_hdmi = true;
		else
			sii902x->sink_is_hdmi = false;
	}

	mutex_unlock(&sii902x->mutex);
=======
			output_mode = SII902X_SYS_CTRL_OUTPUT_HDMI;

		num = drm_add_edid_modes(connector, edid);
		kfree(edid);
	} else {
		for (i = 0; i < ARRAY_SIZE(sii902x_default_modes); i++) {
			const struct drm_display_mode *ptr =
				&sii902x_default_modes[i];

			mode = drm_mode_duplicate(connector->dev, ptr);
			if (mode) {
				if (!i)
					mode->type = DRM_MODE_TYPE_PREFERRED;
				drm_mode_probed_add(connector, mode);
				ret++;
			}
		}
		output_mode = SII902X_SYS_CTRL_OUTPUT_HDMI;
	}

	ret = drm_display_info_set_bus_formats(&connector->display_info,
					       &sii902x->bus_format, 1);
	if (ret)
		goto error_out;
>>>>>>> 52f971ee

	return edid;
}

static int sii902x_get_modes(struct drm_connector *connector)
{
	struct sii902x *sii902x = connector_to_sii902x(connector);
	struct edid *edid;
	int num = 0;

	edid = sii902x_get_edid(sii902x, connector);
	drm_connector_update_edid_property(connector, edid);
	if (edid) {
		num = drm_add_edid_modes(connector, edid);
		kfree(edid);
	}

	return num;
}

static enum drm_mode_status sii902x_mode_valid(struct drm_connector *connector,
					       struct drm_display_mode *mode)
{
	if (mode->hdisplay > 1920 || mode->vdisplay > 1080)
		return MODE_BAD;
	if (mode->clock > 165000)
		return MODE_BAD;

	return MODE_OK;
}

static const struct drm_connector_helper_funcs sii902x_connector_helper_funcs = {
	.get_modes = sii902x_get_modes,
	.mode_valid = sii902x_mode_valid,
};

static void sii902x_bridge_disable(struct drm_bridge *bridge)
{
	struct sii902x *sii902x = bridge_to_sii902x(bridge);

	mutex_lock(&sii902x->mutex);

	regmap_update_bits(sii902x->regmap, SII902X_SYS_CTRL_DATA,
			   SII902X_SYS_CTRL_PWR_DWN,
			   SII902X_SYS_CTRL_PWR_DWN);

	mutex_unlock(&sii902x->mutex);
}

static void sii902x_bridge_enable(struct drm_bridge *bridge)
{
	struct sii902x *sii902x = bridge_to_sii902x(bridge);

	mutex_lock(&sii902x->mutex);

	regmap_update_bits(sii902x->regmap, SII902X_PWR_STATE_CTRL,
			   SII902X_AVI_POWER_STATE_MSK,
			   SII902X_AVI_POWER_STATE_D(0));
	regmap_update_bits(sii902x->regmap, SII902X_SYS_CTRL_DATA,
			   SII902X_SYS_CTRL_PWR_DWN, 0);

	mutex_unlock(&sii902x->mutex);
}

static bool sii902x_check_embedded_format(uint32_t bus_format)
{
	switch (bus_format) {
	case MEDIA_BUS_FMT_YUYV8_2X8:
	case MEDIA_BUS_FMT_YVYU8_2X8:
	case MEDIA_BUS_FMT_UYVY8_2X8:
	case MEDIA_BUS_FMT_VYUY8_2X8:
	case MEDIA_BUS_FMT_YUYV8_1X16:
	case MEDIA_BUS_FMT_YVYU8_1X16:
	case MEDIA_BUS_FMT_UYVY8_1X16:
	case MEDIA_BUS_FMT_VYUY8_1X16:
		return true;
	default:
		return false;
	}
}

static void sii902x_set_embedded_sync(struct sii902x *sii902x)
{
	unsigned char data[8];
	struct videomode vm;

	if (!sii902x_check_embedded_format(sii902x->bus_format))
		return;

	switch (sii902x->bus_format) {
	case MEDIA_BUS_FMT_YUYV8_2X8:
	case MEDIA_BUS_FMT_YVYU8_2X8:
	case MEDIA_BUS_FMT_UYVY8_2X8:
	case MEDIA_BUS_FMT_VYUY8_2X8:
		sii902x_update_bits_unlocked(sii902x->i2c, SII902X_TPI_SYNC_GEN_CTRL,
					     0x20, 0x20);
		break;
	default:
		break;
	}

	sii902x_update_bits_unlocked(sii902x->i2c, SII902X_TPI_SYNC_GEN_CTRL,
				     0x80,  0x00);
	regmap_write(sii902x->regmap,
		     SII902X_EMBEDDED_SYNC_EXTRACTION_REG, 0x00);
	sii902x_update_bits_unlocked(sii902x->i2c, SII902X_TPI_SYNC_GEN_CTRL,
				     0x80,  0x80);

	drm_display_mode_to_videomode(&sii902x->mode, &vm);
	data[0] = vm.hfront_porch & 0xff;
	data[1] = (vm.hfront_porch >> 8) & 0x03;
	if (sii902x->mode.flags & DRM_MODE_FLAG_INTERLACE) {
		data[2] = (sii902x->mode.vtotal >> 1) & 0xff;
		data[3] = ((sii902x->mode.vtotal >> 1) >> 8) & 0x1f;
	} else {
		data[2] = 0;
		data[3] = 0;
	}
	data[4] = vm.hsync_len & 0xff;
	data[5] = (vm.hsync_len >> 8) & 0x03;
	data[6] = vm.vfront_porch;
	data[7] = vm.vsync_len;
	regmap_bulk_write(sii902x->regmap, SII902X_TPI_HBIT_TO_HSYNC, data, 8);

	sii902x_update_bits_unlocked(sii902x->i2c, SII902X_TPI_SYNC_GEN_CTRL,
				     0x80, 0x80);
	sii902x_update_bits_unlocked(sii902x->i2c,
				     SII902X_EMBEDDED_SYNC_EXTRACTION_REG,
				     0x40, 0x40);

	regmap_update_bits(sii902x->regmap,
			   SII902X_EMBEDDED_SYNC_EXTRACTION_REG,
			   SII902X_EMBEDDED_SYNC_EXTRACTION,
			   SII902X_EMBEDDED_SYNC_EXTRACTION);
}

static void sii902x_set_format(struct sii902x *sii902x)
{
	u8 val;

	switch (sii902x->bus_format) {
	case MEDIA_BUS_FMT_YUYV8_1X16:
	case MEDIA_BUS_FMT_YVYU8_1X16:
	case MEDIA_BUS_FMT_UYVY8_1X16:
	case MEDIA_BUS_FMT_VYUY8_1X16:
	case MEDIA_BUS_FMT_YUYV8_2X8:
	case MEDIA_BUS_FMT_YVYU8_2X8:
	case MEDIA_BUS_FMT_UYVY8_2X8:
	case MEDIA_BUS_FMT_VYUY8_2X8:
		val = SII902X_TPI_AVI_INPUT_COLORSPACE_YUV422;
		break;
	case MEDIA_BUS_FMT_YUV8_1X24:
	case MEDIA_BUS_FMT_VUY8_1X24:
		val = SII902X_TPI_AVI_INPUT_COLORSPACE_YUV444;
		break;
	case MEDIA_BUS_FMT_RGB888_1X24:
	default:
		val = SII902X_TPI_AVI_INPUT_COLORSPACE_RGB;
		break;
	}

	val |= SII902X_TPI_AVI_INPUT_RANGE_AUTO;
	val &= ~(SII902X_TPI_AVI_INPUT_DITHER |
		 SII902X_TPI_AVI_INPUT_BITMODE_12BIT);
	regmap_write(sii902x->regmap, SII902X_TPI_AVI_IN_FORMAT, val);

	sii902x_set_embedded_sync(sii902x);
}

static void sii902x_bridge_mode_set(struct drm_bridge *bridge,
				    const struct drm_display_mode *mode,
				    const struct drm_display_mode *adj)
{
	struct sii902x *sii902x = bridge_to_sii902x(bridge);
	u8 output_mode = SII902X_SYS_CTRL_OUTPUT_DVI;
	struct regmap *regmap = sii902x->regmap;
	u8 buf[HDMI_INFOFRAME_SIZE(AVI)];
	struct hdmi_avi_infoframe frame;
	u16 pixel_clock_10kHz = adj->clock / 10;
	int ret, vrefresh;

<<<<<<< HEAD
	if (sii902x->sink_is_hdmi)
		output_mode = SII902X_SYS_CTRL_OUTPUT_HDMI;

=======
	drm_mode_copy(&sii902x->mode, adj);
	vrefresh = drm_mode_vrefresh(mode) * 100;
>>>>>>> 52f971ee
	buf[0] = pixel_clock_10kHz & 0xff;
	buf[1] = pixel_clock_10kHz >> 8;
	buf[2] = vrefresh & 0xff;
	buf[3] = vrefresh >> 8;
	buf[4] = adj->crtc_htotal;
	buf[5] = adj->crtc_htotal >> 8;
	buf[6] = adj->crtc_vtotal;
	buf[7] = adj->crtc_vtotal >> 8;
	buf[8] = SII902X_TPI_CLK_RATIO_1X | SII902X_TPI_AVI_PIXEL_REP_NONE |
		 SII902X_TPI_AVI_PIXEL_REP_BUS_24BIT;
	switch (sii902x->bus_format) {
	case MEDIA_BUS_FMT_YUYV8_1X16:
	case MEDIA_BUS_FMT_YVYU8_1X16:
	case MEDIA_BUS_FMT_UYVY8_1X16:
	case MEDIA_BUS_FMT_VYUY8_1X16:
	case MEDIA_BUS_FMT_YUYV8_2X8:
	case MEDIA_BUS_FMT_YVYU8_2X8:
	case MEDIA_BUS_FMT_UYVY8_2X8:
	case MEDIA_BUS_FMT_VYUY8_2X8:
		buf[8] |= SII902X_TPI_AVI_PIXEL_REP_RISING_EDGE;
		break;
	default:
		break;
	}

	buf[9] = SII902X_TPI_AVI_INPUT_RANGE_AUTO;
	switch (sii902x->bus_format) {
	case MEDIA_BUS_FMT_YUYV8_1X16:
	case MEDIA_BUS_FMT_YVYU8_1X16:
	case MEDIA_BUS_FMT_UYVY8_1X16:
	case MEDIA_BUS_FMT_VYUY8_1X16:
	case MEDIA_BUS_FMT_YUYV8_2X8:
	case MEDIA_BUS_FMT_YVYU8_2X8:
	case MEDIA_BUS_FMT_UYVY8_2X8:
	case MEDIA_BUS_FMT_VYUY8_2X8:
		buf[9] |= SII902X_TPI_AVI_INPUT_COLORSPACE_YUV422;
		break;
	case MEDIA_BUS_FMT_YUV8_1X24:
	case MEDIA_BUS_FMT_VUY8_1X24:
		buf[9] |= SII902X_TPI_AVI_INPUT_COLORSPACE_YUV444;
		break;
	case MEDIA_BUS_FMT_RGB888_1X24:
	default:
		buf[9] |= SII902X_TPI_AVI_INPUT_COLORSPACE_RGB;
		break;
	}

	mutex_lock(&sii902x->mutex);

	ret = regmap_update_bits(sii902x->regmap, SII902X_SYS_CTRL_DATA,
				 SII902X_SYS_CTRL_OUTPUT_MODE, output_mode);
	if (ret)
		goto out;

	ret = regmap_bulk_write(regmap, SII902X_TPI_VIDEO_DATA, buf, 10);
	if (ret)
		goto out;

	ret = drm_hdmi_avi_infoframe_from_display_mode(&frame,
						       &sii902x->connector, adj);
	if (ret < 0) {
		DRM_ERROR("couldn't fill AVI infoframe\n");
		goto out;
	}

	ret = hdmi_avi_infoframe_pack(&frame, buf, sizeof(buf));
	if (ret < 0) {
		DRM_ERROR("failed to pack AVI infoframe: %d\n", ret);
		goto out;
	}

	/* Do not send the infoframe header, but keep the CRC field. */
	regmap_bulk_write(regmap, SII902X_TPI_AVI_INFOFRAME,
			  buf + HDMI_INFOFRAME_HEADER_SIZE - 1,
			  HDMI_AVI_INFOFRAME_SIZE + 1);
	sii902x_set_format(sii902x);
out:
	mutex_unlock(&sii902x->mutex);
}

static int sii902x_bridge_attach(struct drm_bridge *bridge,
				 enum drm_bridge_attach_flags flags)
{
	struct sii902x *sii902x = bridge_to_sii902x(bridge);
	u32 bus_format = MEDIA_BUS_FMT_RGB888_1X24;
	struct drm_device *drm = bridge->dev;
	int ret;

	if (flags & DRM_BRIDGE_ATTACH_NO_CONNECTOR)
		return drm_bridge_attach(bridge->encoder, sii902x->next_bridge,
					 bridge, flags);

	sii902x->connector.interlace_allowed = true;
	drm_connector_helper_add(&sii902x->connector,
				 &sii902x_connector_helper_funcs);

	if (!drm_core_check_feature(drm, DRIVER_ATOMIC)) {
		dev_err(&sii902x->i2c->dev,
			"sii902x driver is only compatible with DRM devices supporting atomic updates\n");
		return -ENOTSUPP;
	}

	ret = drm_connector_init(drm, &sii902x->connector,
				 &sii902x_connector_funcs,
				 DRM_MODE_CONNECTOR_HDMIA);
	if (ret)
		return ret;

	if (sii902x->i2c->irq > 0)
		sii902x->connector.polled = DRM_CONNECTOR_POLL_HPD;
	else
		sii902x->connector.polled = DRM_CONNECTOR_POLL_CONNECT;

	ret = drm_display_info_set_bus_formats(&sii902x->connector.display_info,
					       &bus_format, 1);
	if (ret)
		return ret;

	drm_connector_attach_encoder(&sii902x->connector, bridge->encoder);

	return 0;
}

static enum drm_connector_status sii902x_bridge_detect(struct drm_bridge *bridge)
{
	struct sii902x *sii902x = bridge_to_sii902x(bridge);

	return sii902x_detect(sii902x);
}

static struct edid *sii902x_bridge_get_edid(struct drm_bridge *bridge,
					    struct drm_connector *connector)
{
	struct sii902x *sii902x = bridge_to_sii902x(bridge);

	return sii902x_get_edid(sii902x, connector);
}

static const struct drm_bridge_funcs sii902x_bridge_funcs = {
	.attach = sii902x_bridge_attach,
	.mode_set = sii902x_bridge_mode_set,
	.disable = sii902x_bridge_disable,
	.enable = sii902x_bridge_enable,
	.detect = sii902x_bridge_detect,
	.get_edid = sii902x_bridge_get_edid,
};

static int sii902x_mute(struct sii902x *sii902x, bool mute)
{
	struct device *dev = &sii902x->i2c->dev;
	unsigned int val = mute ? SII902X_TPI_AUDIO_MUTE_ENABLE :
		SII902X_TPI_AUDIO_MUTE_DISABLE;

	dev_dbg(dev, "%s: %s\n", __func__, mute ? "Muted" : "Unmuted");

	return regmap_update_bits(sii902x->regmap,
				  SII902X_TPI_AUDIO_CONFIG_BYTE2_REG,
				  SII902X_TPI_AUDIO_MUTE_ENABLE, val);
}

static const int sii902x_mclk_div_table[] = {
	128, 256, 384, 512, 768, 1024, 1152, 192 };

static int sii902x_select_mclk_div(u8 *i2s_config_reg, unsigned int rate,
				   unsigned int mclk)
{
	int div = mclk / rate;
	int distance = 100000;
	u8 i, nearest = 0;

	for (i = 0; i < ARRAY_SIZE(sii902x_mclk_div_table); i++) {
		unsigned int d = abs(div - sii902x_mclk_div_table[i]);

		if (d >= distance)
			continue;

		nearest = i;
		distance = d;
		if (d == 0)
			break;
	}

	*i2s_config_reg |= nearest << 4;

	return sii902x_mclk_div_table[nearest];
}

static const struct sii902x_sample_freq {
	u32 freq;
	u8 val;
} sii902x_sample_freq[] = {
	{ .freq = 32000,	.val = SII902X_TPI_AUDIO_FREQ_32KHZ },
	{ .freq = 44000,	.val = SII902X_TPI_AUDIO_FREQ_44KHZ },
	{ .freq = 48000,	.val = SII902X_TPI_AUDIO_FREQ_48KHZ },
	{ .freq = 88000,	.val = SII902X_TPI_AUDIO_FREQ_88KHZ },
	{ .freq = 96000,	.val = SII902X_TPI_AUDIO_FREQ_96KHZ },
	{ .freq = 176000,	.val = SII902X_TPI_AUDIO_FREQ_176KHZ },
	{ .freq = 192000,	.val = SII902X_TPI_AUDIO_FREQ_192KHZ },
};

static int sii902x_audio_hw_params(struct device *dev, void *data,
				   struct hdmi_codec_daifmt *daifmt,
				   struct hdmi_codec_params *params)
{
	struct sii902x *sii902x = dev_get_drvdata(dev);
	u8 i2s_config_reg = SII902X_TPI_I2S_SD_DIRECTION_MSB_FIRST;
	u8 config_byte2_reg = (SII902X_TPI_AUDIO_INTERFACE_I2S |
			       SII902X_TPI_AUDIO_MUTE_ENABLE |
			       SII902X_TPI_AUDIO_CODING_PCM);
	u8 config_byte3_reg = 0;
	u8 infoframe_buf[HDMI_INFOFRAME_SIZE(AUDIO)];
	unsigned long mclk_rate;
	int i, ret;

	if (daifmt->bit_clk_provider || daifmt->frame_clk_provider) {
		dev_dbg(dev, "%s: I2S clock provider mode not supported\n",
			__func__);
		return -EINVAL;
	}

	switch (daifmt->fmt) {
	case HDMI_I2S:
		i2s_config_reg |= SII902X_TPI_I2S_FIRST_BIT_SHIFT_YES |
			SII902X_TPI_I2S_SD_JUSTIFY_LEFT;
		break;
	case HDMI_RIGHT_J:
		i2s_config_reg |= SII902X_TPI_I2S_SD_JUSTIFY_RIGHT;
		break;
	case HDMI_LEFT_J:
		i2s_config_reg |= SII902X_TPI_I2S_SD_JUSTIFY_LEFT;
		break;
	default:
		dev_dbg(dev, "%s: Unsupported i2s format %u\n", __func__,
			daifmt->fmt);
		return -EINVAL;
	}

	if (daifmt->bit_clk_inv)
		i2s_config_reg |= SII902X_TPI_I2S_SCK_EDGE_FALLING;
	else
		i2s_config_reg |= SII902X_TPI_I2S_SCK_EDGE_RISING;

	if (daifmt->frame_clk_inv)
		i2s_config_reg |= SII902X_TPI_I2S_WS_POLARITY_LOW;
	else
		i2s_config_reg |= SII902X_TPI_I2S_WS_POLARITY_HIGH;

	if (params->channels > 2)
		config_byte2_reg |= SII902X_TPI_AUDIO_LAYOUT_8_CHANNELS;
	else
		config_byte2_reg |= SII902X_TPI_AUDIO_LAYOUT_2_CHANNELS;

	switch (params->sample_width) {
	case 16:
		config_byte3_reg |= SII902X_TPI_AUDIO_SAMPLE_SIZE_16;
		break;
	case 20:
		config_byte3_reg |= SII902X_TPI_AUDIO_SAMPLE_SIZE_20;
		break;
	case 24:
	case 32:
		config_byte3_reg |= SII902X_TPI_AUDIO_SAMPLE_SIZE_24;
		break;
	default:
		dev_err(dev, "%s: Unsupported sample width %u\n", __func__,
			params->sample_width);
		return -EINVAL;
	}

	for (i = 0; i < ARRAY_SIZE(sii902x_sample_freq); i++) {
		if (params->sample_rate == sii902x_sample_freq[i].freq) {
			config_byte3_reg |= sii902x_sample_freq[i].val;
			break;
		}
	}

	ret = clk_prepare_enable(sii902x->audio.mclk);
	if (ret) {
		dev_err(dev, "Enabling mclk failed: %d\n", ret);
		return ret;
	}

	if (sii902x->audio.mclk) {
		mclk_rate = clk_get_rate(sii902x->audio.mclk);
		ret = sii902x_select_mclk_div(&i2s_config_reg,
					      params->sample_rate, mclk_rate);
		if (mclk_rate != ret * params->sample_rate)
			dev_dbg(dev, "Inaccurate reference clock (%ld/%d != %u)\n",
				mclk_rate, ret, params->sample_rate);
	}

	mutex_lock(&sii902x->mutex);

	ret = regmap_write(sii902x->regmap,
			   SII902X_TPI_AUDIO_CONFIG_BYTE2_REG,
			   config_byte2_reg);
	if (ret < 0)
		goto out;

	ret = regmap_write(sii902x->regmap, SII902X_TPI_I2S_INPUT_CONFIG_REG,
			   i2s_config_reg);
	if (ret)
		goto out;

	for (i = 0; i < ARRAY_SIZE(sii902x->audio.i2s_fifo_sequence) &&
		    sii902x->audio.i2s_fifo_sequence[i]; i++)
		regmap_write(sii902x->regmap,
			     SII902X_TPI_I2S_ENABLE_MAPPING_REG,
			     sii902x->audio.i2s_fifo_sequence[i]);

	ret = regmap_write(sii902x->regmap, SII902X_TPI_AUDIO_CONFIG_BYTE3_REG,
			   config_byte3_reg);
	if (ret)
		goto out;

	ret = regmap_bulk_write(sii902x->regmap, SII902X_TPI_I2S_STRM_HDR_BASE,
				params->iec.status,
				min((size_t) SII902X_TPI_I2S_STRM_HDR_SIZE,
				    sizeof(params->iec.status)));
	if (ret)
		goto out;

	ret = hdmi_audio_infoframe_pack(&params->cea, infoframe_buf,
					sizeof(infoframe_buf));
	if (ret < 0) {
		dev_err(dev, "%s: Failed to pack audio infoframe: %d\n",
			__func__, ret);
		goto out;
	}

	ret = regmap_bulk_write(sii902x->regmap,
				SII902X_TPI_MISC_INFOFRAME_BASE,
				infoframe_buf,
				min(ret, SII902X_TPI_MISC_INFOFRAME_SIZE));
	if (ret)
		goto out;

	/* Decode Level 0 Packets */
	ret = regmap_write(sii902x->regmap, SII902X_IND_SET_PAGE, 0x02);
	if (ret)
		goto out;

	ret = regmap_write(sii902x->regmap, SII902X_IND_OFFSET, 0x24);
	if (ret)
		goto out;

	ret = regmap_write(sii902x->regmap, SII902X_IND_VALUE, 0x02);
	if (ret)
		goto out;

	dev_dbg(dev, "%s: hdmi audio enabled\n", __func__);
out:
	mutex_unlock(&sii902x->mutex);

	if (ret) {
		clk_disable_unprepare(sii902x->audio.mclk);
		dev_err(dev, "%s: hdmi audio enable failed: %d\n", __func__,
			ret);
	}

	return ret;
}

static void sii902x_audio_shutdown(struct device *dev, void *data)
{
	struct sii902x *sii902x = dev_get_drvdata(dev);

	mutex_lock(&sii902x->mutex);

	regmap_write(sii902x->regmap, SII902X_TPI_AUDIO_CONFIG_BYTE2_REG,
		     SII902X_TPI_AUDIO_INTERFACE_DISABLE);

	mutex_unlock(&sii902x->mutex);

	clk_disable_unprepare(sii902x->audio.mclk);
}

static int sii902x_audio_mute(struct device *dev, void *data,
			      bool enable, int direction)
{
	struct sii902x *sii902x = dev_get_drvdata(dev);

	mutex_lock(&sii902x->mutex);

	sii902x_mute(sii902x, enable);

	mutex_unlock(&sii902x->mutex);

	return 0;
}

static int sii902x_audio_get_eld(struct device *dev, void *data,
				 uint8_t *buf, size_t len)
{
	struct sii902x *sii902x = dev_get_drvdata(dev);

	mutex_lock(&sii902x->mutex);

	memcpy(buf, sii902x->connector.eld,
	       min(sizeof(sii902x->connector.eld), len));

	mutex_unlock(&sii902x->mutex);

	return 0;
}

static int sii902x_audio_get_dai_id(struct snd_soc_component *component,
				    struct device_node *endpoint)
{
	struct of_endpoint of_ep;
	int ret;

	ret = of_graph_parse_endpoint(endpoint, &of_ep);
	if (ret < 0)
		return ret;

	/*
	 * HDMI sound should be located at reg = <3>
	 * Return expected DAI index 0.
	 */
	if (of_ep.port == SII902X_AUDIO_PORT_INDEX)
		return 0;

	return -EINVAL;
}

static const struct hdmi_codec_ops sii902x_audio_codec_ops = {
	.hw_params = sii902x_audio_hw_params,
	.audio_shutdown = sii902x_audio_shutdown,
	.mute_stream = sii902x_audio_mute,
	.get_eld = sii902x_audio_get_eld,
	.get_dai_id = sii902x_audio_get_dai_id,
	.no_capture_mute = 1,
};

static int sii902x_audio_codec_init(struct sii902x *sii902x,
				    struct device *dev)
{
	static const u8 audio_fifo_id[] = {
		SII902X_TPI_I2S_CONFIG_FIFO0,
		SII902X_TPI_I2S_CONFIG_FIFO1,
		SII902X_TPI_I2S_CONFIG_FIFO2,
		SII902X_TPI_I2S_CONFIG_FIFO3,
	};
	static const u8 i2s_lane_id[] = {
		SII902X_TPI_I2S_SELECT_SD0,
		SII902X_TPI_I2S_SELECT_SD1,
		SII902X_TPI_I2S_SELECT_SD2,
		SII902X_TPI_I2S_SELECT_SD3,
	};
	struct hdmi_codec_pdata codec_data = {
		.ops = &sii902x_audio_codec_ops,
		.i2s = 1, /* Only i2s support for now. */
		.spdif = 0,
		.max_i2s_channels = 0,
	};
	u8 lanes[4];
	int num_lanes, i;

	if (!of_property_read_bool(dev->of_node, "#sound-dai-cells")) {
		dev_dbg(dev, "%s: No \"#sound-dai-cells\", no audio\n",
			__func__);
		return 0;
	}

	num_lanes = of_property_read_variable_u8_array(dev->of_node,
						       "sil,i2s-data-lanes",
						       lanes, 1,
						       ARRAY_SIZE(lanes));

	if (num_lanes == -EINVAL) {
		dev_dbg(dev,
			"%s: No \"sil,i2s-data-lanes\", use default <0>\n",
			__func__);
		num_lanes = 1;
		lanes[0] = 0;
	} else if (num_lanes < 0) {
		dev_err(dev,
			"%s: Error gettin \"sil,i2s-data-lanes\": %d\n",
			__func__, num_lanes);
		return num_lanes;
	}
	codec_data.max_i2s_channels = 2 * num_lanes;

	for (i = 0; i < num_lanes; i++)
		sii902x->audio.i2s_fifo_sequence[i] |= audio_fifo_id[i] |
			i2s_lane_id[lanes[i]] |	SII902X_TPI_I2S_FIFO_ENABLE;

	sii902x->audio.mclk = devm_clk_get_optional(dev, "mclk");
	if (IS_ERR(sii902x->audio.mclk)) {
		dev_err(dev, "%s: No clock (audio mclk) found: %ld\n",
			__func__, PTR_ERR(sii902x->audio.mclk));
		return PTR_ERR(sii902x->audio.mclk);
	}

	sii902x->audio.pdev = platform_device_register_data(
		dev, HDMI_CODEC_DRV_NAME, PLATFORM_DEVID_AUTO,
		&codec_data, sizeof(codec_data));

	return PTR_ERR_OR_ZERO(sii902x->audio.pdev);
}

static const struct regmap_range sii902x_volatile_ranges[] = {
	{ .range_min = 0, .range_max = 0xff },
};

static const struct regmap_access_table sii902x_volatile_table = {
	.yes_ranges = sii902x_volatile_ranges,
	.n_yes_ranges = ARRAY_SIZE(sii902x_volatile_ranges),
};

static const struct regmap_config sii902x_regmap_config = {
	.reg_bits = 8,
	.val_bits = 8,
	.disable_locking = true, /* struct sii902x mutex should be enough */
	.max_register = SII902X_TPI_MISC_INFOFRAME_END,
	.volatile_table = &sii902x_volatile_table,
	.cache_type = REGCACHE_NONE,
};

static irqreturn_t sii902x_interrupt(int irq, void *data)
{
	struct sii902x *sii902x = data;
	unsigned int status = 0;

	mutex_lock(&sii902x->mutex);

	regmap_read(sii902x->regmap, SII902X_INT_STATUS, &status);
	regmap_write(sii902x->regmap, SII902X_INT_STATUS, status);

	mutex_unlock(&sii902x->mutex);

	if ((status & SII902X_HOTPLUG_EVENT) && sii902x->bridge.dev) {
		drm_helper_hpd_irq_event(sii902x->bridge.dev);
		drm_bridge_hpd_notify(&sii902x->bridge, (status & SII902X_PLUGGED_STATUS)
								? connector_status_connected
								: connector_status_disconnected);
	}

	return IRQ_HANDLED;
}

/*
 * The purpose of sii902x_i2c_bypass_select is to enable the pass through
 * mode of the HDMI transmitter. Do not use regmap from within this function,
 * only use sii902x_*_unlocked functions to read/modify/write registers.
 * We are holding the parent adapter lock here, keep this in mind before
 * adding more i2c transactions.
 *
 * Also, since SII902X_SYS_CTRL_DATA is used with regmap_update_bits elsewhere
 * in this driver, we need to make sure that we only touch 0x1A[2:1] from
 * within sii902x_i2c_bypass_select and sii902x_i2c_bypass_deselect, and that
 * we leave the remaining bits as we have found them.
 */
static int sii902x_i2c_bypass_select(struct i2c_mux_core *mux, u32 chan_id)
{
	struct sii902x *sii902x = i2c_mux_priv(mux);
	struct device *dev = &sii902x->i2c->dev;
	unsigned long timeout;
	u8 status;
	int ret;

	ret = sii902x_update_bits_unlocked(sii902x->i2c, SII902X_SYS_CTRL_DATA,
					   SII902X_SYS_CTRL_DDC_BUS_REQ,
					   SII902X_SYS_CTRL_DDC_BUS_REQ);
	if (ret)
		return ret;

	timeout = jiffies +
		  msecs_to_jiffies(SII902X_I2C_BUS_ACQUISITION_TIMEOUT_MS);
	do {
		ret = sii902x_read_unlocked(sii902x->i2c, SII902X_SYS_CTRL_DATA,
					    &status);
		if (ret)
			return ret;
	} while (!(status & SII902X_SYS_CTRL_DDC_BUS_GRTD) &&
		 time_before(jiffies, timeout));

	if (!(status & SII902X_SYS_CTRL_DDC_BUS_GRTD)) {
		dev_err(dev, "Failed to acquire the i2c bus\n");
		return -ETIMEDOUT;
	}

	return sii902x_write_unlocked(sii902x->i2c, SII902X_SYS_CTRL_DATA,
				      status);
}

/*
 * The purpose of sii902x_i2c_bypass_deselect is to disable the pass through
 * mode of the HDMI transmitter. Do not use regmap from within this function,
 * only use sii902x_*_unlocked functions to read/modify/write registers.
 * We are holding the parent adapter lock here, keep this in mind before
 * adding more i2c transactions.
 *
 * Also, since SII902X_SYS_CTRL_DATA is used with regmap_update_bits elsewhere
 * in this driver, we need to make sure that we only touch 0x1A[2:1] from
 * within sii902x_i2c_bypass_select and sii902x_i2c_bypass_deselect, and that
 * we leave the remaining bits as we have found them.
 */
static int sii902x_i2c_bypass_deselect(struct i2c_mux_core *mux, u32 chan_id)
{
	struct sii902x *sii902x = i2c_mux_priv(mux);
	struct device *dev = &sii902x->i2c->dev;
	unsigned long timeout;
	unsigned int retries;
	u8 status;
	int ret;

	/*
	 * When the HDMI transmitter is in pass through mode, we need an
	 * (undocumented) additional delay between STOP and START conditions
	 * to guarantee the bus won't get stuck.
	 */
	udelay(30);

	/*
	 * Sometimes the I2C bus can stall after failure to use the
	 * EDID channel. Retry a few times to see if things clear
	 * up, else continue anyway.
	 */
	retries = 5;
	do {
		ret = sii902x_read_unlocked(sii902x->i2c, SII902X_SYS_CTRL_DATA,
					    &status);
		retries--;
	} while (ret && retries);
	if (ret) {
		dev_err(dev, "failed to read status (%d)\n", ret);
		return ret;
	}

	ret = sii902x_update_bits_unlocked(sii902x->i2c, SII902X_SYS_CTRL_DATA,
					   SII902X_SYS_CTRL_DDC_BUS_REQ |
					   SII902X_SYS_CTRL_DDC_BUS_GRTD, 0);
	if (ret)
		return ret;

	timeout = jiffies +
		  msecs_to_jiffies(SII902X_I2C_BUS_ACQUISITION_TIMEOUT_MS);
	do {
		ret = sii902x_read_unlocked(sii902x->i2c, SII902X_SYS_CTRL_DATA,
					    &status);
		if (ret)
			return ret;
	} while (status & (SII902X_SYS_CTRL_DDC_BUS_REQ |
			   SII902X_SYS_CTRL_DDC_BUS_GRTD) &&
		 time_before(jiffies, timeout));

	if (status & (SII902X_SYS_CTRL_DDC_BUS_REQ |
		      SII902X_SYS_CTRL_DDC_BUS_GRTD)) {
		dev_err(dev, "failed to release the i2c bus\n");
		return -ETIMEDOUT;
	}

	return 0;
}

static const struct drm_bridge_timings default_sii902x_timings = {
	.input_bus_flags = DRM_BUS_FLAG_PIXDATA_SAMPLE_NEGEDGE
		 | DRM_BUS_FLAG_SYNC_SAMPLE_NEGEDGE
		 | DRM_BUS_FLAG_DE_HIGH,
};

static int sii902x_init(struct sii902x *sii902x)
{
	struct device *dev = &sii902x->i2c->dev;
	unsigned int status = 0;
	u8 chipid[4];
	int ret;

	sii902x_reset(sii902x);

	ret = regmap_write(sii902x->regmap, SII902X_REG_TPI_RQB, 0x0);
	if (ret) {
		dev_err(dev, "enable TPI mode failed %d\n", ret);
		return ret;
	}

	ret = regmap_bulk_read(sii902x->regmap, SII902X_REG_CHIPID(0),
			       &chipid, 4);
	if (ret) {
		dev_err(dev, "regmap_read failed %d\n", ret);
		return ret;
	}

	if (chipid[0] != 0xb0) {
		dev_err(dev, "Invalid chipid: %02x (expecting 0xb0)\n",
			chipid[0]);
		return -EINVAL;
	}

	/* Clear all pending interrupts */
	regmap_read(sii902x->regmap, SII902X_INT_STATUS, &status);
	regmap_write(sii902x->regmap, SII902X_INT_STATUS, status);

	if (sii902x->i2c->irq > 0) {
		regmap_write(sii902x->regmap, SII902X_INT_ENABLE,
			     SII902X_HOTPLUG_EVENT);

		ret = devm_request_threaded_irq(dev, sii902x->i2c->irq, NULL,
						sii902x_interrupt,
						IRQF_TRIGGER_FALLING |
						IRQF_ONESHOT, dev_name(dev),
						sii902x);
		if (ret)
			return ret;
	}

	sii902x->bridge.funcs = &sii902x_bridge_funcs;
	sii902x->bridge.of_node = dev->of_node;
	sii902x->bridge.timings = &default_sii902x_timings;
	sii902x->bridge.ops = DRM_BRIDGE_OP_DETECT | DRM_BRIDGE_OP_EDID;

	if (sii902x->i2c->irq > 0)
		sii902x->bridge.ops |= DRM_BRIDGE_OP_HPD;

	drm_bridge_add(&sii902x->bridge);

	sii902x_audio_codec_init(sii902x, dev);

	i2c_set_clientdata(sii902x->i2c, sii902x);

	sii902x->i2cmux = i2c_mux_alloc(sii902x->i2c->adapter, dev,
					1, 0, I2C_MUX_GATE,
					sii902x_i2c_bypass_select,
					sii902x_i2c_bypass_deselect);
	if (!sii902x->i2cmux)
		return -ENOMEM;

	sii902x->i2cmux->priv = sii902x;
	return i2c_mux_add_adapter(sii902x->i2cmux, 0, 0, 0);
}

static int sii902x_probe(struct i2c_client *client,
			 const struct i2c_device_id *id)
{
	struct device *dev = &client->dev;
	struct device_node *endpoint;
	struct sii902x *sii902x;
	int ret;
	u32 val;

	ret = i2c_check_functionality(client->adapter,
				      I2C_FUNC_SMBUS_BYTE_DATA);
	if (!ret) {
		dev_err(dev, "I2C adapter not suitable\n");
		return -EIO;
	}

	sii902x = devm_kzalloc(dev, sizeof(*sii902x), GFP_KERNEL);
	if (!sii902x)
		return -ENOMEM;

	sii902x->i2c = client;
	sii902x->regmap = devm_regmap_init_i2c(client, &sii902x_regmap_config);
	if (IS_ERR(sii902x->regmap))
		return PTR_ERR(sii902x->regmap);

	sii902x->reset_gpio = devm_gpiod_get_optional(dev, "reset",
						      GPIOD_OUT_LOW);
	if (IS_ERR(sii902x->reset_gpio)) {
		dev_err(dev, "Failed to retrieve/request reset gpio: %ld\n",
			PTR_ERR(sii902x->reset_gpio));
		return PTR_ERR(sii902x->reset_gpio);
	}

<<<<<<< HEAD
	endpoint = of_graph_get_endpoint_by_regs(dev->of_node, 1, -1);
	if (endpoint) {
		struct device_node *remote = of_graph_get_remote_port_parent(endpoint);

		of_node_put(endpoint);
		if (!remote) {
			dev_err(dev, "Endpoint in port@1 unconnected\n");
			return -ENODEV;
		}

		if (!of_device_is_available(remote)) {
			dev_err(dev, "port@1 remote device is disabled\n");
			of_node_put(remote);
			return -ENODEV;
		}

		sii902x->next_bridge = of_drm_find_bridge(remote);
		of_node_put(remote);
		if (!sii902x->next_bridge)
			return -EPROBE_DEFER;
=======
	sii902x->enable_gpio = devm_gpiod_get_optional(dev, "enable",
						       GPIOD_OUT_LOW);
	if (IS_ERR(sii902x->enable_gpio)) {
		dev_err(dev, "Failed to retrieve/request enable gpio: %ld\n",
			PTR_ERR(sii902x->enable_gpio));
		return PTR_ERR(sii902x->enable_gpio);
	} else if (sii902x->enable_gpio) {
		gpiod_direction_output(sii902x->enable_gpio, 1);
		usleep_range(1500, 2000);
	}

	ret = of_property_read_u32(dev->of_node, "bus-format", &val);
	if (ret < 0) {
		sii902x->bus_format = MEDIA_BUS_FMT_RGB888_1X24;
	} else {
		switch (val) {
		case FORMAT_RGB_INPUT:
			sii902x->bus_format = MEDIA_BUS_FMT_RGB888_1X24;
			break;
		case FORMAT_YCBCR422_INPUT:
			sii902x->bus_format = MEDIA_BUS_FMT_YUYV8_1X16;
			break;
		case FORMAT_YCBCR444_INPUT:
			sii902x->bus_format = MEDIA_BUS_FMT_YUV8_1X24;
			break;
		default:
			sii902x->bus_format = val;
			break;
		}
>>>>>>> 52f971ee
	}

	mutex_init(&sii902x->mutex);

	sii902x->supplies[0].supply = "iovcc";
	sii902x->supplies[1].supply = "cvcc12";
	ret = devm_regulator_bulk_get(dev, ARRAY_SIZE(sii902x->supplies),
				      sii902x->supplies);
	if (ret < 0)
		return ret;

	ret = regulator_bulk_enable(ARRAY_SIZE(sii902x->supplies),
				    sii902x->supplies);
	if (ret < 0) {
		dev_err_probe(dev, ret, "Failed to enable supplies");
		return ret;
	}

	ret = sii902x_init(sii902x);
	if (ret < 0) {
		dev_err(dev, "Failed to init sii902x %d\n", ret);
		regulator_bulk_disable(ARRAY_SIZE(sii902x->supplies),
				       sii902x->supplies);
	}

	return ret;
}

static void sii902x_remove(struct i2c_client *client)

{
	struct sii902x *sii902x = i2c_get_clientdata(client);

	i2c_mux_del_adapters(sii902x->i2cmux);
	drm_bridge_remove(&sii902x->bridge);
	regulator_bulk_disable(ARRAY_SIZE(sii902x->supplies),
			       sii902x->supplies);
}

static const struct of_device_id sii902x_dt_ids[] = {
	{ .compatible = "sil,sii9022", },
	{ }
};
MODULE_DEVICE_TABLE(of, sii902x_dt_ids);

static const struct i2c_device_id sii902x_i2c_ids[] = {
	{ "sii9022", 0 },
	{ },
};
MODULE_DEVICE_TABLE(i2c, sii902x_i2c_ids);

static struct i2c_driver sii902x_driver = {
	.probe = sii902x_probe,
	.remove = sii902x_remove,
	.driver = {
		.name = "sii902x",
		.of_match_table = sii902x_dt_ids,
	},
	.id_table = sii902x_i2c_ids,
};
module_i2c_driver(sii902x_driver);

MODULE_AUTHOR("Boris Brezillon <boris.brezillon@free-electrons.com>");
MODULE_DESCRIPTION("SII902x RGB -> HDMI bridges");
MODULE_LICENSE("GPL");<|MERGE_RESOLUTION|>--- conflicted
+++ resolved
@@ -296,12 +296,26 @@
 	.atomic_destroy_state = drm_atomic_helper_connector_destroy_state,
 };
 
-<<<<<<< HEAD
 static struct edid *sii902x_get_edid(struct sii902x *sii902x,
 				     struct drm_connector *connector)
 {
 	struct edid *edid;
-=======
+
+	mutex_lock(&sii902x->mutex);
+
+	edid = drm_get_edid(connector, sii902x->i2cmux->adapter[0]);
+	if (edid) {
+		if (drm_detect_hdmi_monitor(edid))
+			sii902x->sink_is_hdmi = true;
+		else
+			sii902x->sink_is_hdmi = false;
+	}
+
+	mutex_unlock(&sii902x->mutex);
+
+	return edid;
+}
+
 static const struct drm_display_mode sii902x_default_modes[] = {
 	/* 4 - 1280x720@60Hz 16:9 */
 	{ DRM_MODE("1280x720", DRM_MODE_TYPE_DRIVER, 74250, 1280, 1390,
@@ -348,27 +362,14 @@
 static int sii902x_get_modes(struct drm_connector *connector)
 {
 	struct sii902x *sii902x = connector_to_sii902x(connector);
-	u8 output_mode = SII902X_SYS_CTRL_OUTPUT_DVI;
 	struct edid *edid;
-	int num = 0, ret = 0, i;
 	struct drm_display_mode *mode;
->>>>>>> 52f971ee
-
-	mutex_lock(&sii902x->mutex);
-
-	edid = drm_get_edid(connector, sii902x->i2cmux->adapter[0]);
+	int num = 0;
+	int i;
+
+	edid = sii902x_get_edid(sii902x, connector);
+	drm_connector_update_edid_property(connector, edid);
 	if (edid) {
-		if (drm_detect_hdmi_monitor(edid))
-<<<<<<< HEAD
-			sii902x->sink_is_hdmi = true;
-		else
-			sii902x->sink_is_hdmi = false;
-	}
-
-	mutex_unlock(&sii902x->mutex);
-=======
-			output_mode = SII902X_SYS_CTRL_OUTPUT_HDMI;
-
 		num = drm_add_edid_modes(connector, edid);
 		kfree(edid);
 	} else {
@@ -381,32 +382,9 @@
 				if (!i)
 					mode->type = DRM_MODE_TYPE_PREFERRED;
 				drm_mode_probed_add(connector, mode);
-				ret++;
+				num++;
 			}
 		}
-		output_mode = SII902X_SYS_CTRL_OUTPUT_HDMI;
-	}
-
-	ret = drm_display_info_set_bus_formats(&connector->display_info,
-					       &sii902x->bus_format, 1);
-	if (ret)
-		goto error_out;
->>>>>>> 52f971ee
-
-	return edid;
-}
-
-static int sii902x_get_modes(struct drm_connector *connector)
-{
-	struct sii902x *sii902x = connector_to_sii902x(connector);
-	struct edid *edid;
-	int num = 0;
-
-	edid = sii902x_get_edid(sii902x, connector);
-	drm_connector_update_edid_property(connector, edid);
-	if (edid) {
-		num = drm_add_edid_modes(connector, edid);
-		kfree(edid);
 	}
 
 	return num;
@@ -573,14 +551,11 @@
 	u16 pixel_clock_10kHz = adj->clock / 10;
 	int ret, vrefresh;
 
-<<<<<<< HEAD
 	if (sii902x->sink_is_hdmi)
 		output_mode = SII902X_SYS_CTRL_OUTPUT_HDMI;
 
-=======
 	drm_mode_copy(&sii902x->mode, adj);
 	vrefresh = drm_mode_vrefresh(mode) * 100;
->>>>>>> 52f971ee
 	buf[0] = pixel_clock_10kHz & 0xff;
 	buf[1] = pixel_clock_10kHz >> 8;
 	buf[2] = vrefresh & 0xff;
@@ -1347,7 +1322,6 @@
 		return PTR_ERR(sii902x->reset_gpio);
 	}
 
-<<<<<<< HEAD
 	endpoint = of_graph_get_endpoint_by_regs(dev->of_node, 1, -1);
 	if (endpoint) {
 		struct device_node *remote = of_graph_get_remote_port_parent(endpoint);
@@ -1368,7 +1342,8 @@
 		of_node_put(remote);
 		if (!sii902x->next_bridge)
 			return -EPROBE_DEFER;
-=======
+	}
+
 	sii902x->enable_gpio = devm_gpiod_get_optional(dev, "enable",
 						       GPIOD_OUT_LOW);
 	if (IS_ERR(sii902x->enable_gpio)) {
@@ -1398,7 +1373,6 @@
 			sii902x->bus_format = val;
 			break;
 		}
->>>>>>> 52f971ee
 	}
 
 	mutex_init(&sii902x->mutex);
