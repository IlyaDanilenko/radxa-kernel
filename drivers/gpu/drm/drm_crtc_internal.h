--- conflicted
+++ resolved
@@ -287,32 +287,10 @@
 /* drm_edid.c */
 #ifdef CONFIG_DRM_EDID
 void drm_mode_fixup_1366x768(struct drm_display_mode *mode);
-<<<<<<< HEAD
 int drm_edid_override_set(struct drm_connector *connector, const void *edid, size_t size);
 int drm_edid_override_reset(struct drm_connector *connector);
-=======
-void drm_reset_display_info(struct drm_connector *connector);
-u32 drm_add_display_info(struct drm_connector *connector, const struct edid *edid);
-void drm_update_tile_info(struct drm_connector *connector, const struct edid *edid);
 #else
 static inline void drm_mode_fixup_1366x768(struct drm_display_mode *mode)
 {
 }
-
-static inline void drm_reset_display_info(struct drm_connector *connector)
-{
-}
-
-static inline u32 drm_add_display_info(struct drm_connector *connector,
-				       const struct edid *edid)
-{
-	return 0;
-}
-
-static inline u32 drm_update_tile_info(struct drm_connector *connector,
-				       const struct edid *edid)
-{
-	return 0;
-}
-#endif
->>>>>>> 52f971ee
+#endif