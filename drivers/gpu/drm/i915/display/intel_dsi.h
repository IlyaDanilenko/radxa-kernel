/*
 * Copyright © 2013 Intel Corporation
 *
 * Permission is hereby granted, free of charge, to any person obtaining a
 * copy of this software and associated documentation files (the "Software"),
 * to deal in the Software without restriction, including without limitation
 * the rights to use, copy, modify, merge, publish, distribute, sublicense,
 * and/or sell copies of the Software, and to permit persons to whom the
 * Software is furnished to do so, subject to the following conditions:
 *
 * The above copyright notice and this permission notice (including the next
 * paragraph) shall be included in all copies or substantial portions of the
 * Software.
 *
 * THE SOFTWARE IS PROVIDED "AS IS", WITHOUT WARRANTY OF ANY KIND, EXPRESS OR
 * IMPLIED, INCLUDING BUT NOT LIMITED TO THE WARRANTIES OF MERCHANTABILITY,
 * FITNESS FOR A PARTICULAR PURPOSE AND NONINFRINGEMENT.  IN NO EVENT SHALL
 * THE AUTHORS OR COPYRIGHT HOLDERS BE LIABLE FOR ANY CLAIM, DAMAGES OR OTHER
 * LIABILITY, WHETHER IN AN ACTION OF CONTRACT, TORT OR OTHERWISE, ARISING
 * FROM, OUT OF OR IN CONNECTION WITH THE SOFTWARE OR THE USE OR OTHER
 * DEALINGS IN THE SOFTWARE.
 */

#ifndef _INTEL_DSI_H
#define _INTEL_DSI_H

#include <drm/drm_crtc.h>
#include <drm/drm_mipi_dsi.h>

#include "intel_display_types.h"

#define INTEL_DSI_VIDEO_MODE	0
#define INTEL_DSI_COMMAND_MODE	1

/* Dual Link support */
#define DSI_DUAL_LINK_NONE		0
#define DSI_DUAL_LINK_FRONT_BACK	1
#define DSI_DUAL_LINK_PIXEL_ALT		2

struct intel_dsi_host;

struct intel_dsi {
	struct intel_encoder base;

	struct intel_dsi_host *dsi_hosts[I915_MAX_PORTS];
	intel_wakeref_t io_wakeref[I915_MAX_PORTS];

	/* GPIO Desc for panel and backlight control */
	struct gpio_desc *gpio_panel;
	struct gpio_desc *gpio_backlight;

	struct intel_connector *attached_connector;

	/* bit mask of ports (vlv dsi) or phys (icl dsi) being driven */
	union {
		u16 ports;	/* VLV DSI */
		u16 phys;	/* ICL DSI */
	};

	/* if true, use HS mode, otherwise LP */
	bool hs;

	/* virtual channel */
	int channel;

	/* Video mode or command mode */
	u16 operation_mode;

	/* number of DSI lanes */
	unsigned int lane_count;

	/* i2c bus associated with the slave device */
	int i2c_bus_num;

	/*
	 * video mode pixel format
	 *
	 * XXX: consolidate on .format in struct mipi_dsi_device.
	 */
	enum mipi_dsi_pixel_format pixel_format;

	/* video mode format for MIPI_VIDEO_MODE_FORMAT register */
	u32 video_mode_format;

	/* eot for MIPI_EOT_DISABLE register */
	u8 eotp_pkt;
	u8 clock_stop;

	u8 escape_clk_div;
	u8 dual_link;

	u16 dcs_backlight_ports;
	u16 dcs_cabc_ports;

	/* RGB or BGR */
	bool bgr_enabled;

	u8 pixel_overlap;
	u32 port_bits;
	u32 bw_timer;
	u32 dphy_reg;

	/* data lanes dphy timing */
	u32 dphy_data_lane_reg;
	u32 video_frmt_cfg_bits;
	u16 lp_byte_clk;

	/* timeouts in byte clocks */
	u16 hs_tx_timeout;
	u16 lp_rx_timeout;
	u16 turn_arnd_val;
	u16 rst_timer_val;
	u16 hs_to_lp_count;
	u16 clk_lp_to_hs_count;
	u16 clk_hs_to_lp_count;

	u16 init_count;
	u32 pclk;
	u16 burst_mode_ratio;

	/* all delays in ms */
	u16 backlight_off_delay;
	u16 backlight_on_delay;
	u16 panel_on_delay;
	u16 panel_off_delay;
	u16 panel_pwr_cycle_delay;
	ktime_t panel_power_off_time;
};

struct intel_dsi_host {
	struct mipi_dsi_host base;
	struct intel_dsi *intel_dsi;
	enum port port;

	/* our little hack */
	struct mipi_dsi_device *device;
};

static inline struct intel_dsi_host *to_intel_dsi_host(struct mipi_dsi_host *h)
{
	return container_of(h, struct intel_dsi_host, base);
}

#define for_each_dsi_port(__port, __ports_mask) \
	for_each_port_masked(__port, __ports_mask)
#define for_each_dsi_phy(__phy, __phys_mask) \
	for_each_phy_masked(__phy, __phys_mask)

static inline struct intel_dsi *enc_to_intel_dsi(struct intel_encoder *encoder)
{
	return container_of(&encoder->base, struct intel_dsi, base.base);
}

static inline bool is_vid_mode(struct intel_dsi *intel_dsi)
{
	return intel_dsi->operation_mode == INTEL_DSI_VIDEO_MODE;
}

static inline bool is_cmd_mode(struct intel_dsi *intel_dsi)
{
	return intel_dsi->operation_mode == INTEL_DSI_COMMAND_MODE;
}

static inline u16 intel_dsi_encoder_ports(struct intel_encoder *encoder)
{
	return enc_to_intel_dsi(encoder)->ports;
}

int intel_dsi_bitrate(const struct intel_dsi *intel_dsi);
int intel_dsi_tlpx_ns(const struct intel_dsi *intel_dsi);
enum drm_panel_orientation
intel_dsi_get_panel_orientation(struct intel_connector *connector);
int intel_dsi_get_modes(struct drm_connector *connector);
enum drm_mode_status intel_dsi_mode_valid(struct drm_connector *connector,
					  struct drm_display_mode *mode);
struct intel_dsi_host *intel_dsi_host_init(struct intel_dsi *intel_dsi,
					   const struct mipi_dsi_host_ops *funcs,
					   enum port port);
<<<<<<< HEAD
void vlv_dsi_init(struct drm_i915_private *dev_priv);

/* vlv_dsi_pll.c */
int vlv_dsi_pll_compute(struct intel_encoder *encoder,
			struct intel_crtc_state *config);
void vlv_dsi_pll_enable(struct intel_encoder *encoder,
			const struct intel_crtc_state *config);
void vlv_dsi_pll_disable(struct intel_encoder *encoder);
u32 vlv_dsi_get_pclk(struct intel_encoder *encoder,
		     struct intel_crtc_state *config);
void vlv_dsi_reset_clocks(struct intel_encoder *encoder, enum port port);

bool bxt_dsi_pll_is_enabled(struct drm_i915_private *dev_priv);
int bxt_dsi_pll_compute(struct intel_encoder *encoder,
			struct intel_crtc_state *config);
void bxt_dsi_pll_enable(struct intel_encoder *encoder,
			const struct intel_crtc_state *config);
void bxt_dsi_pll_disable(struct intel_encoder *encoder);
u32 bxt_dsi_get_pclk(struct intel_encoder *encoder,
		     struct intel_crtc_state *config);
void bxt_dsi_reset_clocks(struct intel_encoder *encoder, enum port port);

void assert_dsi_pll_enabled(struct drm_i915_private *i915);
void assert_dsi_pll_disabled(struct drm_i915_private *i915);

/* intel_dsi_vbt.c */
bool intel_dsi_vbt_init(struct intel_dsi *intel_dsi, u16 panel_id);
void intel_dsi_vbt_gpio_init(struct intel_dsi *intel_dsi, bool panel_is_on);
void intel_dsi_vbt_gpio_cleanup(struct intel_dsi *intel_dsi);
void intel_dsi_vbt_exec_sequence(struct intel_dsi *intel_dsi,
				 enum mipi_seq seq_id);
void intel_dsi_msleep(struct intel_dsi *intel_dsi, int msec);
void intel_dsi_log_params(struct intel_dsi *intel_dsi);
=======
>>>>>>> 754e0b0e

#endif /* _INTEL_DSI_H */<|MERGE_RESOLUTION|>--- conflicted
+++ resolved
@@ -176,41 +176,5 @@
 struct intel_dsi_host *intel_dsi_host_init(struct intel_dsi *intel_dsi,
 					   const struct mipi_dsi_host_ops *funcs,
 					   enum port port);
-<<<<<<< HEAD
-void vlv_dsi_init(struct drm_i915_private *dev_priv);
-
-/* vlv_dsi_pll.c */
-int vlv_dsi_pll_compute(struct intel_encoder *encoder,
-			struct intel_crtc_state *config);
-void vlv_dsi_pll_enable(struct intel_encoder *encoder,
-			const struct intel_crtc_state *config);
-void vlv_dsi_pll_disable(struct intel_encoder *encoder);
-u32 vlv_dsi_get_pclk(struct intel_encoder *encoder,
-		     struct intel_crtc_state *config);
-void vlv_dsi_reset_clocks(struct intel_encoder *encoder, enum port port);
-
-bool bxt_dsi_pll_is_enabled(struct drm_i915_private *dev_priv);
-int bxt_dsi_pll_compute(struct intel_encoder *encoder,
-			struct intel_crtc_state *config);
-void bxt_dsi_pll_enable(struct intel_encoder *encoder,
-			const struct intel_crtc_state *config);
-void bxt_dsi_pll_disable(struct intel_encoder *encoder);
-u32 bxt_dsi_get_pclk(struct intel_encoder *encoder,
-		     struct intel_crtc_state *config);
-void bxt_dsi_reset_clocks(struct intel_encoder *encoder, enum port port);
-
-void assert_dsi_pll_enabled(struct drm_i915_private *i915);
-void assert_dsi_pll_disabled(struct drm_i915_private *i915);
-
-/* intel_dsi_vbt.c */
-bool intel_dsi_vbt_init(struct intel_dsi *intel_dsi, u16 panel_id);
-void intel_dsi_vbt_gpio_init(struct intel_dsi *intel_dsi, bool panel_is_on);
-void intel_dsi_vbt_gpio_cleanup(struct intel_dsi *intel_dsi);
-void intel_dsi_vbt_exec_sequence(struct intel_dsi *intel_dsi,
-				 enum mipi_seq seq_id);
-void intel_dsi_msleep(struct intel_dsi *intel_dsi, int msec);
-void intel_dsi_log_params(struct intel_dsi *intel_dsi);
-=======
->>>>>>> 754e0b0e
 
 #endif /* _INTEL_DSI_H */