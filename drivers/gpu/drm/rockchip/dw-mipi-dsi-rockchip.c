// SPDX-License-Identifier: GPL-2.0+
/*
 * Copyright (C) Fuzhou Rockchip Electronics Co.Ltd
 * Author:
 *      Chris Zhong <zyw@rock-chips.com>
 *      Nickey Yang <nickey.yang@rock-chips.com>
 */

#include <linux/clk.h>
#include <linux/iopoll.h>
#include <linux/math64.h>
#include <linux/mfd/syscon.h>
#include <linux/module.h>
#include <linux/of_device.h>
#include <linux/phy/phy.h>
#include <linux/pm_runtime.h>
#include <linux/regmap.h>

#include <drm/drm_dsc.h>
#include <video/mipi_display.h>
#include <uapi/linux/videodev2.h>
#include <drm/bridge/dw_mipi_dsi.h>
#include <drm/drm_mipi_dsi.h>
#include <drm/drm_of.h>
#include <drm/drm_simple_kms_helper.h>

#include "rockchip_drm_drv.h"
#include "rockchip_drm_vop.h"

#define DSI_PHY_RSTZ			0xa0
#define PHY_DISFORCEPLL			0
#define PHY_ENFORCEPLL			BIT(3)
#define PHY_DISABLECLK			0
#define PHY_ENABLECLK			BIT(2)
#define PHY_RSTZ			0
#define PHY_UNRSTZ			BIT(1)
#define PHY_SHUTDOWNZ			0
#define PHY_UNSHUTDOWNZ			BIT(0)

#define DSI_PHY_IF_CFG			0xa4
#define N_LANES(n)			((((n) - 1) & 0x3) << 0)
#define PHY_STOP_WAIT_TIME(cycle)	(((cycle) & 0xff) << 8)

#define DSI_PHY_STATUS			0xb0
#define LOCK				BIT(0)
#define STOP_STATE_CLK_LANE		BIT(2)

#define DSI_PHY_TST_CTRL0		0xb4
#define PHY_TESTCLK			BIT(1)
#define PHY_UNTESTCLK			0
#define PHY_TESTCLR			BIT(0)
#define PHY_UNTESTCLR			0

#define DSI_PHY_TST_CTRL1		0xb8
#define PHY_TESTEN			BIT(16)
#define PHY_UNTESTEN			0
#define PHY_TESTDOUT(n)			(((n) & 0xff) << 8)
#define PHY_TESTDIN(n)			(((n) & 0xff) << 0)

#define DSI_INT_ST0			0xbc
#define DSI_INT_ST1			0xc0
#define DSI_INT_MSK0			0xc4
#define DSI_INT_MSK1			0xc8

#define PHY_STATUS_TIMEOUT_US		10000
#define CMD_PKT_STATUS_TIMEOUT_US	20000

#define BYPASS_VCO_RANGE	BIT(7)
#define VCO_RANGE_CON_SEL(val)	(((val) & 0x7) << 3)
#define VCO_IN_CAP_CON_DEFAULT	(0x0 << 1)
#define VCO_IN_CAP_CON_LOW	(0x1 << 1)
#define VCO_IN_CAP_CON_HIGH	(0x2 << 1)
#define REF_BIAS_CUR_SEL	BIT(0)

#define CP_CURRENT_3UA	0x1
#define CP_CURRENT_4_5UA	0x2
#define CP_CURRENT_7_5UA	0x6
#define CP_CURRENT_6UA	0x9
#define CP_CURRENT_12UA	0xb
#define CP_CURRENT_SEL(val)	((val) & 0xf)
#define CP_PROGRAM_EN		BIT(7)

#define LPF_RESISTORS_15_5KOHM	0x1
#define LPF_RESISTORS_13KOHM	0x2
#define LPF_RESISTORS_11_5KOHM	0x4
#define LPF_RESISTORS_10_5KOHM	0x8
#define LPF_RESISTORS_8KOHM	0x10
#define LPF_PROGRAM_EN		BIT(6)
#define LPF_RESISTORS_SEL(val)	((val) & 0x3f)

#define HSFREQRANGE_SEL(val)	(((val) & 0x3f) << 1)

#define INPUT_DIVIDER(val)	(((val) - 1) & 0x7f)
#define LOW_PROGRAM_EN		0
#define HIGH_PROGRAM_EN		BIT(7)
#define LOOP_DIV_LOW_SEL(val)	(((val) - 1) & 0x1f)
#define LOOP_DIV_HIGH_SEL(val)	((((val) - 1) >> 5) & 0xf)
#define PLL_LOOP_DIV_EN		BIT(5)
#define PLL_INPUT_DIV_EN	BIT(4)

#define POWER_CONTROL		BIT(6)
#define INTERNAL_REG_CURRENT	BIT(3)
#define BIAS_BLOCK_ON		BIT(2)
#define BANDGAP_ON		BIT(0)

#define TER_RESISTOR_HIGH	BIT(7)
#define	TER_RESISTOR_LOW	0
#define LEVEL_SHIFTERS_ON	BIT(6)
#define TER_CAL_DONE		BIT(5)
#define SETRD_MAX		(0x7 << 2)
#define POWER_MANAGE		BIT(1)
#define TER_RESISTORS_ON	BIT(0)

#define BIASEXTR_SEL(val)	((val) & 0x7)
#define BANDGAP_SEL(val)	((val) & 0x7)
#define TLP_PROGRAM_EN		BIT(7)
#define THS_PRE_PROGRAM_EN	BIT(7)
#define THS_ZERO_PROGRAM_EN	BIT(6)

#define PLL_BIAS_CUR_SEL_CAP_VCO_CONTROL		0x10
#define PLL_CP_CONTROL_PLL_LOCK_BYPASS			0x11
#define PLL_LPF_AND_CP_CONTROL				0x12
#define PLL_INPUT_DIVIDER_RATIO				0x17
#define PLL_LOOP_DIVIDER_RATIO				0x18
#define PLL_INPUT_AND_LOOP_DIVIDER_RATIOS_CONTROL	0x19
#define BANDGAP_AND_BIAS_CONTROL			0x20
#define TERMINATION_RESISTER_CONTROL			0x21
#define AFE_BIAS_BANDGAP_ANALOG_PROGRAMMABILITY		0x22
#define HS_RX_CONTROL_OF_LANE_CLK			0x34
#define HS_RX_CONTROL_OF_LANE_0				0x44
#define HS_RX_CONTROL_OF_LANE_1				0x54
#define HS_TX_CLOCK_LANE_REQUEST_STATE_TIME_CONTROL	0x60
#define HS_TX_CLOCK_LANE_PREPARE_STATE_TIME_CONTROL	0x61
#define HS_TX_CLOCK_LANE_HS_ZERO_STATE_TIME_CONTROL	0x62
#define HS_TX_CLOCK_LANE_TRAIL_STATE_TIME_CONTROL	0x63
#define HS_TX_CLOCK_LANE_EXIT_STATE_TIME_CONTROL	0x64
#define HS_TX_CLOCK_LANE_POST_TIME_CONTROL		0x65
#define HS_TX_DATA_LANE_REQUEST_STATE_TIME_CONTROL	0x70
#define HS_TX_DATA_LANE_PREPARE_STATE_TIME_CONTROL	0x71
#define HS_TX_DATA_LANE_HS_ZERO_STATE_TIME_CONTROL	0x72
#define HS_TX_DATA_LANE_TRAIL_STATE_TIME_CONTROL	0x73
#define HS_TX_DATA_LANE_EXIT_STATE_TIME_CONTROL		0x74
#define HS_RX_DATA_LANE_THS_SETTLE_CONTROL		0x75
#define HS_RX_CONTROL_OF_LANE_2				0x84
#define HS_RX_CONTROL_OF_LANE_3				0x94

#define DW_MIPI_NEEDS_PHY_CFG_CLK	BIT(0)
#define DW_MIPI_NEEDS_GRF_CLK		BIT(1)
#define DW_MIPI_NEEDS_HCLK		BIT(2)

#define PX30_GRF_PD_VO_CON1		0x0438
#define PX30_DSI_FORCETXSTOPMODE	(0xf << 7)
#define PX30_DSI_FORCERXMODE		BIT(6)
#define PX30_DSI_TURNDISABLE		BIT(5)
#define PX30_DSI_LCDC_SEL		BIT(0)

#define RK3128_GRF_LVDS_CON0		0x0150
#define RK3128_DSI_FORCETXSTOPMODE	(0xf << 10)
#define RK3128_DSI_FORCERXMODE		(0x1 << 9)
#define RK3128_DSI_TURNDISABLE		(0x1 << 8)

#define RK3288_GRF_SOC_CON6		0x025c
#define RK3288_DSI0_LCDC_SEL		BIT(6)
#define RK3288_DSI1_LCDC_SEL		BIT(9)

#define RK3399_GRF_SOC_CON20		0x6250
#define RK3399_DSI0_LCDC_SEL		BIT(0)
#define RK3399_DSI1_LCDC_SEL		BIT(4)

#define RK3399_GRF_SOC_CON22		0x6258
#define RK3399_DSI0_TURNREQUEST		(0xf << 12)
#define RK3399_DSI0_TURNDISABLE		(0xf << 8)
#define RK3399_DSI0_FORCETXSTOPMODE	(0xf << 4)
#define RK3399_DSI0_FORCERXMODE		(0xf << 0)

#define RK3399_GRF_SOC_CON23		0x625c
#define RK3399_DSI1_TURNDISABLE		(0xf << 12)
#define RK3399_DSI1_FORCETXSTOPMODE	(0xf << 8)
#define RK3399_DSI1_FORCERXMODE		(0xf << 4)
#define RK3399_DSI1_ENABLE		(0xf << 0)

#define RK3399_GRF_SOC_CON24		0x6260
#define RK3399_TXRX_MASTERSLAVEZ	BIT(7)
#define RK3399_TXRX_ENABLECLK		BIT(6)
#define RK3399_TXRX_BASEDIR		BIT(5)
#define RK3399_TXRX_SRC_SEL_ISP0	BIT(4)
#define RK3399_TXRX_TURNREQUEST		GENMASK(3, 0)

#define RK3568_GRF_VO_CON2		0x0368
#define RK3568_DSI0_SKEWCALHS		(0x1f << 11)
#define RK3568_DSI0_FORCETXSTOPMODE	(0xf << 4)
#define RK3568_DSI0_TURNDISABLE		BIT(2)
#define RK3568_DSI0_FORCERXMODE		BIT(0)

/*
 * Note these registers do not appear in the datasheet, they are
 * however present in the BSP driver which is where these values
 * come from. Name GRF_VO_CON3 is assumed.
 */
#define RK3568_GRF_VO_CON3		0x36c
#define RK3568_DSI1_SKEWCALHS		(0x1f << 11)
#define RK3568_DSI1_FORCETXSTOPMODE	(0xf << 4)
#define RK3568_DSI1_TURNDISABLE		BIT(2)
#define RK3568_DSI1_FORCERXMODE		BIT(0)

#define RK3562_SYS_GRF_VO_CON1		0x05d0
#define RK3562_DSI_FORCETXSTOPMODE	(0xf << 4)
#define RK3562_DSI_TURNDISABLE		(0x1 << 2)
#define RK3562_DSI_FORCERXMODE		(0x1 << 0)

#define RK3568_GRF_VO_CON2		0x0368
#define RK3568_GRF_VO_CON3		0x036c
#define RK3568_DSI_FORCETXSTOPMODE	(0xf << 4)
#define RK3568_DSI_TURNDISABLE		(0x1 << 2)
#define RK3568_DSI_FORCERXMODE		(0x1 << 0)

#define RV1126_GRF_DSIPHY_CON		0x10220
#define RV1126_DSI_FORCETXSTOPMODE	(0xf << 4)
#define RV1126_DSI_TURNDISABLE		(0x1 << 2)
#define RV1126_DSI_FORCERXMODE		(0x1 << 0)

#define HIWORD_UPDATE(val, mask)	(val | (mask) << 16)

enum {
	DW_DSI_USAGE_IDLE,
	DW_DSI_USAGE_DSI,
	DW_DSI_USAGE_PHY,
};

enum {
	BANDGAP_97_07,
	BANDGAP_98_05,
	BANDGAP_99_02,
	BANDGAP_100_00,
	BANDGAP_93_17,
	BANDGAP_94_15,
	BANDGAP_95_12,
	BANDGAP_96_10,
};

enum {
	BIASEXTR_87_1,
	BIASEXTR_91_5,
	BIASEXTR_95_9,
	BIASEXTR_100,
	BIASEXTR_105_94,
	BIASEXTR_111_88,
	BIASEXTR_118_8,
	BIASEXTR_127_7,
};

enum soc_type {
	PX30,
	RK3128,
	RK3288,
	RK3399,
	RK3562,
	RK3568,
	RV1126,
};

struct cmd_header {
	u8 cmd_type;
	u8 delay;
	u8 payload_length;
};

struct rockchip_dw_dsi_chip_data {
	u32 reg;

	u32 lcdsel_grf_reg;
	u32 lcdsel_big;
	u32 lcdsel_lit;

	u32 enable_grf_reg;
	u32 enable;

	u32 lanecfg1_grf_reg;
	u32 lanecfg1;
	u32 lanecfg2_grf_reg;
	u32 lanecfg2;

<<<<<<< HEAD
	int (*dphy_rx_init)(struct phy *phy);
	int (*dphy_rx_power_on)(struct phy *phy);
	int (*dphy_rx_power_off)(struct phy *phy);

=======
	enum soc_type soc_type;
>>>>>>> 52f971ee
	unsigned int flags;
	unsigned int max_data_lanes;
	unsigned long max_bit_rate_per_lane;
};

struct dw_mipi_dsi_rockchip {
	struct device *dev;
	struct rockchip_encoder encoder;
	void __iomem *base;
	int id;

	bool c_option;
	bool scrambling_en;
	unsigned int slice_width;
	unsigned int slice_height;
	unsigned int slice_per_pkt;
	bool block_pred_enable;
	bool dsc_enable;
	u8 version_major;
	u8 version_minor;

	struct drm_dsc_picture_parameter_set *pps;
	struct regmap *grf_regmap;
	struct clk *pclk;
	struct clk *pllref_clk;
	struct clk *pclk;
	struct clk *grf_clk;
	struct clk *phy_cfg_clk;
	struct clk *hclk;

	/* dual-channel */
	bool is_slave;
	struct dw_mipi_dsi_rockchip *slave;

	/* optional external dphy */
	bool phy_enabled;
	struct phy *phy;
	union phy_configure_opts phy_opts;

	/* being a phy for other mipi hosts */
	unsigned int usage_mode;
	struct mutex usage_mutex;
	struct phy *dphy;
	struct phy_configure_opts_mipi_dphy dphy_config;

	unsigned int lane_mbps; /* per lane */
	u16 input_div;
	u16 feedback_div;
	u32 format;

	struct dw_mipi_dsi *dmd;
	const struct rockchip_dw_dsi_chip_data *cdata;
	struct dw_mipi_dsi_plat_data pdata;
	int devcnt;
	struct rockchip_drm_sub_dev sub_dev;
	struct drm_panel *panel;
	struct drm_bridge *bridge;
};

static struct dw_mipi_dsi_rockchip *to_dsi(struct drm_encoder *encoder)
{
	struct rockchip_encoder *rkencoder = to_rockchip_encoder(encoder);

	return container_of(rkencoder, struct dw_mipi_dsi_rockchip, encoder);
}

struct dphy_pll_parameter_map {
	unsigned int max_mbps;
	u8 hsfreqrange;
	u8 icpctrl;
	u8 lpfctrl;
};

/* The table is based on 27MHz DPHY pll reference clock. */
static const struct dphy_pll_parameter_map dppa_map[] = {
	{  89, 0x00, CP_CURRENT_3UA, LPF_RESISTORS_13KOHM },
	{  99, 0x10, CP_CURRENT_3UA, LPF_RESISTORS_13KOHM },
	{ 109, 0x20, CP_CURRENT_3UA, LPF_RESISTORS_13KOHM },
	{ 129, 0x01, CP_CURRENT_3UA, LPF_RESISTORS_15_5KOHM },
	{ 139, 0x11, CP_CURRENT_3UA, LPF_RESISTORS_15_5KOHM },
	{ 149, 0x21, CP_CURRENT_3UA, LPF_RESISTORS_15_5KOHM },
	{ 169, 0x02, CP_CURRENT_6UA, LPF_RESISTORS_13KOHM },
	{ 179, 0x12, CP_CURRENT_6UA, LPF_RESISTORS_13KOHM },
	{ 199, 0x22, CP_CURRENT_6UA, LPF_RESISTORS_13KOHM },
	{ 219, 0x03, CP_CURRENT_4_5UA, LPF_RESISTORS_13KOHM },
	{ 239, 0x13, CP_CURRENT_4_5UA, LPF_RESISTORS_13KOHM },
	{ 249, 0x23, CP_CURRENT_4_5UA, LPF_RESISTORS_13KOHM },
	{ 269, 0x04, CP_CURRENT_6UA, LPF_RESISTORS_11_5KOHM },
	{ 299, 0x14, CP_CURRENT_6UA, LPF_RESISTORS_11_5KOHM },
	{ 329, 0x05, CP_CURRENT_3UA, LPF_RESISTORS_15_5KOHM },
	{ 359, 0x15, CP_CURRENT_3UA, LPF_RESISTORS_15_5KOHM },
	{ 399, 0x25, CP_CURRENT_3UA, LPF_RESISTORS_15_5KOHM },
	{ 449, 0x06, CP_CURRENT_7_5UA, LPF_RESISTORS_11_5KOHM },
	{ 499, 0x16, CP_CURRENT_7_5UA, LPF_RESISTORS_11_5KOHM },
	{ 549, 0x07, CP_CURRENT_7_5UA, LPF_RESISTORS_10_5KOHM },
	{ 599, 0x17, CP_CURRENT_7_5UA, LPF_RESISTORS_10_5KOHM },
	{ 649, 0x08, CP_CURRENT_7_5UA, LPF_RESISTORS_11_5KOHM },
	{ 699, 0x18, CP_CURRENT_7_5UA, LPF_RESISTORS_11_5KOHM },
	{ 749, 0x09, CP_CURRENT_7_5UA, LPF_RESISTORS_11_5KOHM },
	{ 799, 0x19, CP_CURRENT_7_5UA, LPF_RESISTORS_11_5KOHM },
	{ 849, 0x29, CP_CURRENT_7_5UA, LPF_RESISTORS_11_5KOHM },
	{ 899, 0x39, CP_CURRENT_7_5UA, LPF_RESISTORS_11_5KOHM },
	{ 949, 0x0a, CP_CURRENT_12UA, LPF_RESISTORS_8KOHM },
	{ 999, 0x1a, CP_CURRENT_12UA, LPF_RESISTORS_8KOHM },
	{1049, 0x2a, CP_CURRENT_12UA, LPF_RESISTORS_8KOHM },
	{1099, 0x3a, CP_CURRENT_12UA, LPF_RESISTORS_8KOHM },
	{1149, 0x0b, CP_CURRENT_12UA, LPF_RESISTORS_10_5KOHM },
	{1199, 0x1b, CP_CURRENT_12UA, LPF_RESISTORS_10_5KOHM },
	{1249, 0x2b, CP_CURRENT_12UA, LPF_RESISTORS_10_5KOHM },
	{1299, 0x3b, CP_CURRENT_12UA, LPF_RESISTORS_10_5KOHM },
	{1349, 0x0c, CP_CURRENT_12UA, LPF_RESISTORS_10_5KOHM },
	{1399, 0x1c, CP_CURRENT_12UA, LPF_RESISTORS_10_5KOHM },
	{1449, 0x2c, CP_CURRENT_12UA, LPF_RESISTORS_10_5KOHM },
	{1500, 0x3c, CP_CURRENT_12UA, LPF_RESISTORS_10_5KOHM }
};

static int max_mbps_to_parameter(unsigned int max_mbps)
{
	int i;

	for (i = 0; i < ARRAY_SIZE(dppa_map); i++)
		if (dppa_map[i].max_mbps >= max_mbps)
			return i;

	return -EINVAL;
}

static inline void dsi_write(struct dw_mipi_dsi_rockchip *dsi, u32 reg, u32 val)
{
	writel(val, dsi->base + reg);
}

static inline u32 dsi_read(struct dw_mipi_dsi_rockchip *dsi, u32 reg)
{
	return readl(dsi->base + reg);
}

static inline void dsi_update_bits(struct dw_mipi_dsi_rockchip *dsi, u32 reg,
				   u32 mask, u32 val)
{
	dsi_write(dsi, reg, (dsi_read(dsi, reg) & ~mask) | val);
}

static void dw_mipi_dsi_phy_write(struct dw_mipi_dsi_rockchip *dsi,
				  u8 test_code,
				  u8 test_data)
{
	/*
	 * With the falling edge on TESTCLK, the TESTDIN[7:0] signal content
	 * is latched internally as the current test code. Test data is
	 * programmed internally by rising edge on TESTCLK.
	 */
	dsi_write(dsi, DSI_PHY_TST_CTRL0, PHY_TESTCLK | PHY_UNTESTCLR);

	dsi_write(dsi, DSI_PHY_TST_CTRL1, PHY_TESTEN | PHY_TESTDOUT(0) |
					  PHY_TESTDIN(test_code));

	dsi_write(dsi, DSI_PHY_TST_CTRL0, PHY_UNTESTCLK | PHY_UNTESTCLR);

	dsi_write(dsi, DSI_PHY_TST_CTRL1, PHY_UNTESTEN | PHY_TESTDOUT(0) |
					  PHY_TESTDIN(test_data));

	dsi_write(dsi, DSI_PHY_TST_CTRL0, PHY_TESTCLK | PHY_UNTESTCLR);
}

/*
 * ns2bc - Nanoseconds to byte clock cycles
 */
static inline unsigned int ns2bc(struct dw_mipi_dsi_rockchip *dsi, int ns)
{
	return DIV_ROUND_UP(ns * dsi->lane_mbps / 8, 1000);
}

/*
 * ns2ui - Nanoseconds to UI time periods
 */
static inline unsigned int ns2ui(struct dw_mipi_dsi_rockchip *dsi, int ns)
{
	return DIV_ROUND_UP(ns * dsi->lane_mbps, 1000);
}

static void dw_mipi_dsi_phy_tx_config(struct dw_mipi_dsi_rockchip *dsi)
{
	if (dsi->cdata->lanecfg1_grf_reg)
		regmap_write(dsi->grf_regmap, dsi->cdata->lanecfg1_grf_reg,
					      dsi->cdata->lanecfg1);

	if (dsi->cdata->lanecfg2_grf_reg)
		regmap_write(dsi->grf_regmap, dsi->cdata->lanecfg2_grf_reg,
					      dsi->cdata->lanecfg2);

	if (dsi->cdata->enable_grf_reg)
		regmap_write(dsi->grf_regmap, dsi->cdata->enable_grf_reg,
					      dsi->cdata->enable);
}

static int dw_mipi_dsi_phy_init(void *priv_data)
{
	struct dw_mipi_dsi_rockchip *dsi = priv_data;
	int i, vco;

	dw_mipi_dsi_phy_tx_config(dsi);

	if (dsi->phy)
		return 0;

	/*
	 * Get vco from frequency(lane_mbps)
	 * vco	frequency table
	 * 000 - between   80 and  200 MHz
	 * 001 - between  200 and  300 MHz
	 * 010 - between  300 and  500 MHz
	 * 011 - between  500 and  700 MHz
	 * 100 - between  700 and  900 MHz
	 * 101 - between  900 and 1100 MHz
	 * 110 - between 1100 and 1300 MHz
	 * 111 - between 1300 and 1500 MHz
	 */
	vco = (dsi->lane_mbps < 200) ? 0 : (dsi->lane_mbps + 100) / 200;

	i = max_mbps_to_parameter(dsi->lane_mbps);
	if (i < 0) {
		DRM_DEV_ERROR(dsi->dev,
			      "failed to get parameter for %dmbps clock\n",
			      dsi->lane_mbps);
		return i;
	}

	dw_mipi_dsi_phy_write(dsi, PLL_BIAS_CUR_SEL_CAP_VCO_CONTROL,
			      BYPASS_VCO_RANGE |
			      VCO_RANGE_CON_SEL(vco) |
			      VCO_IN_CAP_CON_LOW |
			      REF_BIAS_CUR_SEL);

	dw_mipi_dsi_phy_write(dsi, PLL_CP_CONTROL_PLL_LOCK_BYPASS,
			      CP_CURRENT_SEL(dppa_map[i].icpctrl));
	dw_mipi_dsi_phy_write(dsi, PLL_LPF_AND_CP_CONTROL,
			      CP_PROGRAM_EN | LPF_PROGRAM_EN |
			      LPF_RESISTORS_SEL(dppa_map[i].lpfctrl));

	dw_mipi_dsi_phy_write(dsi, HS_RX_CONTROL_OF_LANE_0,
			      HSFREQRANGE_SEL(dppa_map[i].hsfreqrange));

	dw_mipi_dsi_phy_write(dsi, PLL_INPUT_DIVIDER_RATIO,
			      INPUT_DIVIDER(dsi->input_div));
	dw_mipi_dsi_phy_write(dsi, PLL_LOOP_DIVIDER_RATIO,
			      LOOP_DIV_LOW_SEL(dsi->feedback_div) |
			      LOW_PROGRAM_EN);
	/*
	 * We need set PLL_INPUT_AND_LOOP_DIVIDER_RATIOS_CONTROL immediately
	 * to make the configured LSB effective according to IP simulation
	 * and lab test results.
	 * Only in this way can we get correct mipi phy pll frequency.
	 */
	dw_mipi_dsi_phy_write(dsi, PLL_INPUT_AND_LOOP_DIVIDER_RATIOS_CONTROL,
			      PLL_LOOP_DIV_EN | PLL_INPUT_DIV_EN);
	dw_mipi_dsi_phy_write(dsi, PLL_LOOP_DIVIDER_RATIO,
			      LOOP_DIV_HIGH_SEL(dsi->feedback_div) |
			      HIGH_PROGRAM_EN);
	dw_mipi_dsi_phy_write(dsi, PLL_INPUT_AND_LOOP_DIVIDER_RATIOS_CONTROL,
			      PLL_LOOP_DIV_EN | PLL_INPUT_DIV_EN);

	dw_mipi_dsi_phy_write(dsi, AFE_BIAS_BANDGAP_ANALOG_PROGRAMMABILITY,
			      LOW_PROGRAM_EN | BIASEXTR_SEL(BIASEXTR_127_7));
	dw_mipi_dsi_phy_write(dsi, AFE_BIAS_BANDGAP_ANALOG_PROGRAMMABILITY,
			      HIGH_PROGRAM_EN | BANDGAP_SEL(BANDGAP_96_10));

	dw_mipi_dsi_phy_write(dsi, BANDGAP_AND_BIAS_CONTROL,
			      POWER_CONTROL | INTERNAL_REG_CURRENT |
			      BIAS_BLOCK_ON | BANDGAP_ON);

	dw_mipi_dsi_phy_write(dsi, TERMINATION_RESISTER_CONTROL,
			      TER_RESISTOR_LOW | TER_CAL_DONE |
			      SETRD_MAX | TER_RESISTORS_ON);
	dw_mipi_dsi_phy_write(dsi, TERMINATION_RESISTER_CONTROL,
			      TER_RESISTOR_HIGH | LEVEL_SHIFTERS_ON |
			      SETRD_MAX | POWER_MANAGE |
			      TER_RESISTORS_ON);

	dw_mipi_dsi_phy_write(dsi, HS_TX_CLOCK_LANE_REQUEST_STATE_TIME_CONTROL,
			      TLP_PROGRAM_EN | ns2bc(dsi, 60));
	dw_mipi_dsi_phy_write(dsi, HS_TX_CLOCK_LANE_PREPARE_STATE_TIME_CONTROL,
			      THS_PRE_PROGRAM_EN | ns2ui(dsi, 40));
	dw_mipi_dsi_phy_write(dsi, HS_TX_CLOCK_LANE_HS_ZERO_STATE_TIME_CONTROL,
			      THS_ZERO_PROGRAM_EN | ns2bc(dsi, 300));
	dw_mipi_dsi_phy_write(dsi, HS_TX_CLOCK_LANE_TRAIL_STATE_TIME_CONTROL,
			      THS_PRE_PROGRAM_EN | ns2ui(dsi, 100));
	dw_mipi_dsi_phy_write(dsi, HS_TX_CLOCK_LANE_EXIT_STATE_TIME_CONTROL,
			      BIT(5) | ns2bc(dsi, 100));
	dw_mipi_dsi_phy_write(dsi, HS_TX_CLOCK_LANE_POST_TIME_CONTROL,
			      BIT(5) | (ns2bc(dsi, 60) + 7));

	dw_mipi_dsi_phy_write(dsi, HS_TX_DATA_LANE_REQUEST_STATE_TIME_CONTROL,
			      TLP_PROGRAM_EN | ns2bc(dsi, 60));
	dw_mipi_dsi_phy_write(dsi, HS_TX_DATA_LANE_PREPARE_STATE_TIME_CONTROL,
			      THS_PRE_PROGRAM_EN | (ns2ui(dsi, 50) + 20));
	dw_mipi_dsi_phy_write(dsi, HS_TX_DATA_LANE_HS_ZERO_STATE_TIME_CONTROL,
			      THS_ZERO_PROGRAM_EN | (ns2bc(dsi, 140) + 2));
	dw_mipi_dsi_phy_write(dsi, HS_TX_DATA_LANE_TRAIL_STATE_TIME_CONTROL,
			      THS_PRE_PROGRAM_EN | (ns2ui(dsi, 60) + 8));
	dw_mipi_dsi_phy_write(dsi, HS_TX_DATA_LANE_EXIT_STATE_TIME_CONTROL,
			      BIT(5) | ns2bc(dsi, 100));

	return 0;
}

static void dw_mipi_dsi_phy_power_on(void *priv_data)
{
	struct dw_mipi_dsi_rockchip *dsi = priv_data;

	if (dsi->phy_enabled)
		return;

	phy_power_on(dsi->phy);
	dsi->phy_enabled = true;
}

static void dw_mipi_dsi_phy_power_off(void *priv_data)
{
	struct dw_mipi_dsi_rockchip *dsi = priv_data;

	if (!dsi->phy_enabled)
		return;

	phy_power_off(dsi->phy);
	dsi->phy_enabled = false;
}

static int
dw_mipi_dsi_get_lane_mbps(void *priv_data, const struct drm_display_mode *mode,
			  unsigned long mode_flags, u32 lanes, u32 format,
			  unsigned int *lane_mbps)
{
	struct dw_mipi_dsi_rockchip *dsi = priv_data;
	struct device *dev = dsi->dev;
	int bpp;
	unsigned long mpclk, tmp;
	unsigned int target_mbps = 1000;
	unsigned int max_mbps;
	unsigned long best_freq = 0;
	unsigned long fvco_min, fvco_max, fin, fout;
	unsigned int min_prediv, max_prediv;
	unsigned int _prediv, best_prediv;
	unsigned long _fbdiv, best_fbdiv;
	unsigned long min_delta = ULONG_MAX;
	unsigned long target_pclk, hs_clk_rate;
	unsigned int value;
	int ret;

	max_mbps = dsi->cdata->max_bit_rate_per_lane / USEC_PER_SEC;
	dsi->format = format;
	bpp = mipi_dsi_pixel_format_to_bpp(dsi->format);
	if (bpp < 0) {
		DRM_DEV_ERROR(dsi->dev,
			      "failed to get bpp for pixel format %d\n",
			      dsi->format);
		return bpp;
	}

	/* optional override of the desired bandwidth */
	if (!of_property_read_u32(dev->of_node, "rockchip,lane-rate", &value)) {
		target_mbps = value;
	} else {
		mpclk = DIV_ROUND_UP(mode->clock, MSEC_PER_SEC);
		if (mpclk) {
			/* take 1 / 0.9, since mbps must big than bandwidth of RGB */
			tmp = mpclk * (bpp / lanes) * 10 / 9;
			if (tmp < max_mbps)
				target_mbps = tmp;
			else {
				DRM_DEV_ERROR(dsi->dev,
					      "DPHY clock frequency is out of range\n");
				target_mbps = max_mbps;
			}
		}
	}

	/* for external phy only a the mipi_dphy_config is necessary */
	if (dsi->phy) {
		target_pclk = DIV_ROUND_CLOSEST_ULL(target_mbps * lanes, bpp);
		phy_mipi_dphy_get_default_config(target_pclk * USEC_PER_SEC,
						 bpp, lanes,
						 &dsi->phy_opts.mipi_dphy);
		ret = phy_set_mode(dsi->phy, PHY_MODE_MIPI_DPHY);
		if (ret) {
			DRM_DEV_ERROR(dsi->dev,
				      "failed to set phy mode: %d\n", ret);
			return ret;
		}

		phy_configure(dsi->phy, &dsi->phy_opts);
		hs_clk_rate = dsi->phy_opts.mipi_dphy.hs_clk_rate;
		dsi->lane_mbps = DIV_ROUND_UP(hs_clk_rate, USEC_PER_SEC);
		*lane_mbps = dsi->lane_mbps;

		return 0;
	}

	fin = clk_get_rate(dsi->pllref_clk);
	fout = target_mbps * USEC_PER_SEC;

	/* constraint: 5Mhz <= Fref / N <= 40MHz */
	min_prediv = DIV_ROUND_UP(fin, 40 * USEC_PER_SEC);
	max_prediv = fin / (5 * USEC_PER_SEC);

	/* constraint: 80MHz <= Fvco <= 1500Mhz */
	fvco_min = 80 * USEC_PER_SEC;
	fvco_max = 1500 * USEC_PER_SEC;

	for (_prediv = min_prediv; _prediv <= max_prediv; _prediv++) {
		u64 tmp;
		u32 delta;
		/* Fvco = Fref * M / N */
		tmp = (u64)fout * _prediv;
		do_div(tmp, fin);
		_fbdiv = tmp;
		/*
		 * Due to the use of a "by 2 pre-scaler," the range of the
		 * feedback multiplication value M is limited to even division
		 * numbers, and m must be greater than 6, not bigger than 512.
		 */
		if (_fbdiv < 6 || _fbdiv > 512)
			continue;

		_fbdiv += _fbdiv % 2;

		tmp = (u64)_fbdiv * fin;
		do_div(tmp, _prediv);
		if (tmp < fvco_min || tmp > fvco_max)
			continue;

		delta = abs(fout - tmp);
		if (delta < min_delta) {
			best_prediv = _prediv;
			best_fbdiv = _fbdiv;
			min_delta = delta;
			best_freq = tmp;
		}
	}

	if (best_freq) {
		dsi->lane_mbps = DIV_ROUND_UP(best_freq, USEC_PER_SEC);
		*lane_mbps = dsi->lane_mbps;
		dsi->input_div = best_prediv;
		dsi->feedback_div = best_fbdiv;
	} else {
		DRM_DEV_ERROR(dsi->dev, "Can not find best_freq for DPHY\n");
		return -EINVAL;
	}

	return 0;
}

struct hstt {
	unsigned int maxfreq;
	struct dw_mipi_dsi_dphy_timing timing;
};

<<<<<<< HEAD
#define HSTT(_maxfreq, _c_lp2hs, _c_hs2lp, _d_lp2hs, _d_hs2lp)	\
{					\
	.maxfreq = _maxfreq,		\
	.timing = {			\
		.clk_lp2hs = _c_lp2hs,	\
		.clk_hs2lp = _c_hs2lp,	\
		.data_lp2hs = _d_lp2hs,	\
		.data_hs2lp = _d_hs2lp,	\
	}				\
}

/* Table A-3 High-Speed Transition Times */
static struct hstt hstt_table[] = {
	HSTT(  90,  32, 20,  26, 13),
	HSTT( 100,  35, 23,  28, 14),
	HSTT( 110,  32, 22,  26, 13),
	HSTT( 130,  31, 20,  27, 13),
	HSTT( 140,  33, 22,  26, 14),
	HSTT( 150,  33, 21,  26, 14),
	HSTT( 170,  32, 20,  27, 13),
	HSTT( 180,  36, 23,  30, 15),
	HSTT( 200,  40, 22,  33, 15),
	HSTT( 220,  40, 22,  33, 15),
	HSTT( 240,  44, 24,  36, 16),
	HSTT( 250,  48, 24,  38, 17),
	HSTT( 270,  48, 24,  38, 17),
	HSTT( 300,  50, 27,  41, 18),
	HSTT( 330,  56, 28,  45, 18),
	HSTT( 360,  59, 28,  48, 19),
	HSTT( 400,  61, 30,  50, 20),
	HSTT( 450,  67, 31,  55, 21),
	HSTT( 500,  73, 31,  59, 22),
	HSTT( 550,  79, 36,  63, 24),
	HSTT( 600,  83, 37,  68, 25),
	HSTT( 650,  90, 38,  73, 27),
	HSTT( 700,  95, 40,  77, 28),
	HSTT( 750, 102, 40,  84, 28),
	HSTT( 800, 106, 42,  87, 30),
	HSTT( 850, 113, 44,  93, 31),
	HSTT( 900, 118, 47,  98, 32),
	HSTT( 950, 124, 47, 102, 34),
	HSTT(1000, 130, 49, 107, 35),
	HSTT(1050, 135, 51, 111, 37),
	HSTT(1100, 139, 51, 114, 38),
	HSTT(1150, 146, 54, 120, 40),
	HSTT(1200, 153, 57, 125, 41),
	HSTT(1250, 158, 58, 130, 42),
	HSTT(1300, 163, 58, 135, 44),
	HSTT(1350, 168, 60, 140, 45),
	HSTT(1400, 172, 64, 144, 47),
	HSTT(1450, 176, 65, 148, 48),
	HSTT(1500, 181, 66, 153, 50)
=======
struct dw_mipi_dsi_dphy_timing dphy_hstt = {
	.clk_lp2hs = 0x40,
	.clk_hs2lp = 0x40,
	.data_lp2hs = 0x10,
	.data_hs2lp = 0x14,
>>>>>>> 52f971ee
};

static int
dw_mipi_dsi_phy_get_timing(void *priv_data, unsigned int lane_mbps,
			   struct dw_mipi_dsi_dphy_timing *timing)
{
	*timing = dphy_hstt;

	return 0;
}

static const struct dw_mipi_dsi_phy_ops dw_mipi_dsi_rockchip_phy_ops = {
	.init = dw_mipi_dsi_phy_init,
	.power_on = dw_mipi_dsi_phy_power_on,
	.power_off = dw_mipi_dsi_phy_power_off,
	.get_lane_mbps = dw_mipi_dsi_get_lane_mbps,
	.get_timing = dw_mipi_dsi_phy_get_timing,
};

static void dw_mipi_dsi_rockchip_vop_routing(struct dw_mipi_dsi_rockchip *dsi)
{
	int mux;

	mux = drm_of_encoder_active_endpoint_id(dsi->dev->of_node,
						&dsi->encoder);
	if (mux < 0)
		return;

	if (dsi->cdata->lcdsel_grf_reg) {
		regmap_write(dsi->grf_regmap, dsi->cdata->lcdsel_grf_reg,
			mux ? dsi->cdata->lcdsel_lit : dsi->cdata->lcdsel_big);

<<<<<<< HEAD
static void dw_mipi_dsi_rockchip_set_lcdsel(struct dw_mipi_dsi_rockchip *dsi,
					    int mux)
{
	if (dsi->cdata->lcdsel_grf_reg)
		regmap_write(dsi->grf_regmap, dsi->cdata->lcdsel_grf_reg,
			mux ? dsi->cdata->lcdsel_lit : dsi->cdata->lcdsel_big);
=======
		if (dsi->slave && dsi->slave->cdata->lcdsel_grf_reg)
			regmap_write(dsi->slave->grf_regmap,
				     dsi->slave->cdata->lcdsel_grf_reg,
				     mux ? dsi->slave->cdata->lcdsel_lit :
				     dsi->slave->cdata->lcdsel_big);
	}
>>>>>>> 52f971ee
}

static int
dw_mipi_dsi_encoder_atomic_check(struct drm_encoder *encoder,
				 struct drm_crtc_state *crtc_state,
				 struct drm_connector_state *conn_state)
{
	struct rockchip_crtc_state *s = to_rockchip_crtc_state(crtc_state);
	struct dw_mipi_dsi_rockchip *dsi = to_dsi(encoder);
	struct drm_connector *connector = conn_state->connector;
	struct drm_display_info *info = &connector->display_info;

	switch (dsi->format) {
	case MIPI_DSI_FMT_RGB888:
		s->output_mode = ROCKCHIP_OUT_MODE_P888;
		break;
	case MIPI_DSI_FMT_RGB666:
		s->output_mode = ROCKCHIP_OUT_MODE_P666;
		break;
	case MIPI_DSI_FMT_RGB565:
		s->output_mode = ROCKCHIP_OUT_MODE_P565;
		break;
	default:
		WARN_ON(1);
		return -EINVAL;
	}

	if (info->num_bus_formats)
		s->bus_format = info->bus_formats[0];
	else
		s->bus_format = MEDIA_BUS_FMT_RGB888_1X24;

	/* rk356x series drive mipi pixdata on posedge */
	if (dsi->cdata->soc_type == RK3568) {
		s->bus_flags &= ~DRM_BUS_FLAG_PIXDATA_DRIVE_NEGEDGE;
		s->bus_flags |= DRM_BUS_FLAG_PIXDATA_DRIVE_POSEDGE;
	}

	s->output_type = DRM_MODE_CONNECTOR_DSI;
	s->tv_state = &conn_state->tv;
	s->color_space = V4L2_COLORSPACE_DEFAULT;
	s->output_if = dsi->id ? VOP_OUTPUT_IF_MIPI1 : VOP_OUTPUT_IF_MIPI0;
	if (dsi->slave) {
		s->output_flags |= ROCKCHIP_OUTPUT_DUAL_CHANNEL_LEFT_RIGHT_MODE;
		s->output_if |= VOP_OUTPUT_IF_MIPI1;
	}

	/* dual link dsi for rk3399 */
	if (dsi->id && dsi->cdata->soc_type == RK3399)
		s->output_flags |= ROCKCHIP_OUTPUT_DATA_SWAP;

	if (dsi->dsc_enable) {
		s->dsc_enable = 1;
		s->dsc_sink_cap.version_major = dsi->version_major;
		s->dsc_sink_cap.version_minor = dsi->version_minor;
		s->dsc_sink_cap.slice_width = dsi->slice_width;
		s->dsc_sink_cap.slice_height = dsi->slice_height;
		/* only can support rgb888 panel now */
		s->dsc_sink_cap.target_bits_per_pixel_x16 = 8 << 4;
		s->dsc_sink_cap.block_pred = dsi->block_pred_enable;
		s->dsc_sink_cap.native_420 = 0;

		memcpy(&s->pps, dsi->pps, sizeof(struct drm_dsc_picture_parameter_set));
	}

	return 0;
}

static void dw_mipi_dsi_encoder_enable(struct drm_encoder *encoder)
{
	struct dw_mipi_dsi_rockchip *dsi = to_dsi(encoder);

<<<<<<< HEAD
	mux = drm_of_encoder_active_endpoint_id(dsi->dev->of_node,
						&dsi->encoder.encoder);
	if (mux < 0)
		return;
=======
	dw_mipi_dsi_rockchip_vop_routing(dsi);
}
>>>>>>> 52f971ee

static void dw_mipi_dsi_encoder_disable(struct drm_encoder *encoder)
{
}

static void dw_mipi_dsi_rockchip_loader_protect(struct dw_mipi_dsi_rockchip *dsi, bool on)
{
	if (on) {
		pm_runtime_get_sync(dsi->dev);
		phy_init(dsi->phy);
		dsi->phy_enabled = true;
		if (dsi->phy)
			dsi->phy->power_count++;
	} else {
		pm_runtime_put(dsi->dev);
		phy_exit(dsi->phy);
		dsi->phy_enabled = false;
		if (dsi->phy)
			dsi->phy->power_count--;
	}

	if (dsi->slave)
		dw_mipi_dsi_rockchip_loader_protect(dsi->slave, on);
}

static int dw_mipi_dsi_rockchip_encoder_loader_protect(struct drm_encoder *encoder,
					      bool on)
{
	struct dw_mipi_dsi_rockchip *dsi = to_dsi(encoder);

	if (dsi->panel)
		panel_simple_loader_protect(dsi->panel);

	dw_mipi_dsi_rockchip_loader_protect(dsi, on);

	return 0;
}

static const struct drm_encoder_helper_funcs
dw_mipi_dsi_encoder_helper_funcs = {
	.atomic_check = dw_mipi_dsi_encoder_atomic_check,
	.enable = dw_mipi_dsi_encoder_enable,
	.disable = dw_mipi_dsi_encoder_disable,
};

static int rockchip_dsi_drm_create_encoder(struct dw_mipi_dsi_rockchip *dsi,
					   struct drm_device *drm_dev)
{
	struct drm_encoder *encoder = &dsi->encoder.encoder;
	int ret;

	encoder->possible_crtcs = rockchip_drm_of_find_possible_crtcs(drm_dev,
								      dsi->dev->of_node);

	ret = drm_simple_encoder_init(drm_dev, encoder, DRM_MODE_ENCODER_DSI);
	if (ret) {
		DRM_ERROR("Failed to initialize encoder with drm\n");
		return ret;
	}

	drm_encoder_helper_add(encoder, &dw_mipi_dsi_encoder_helper_funcs);

	return 0;
}

static struct device
*dw_mipi_dsi_rockchip_find_second(struct dw_mipi_dsi_rockchip *dsi)
{
	struct device_node *node = NULL;
	struct platform_device *pdev;
	struct dw_mipi_dsi_rockchip *dsi2;

	node = of_parse_phandle(dsi->dev->of_node, "rockchip,dual-channel", 0);
	if (node) {
		pdev = of_find_device_by_node(node);
		if (!pdev)
			return ERR_PTR(-EPROBE_DEFER);

		dsi2 = platform_get_drvdata(pdev);
		if (!dsi2) {
			platform_device_put(pdev);
			return ERR_PTR(-EPROBE_DEFER);
		}

		return &pdev->dev;
	}

	return NULL;
}

static int dw_mipi_dsi_get_dsc_info_from_sink(struct dw_mipi_dsi_rockchip *dsi,
					      struct drm_panel *panel,
					      struct drm_bridge *bridge)
{
	struct drm_dsc_picture_parameter_set *pps = NULL;
	struct device_node *np = NULL;
	struct cmd_header *header;
	const void *data;
	char *d;
	uint8_t *dsc_packed_pps;
	int len;

	if (!panel && !bridge)
		return -ENODEV;

	if (panel)
		np = panel->dev->of_node;
	else
		np = bridge->of_node;

	dsi->c_option = of_property_read_bool(np, "phy-c-option");
	dsi->scrambling_en = of_property_read_bool(np, "scrambling-enable");
	dsi->dsc_enable = of_property_read_bool(np, "compressed-data");
	dsi->block_pred_enable = of_property_read_bool(np, "blk-pred-enable");
	of_property_read_u32(np, "slice-width", &dsi->slice_width);
	of_property_read_u32(np, "slice-height", &dsi->slice_height);
	of_property_read_u32(np, "slice-per-pkt", &dsi->slice_per_pkt);
	of_property_read_u8(np, "version-major", &dsi->version_major);
	of_property_read_u8(np, "version-minor", &dsi->version_minor);

	data = of_get_property(np, "panel-init-sequence", &len);
	if (!data)
		return -EINVAL;

	d = devm_kmemdup(dsi->dev, data, len, GFP_KERNEL);
	if (!d)
		return -ENOMEM;

	while (len > sizeof(*header)) {
		header = (struct cmd_header *)d;
		d += sizeof(*header);
		len -= sizeof(*header);

		if (header->payload_length > len)
			return -EINVAL;

		if (header->cmd_type == MIPI_DSI_PICTURE_PARAMETER_SET) {
			dsc_packed_pps = devm_kmemdup(dsi->dev, d,
						      header->payload_length, GFP_KERNEL);
			if (!dsc_packed_pps)
				return -ENOMEM;

			pps = (struct drm_dsc_picture_parameter_set *)dsc_packed_pps;
			break;
		}

		d += header->payload_length;
		len -= header->payload_length;
	}
	dsi->pps = pps;

	return 0;
}

static int dw_mipi_dsi_rockchip_bind(struct device *dev,
				     struct device *master,
				     void *data)
{
	struct dw_mipi_dsi_rockchip *dsi = dev_get_drvdata(dev);
	struct drm_device *drm_dev = data;
	struct device *second;
	int ret;

	ret = drm_of_find_panel_or_bridge(dsi->dev->of_node, 1, 0,
					  &dsi->panel, &dsi->bridge);
	if (ret) {
		dev_err(dsi->dev, "failed to find panel or bridge: %d\n", ret);
		return ret;
	}

	second = dw_mipi_dsi_rockchip_find_second(dsi);
	if (IS_ERR(second))
		return PTR_ERR(second);

	if (second) {
		/* we are the slave in dual-DSI */
		dsi->slave = dev_get_drvdata(second);
		if (!dsi->slave) {
			DRM_DEV_ERROR(dev, "could not get slaves data\n");
			return -ENODEV;
		}

		dsi->slave->is_slave = true;
		dw_mipi_dsi_set_slave(dsi->dmd, dsi->slave->dmd);
		put_device(second);
	}

	if (dsi->is_slave)
		return 0;

	ret = clk_prepare_enable(dsi->pllref_clk);
	if (ret) {
		DRM_DEV_ERROR(dev, "Failed to enable pllref_clk: %d\n", ret);
		return ret;
	}

	ret = rockchip_dsi_drm_create_encoder(dsi, drm_dev);
	if (ret) {
		DRM_DEV_ERROR(dev, "Failed to create drm encoder\n");
		return ret;
	}
	rockchip_drm_encoder_set_crtc_endpoint_id(&dsi->encoder,
						  dev->of_node, 0, 0);

	ret = dw_mipi_dsi_bind(dsi->dmd, &dsi->encoder.encoder);
	if (ret) {
		DRM_DEV_ERROR(dev, "Failed to bind: %d\n", ret);
		return ret;
	}

	if (dsi->panel)
		dw_mipi_dsi_get_dsc_info_from_sink(dsi, dsi->panel, NULL);

	dsi->sub_dev.connector = dw_mipi_dsi_get_connector(dsi->dmd);
	if (dsi->sub_dev.connector) {
		dsi->sub_dev.of_node = dev->of_node;
		dsi->sub_dev.loader_protect = dw_mipi_dsi_rockchip_encoder_loader_protect;
		rockchip_drm_register_sub_dev(&dsi->sub_dev);
	}

	return 0;
}

static void dw_mipi_dsi_rockchip_unbind(struct device *dev,
					struct device *master,
					void *data)
{
	struct dw_mipi_dsi_rockchip *dsi = dev_get_drvdata(dev);

	if (dsi->is_slave)
		return;

	if (dsi->sub_dev.connector)
		rockchip_drm_unregister_sub_dev(&dsi->sub_dev);

	dw_mipi_dsi_unbind(dsi->dmd);

	clk_disable_unprepare(dsi->pllref_clk);
}

static const struct component_ops dw_mipi_dsi_rockchip_ops = {
	.bind	= dw_mipi_dsi_rockchip_bind,
	.unbind	= dw_mipi_dsi_rockchip_unbind,
};

static int dw_mipi_dsi_rockchip_component_add(struct dw_mipi_dsi_rockchip *dsi)
{
	struct device *second;
	int ret;

	mutex_lock(&dsi->usage_mutex);

	if (dsi->usage_mode != DW_DSI_USAGE_IDLE) {
		DRM_DEV_ERROR(dsi->dev, "dsi controller already in use\n");
		mutex_unlock(&dsi->usage_mutex);
		return -EBUSY;
	}

	dsi->usage_mode = DW_DSI_USAGE_DSI;
	mutex_unlock(&dsi->usage_mutex);

	ret = component_add(dsi->dev, &dw_mipi_dsi_rockchip_ops);
	if (ret) {
		DRM_DEV_ERROR(dsi->dev, "Failed to register component: %d\n",
					ret);
		goto out;
	}

	second = dw_mipi_dsi_rockchip_find_second(dsi);
	if (IS_ERR(second)) {
		ret = PTR_ERR(second);
		goto out;
	}
	if (second) {
		ret = component_add(second, &dw_mipi_dsi_rockchip_ops);
		if (ret) {
			DRM_DEV_ERROR(second,
				      "Failed to register component: %d\n",
				      ret);
			goto out;
		}
	}

	return 0;

out:
	mutex_lock(&dsi->usage_mutex);
	dsi->usage_mode = DW_DSI_USAGE_IDLE;
	mutex_unlock(&dsi->usage_mutex);
	return ret;
}

static int dw_mipi_dsi_rockchip_component_del(struct dw_mipi_dsi_rockchip *dsi)
{
	struct device *second;

	second = dw_mipi_dsi_rockchip_find_second(dsi);
	if (second && !IS_ERR(second))
		component_del(second, &dw_mipi_dsi_rockchip_ops);

	component_del(dsi->dev, &dw_mipi_dsi_rockchip_ops);

	mutex_lock(&dsi->usage_mutex);
	dsi->usage_mode = DW_DSI_USAGE_IDLE;
	mutex_unlock(&dsi->usage_mutex);

	return 0;
}

<<<<<<< HEAD
static const struct dw_mipi_dsi_host_ops dw_mipi_dsi_rockchip_host_ops = {
	.attach = dw_mipi_dsi_rockchip_host_attach,
	.detach = dw_mipi_dsi_rockchip_host_detach,
};

static int dw_mipi_dsi_rockchip_dphy_bind(struct device *dev,
					  struct device *master,
					  void *data)
{
	/*
	 * Nothing to do when used as a dphy.
	 * Just make the rest of Rockchip-DRM happy
	 * by being here.
	 */

	return 0;
}

static void dw_mipi_dsi_rockchip_dphy_unbind(struct device *dev,
					     struct device *master,
					     void *data)
{
	/* Nothing to do when used as a dphy. */
}

static const struct component_ops dw_mipi_dsi_rockchip_dphy_ops = {
	.bind	= dw_mipi_dsi_rockchip_dphy_bind,
	.unbind	= dw_mipi_dsi_rockchip_dphy_unbind,
};

static int dw_mipi_dsi_dphy_init(struct phy *phy)
{
	struct dw_mipi_dsi_rockchip *dsi = phy_get_drvdata(phy);
	int ret;

	mutex_lock(&dsi->usage_mutex);

	if (dsi->usage_mode != DW_DSI_USAGE_IDLE) {
		DRM_DEV_ERROR(dsi->dev, "dsi controller already in use\n");
		mutex_unlock(&dsi->usage_mutex);
		return -EBUSY;
	}

	dsi->usage_mode = DW_DSI_USAGE_PHY;
	mutex_unlock(&dsi->usage_mutex);

	ret = component_add(dsi->dev, &dw_mipi_dsi_rockchip_dphy_ops);
	if (ret < 0)
		goto err_graph;

	if (dsi->cdata->dphy_rx_init) {
		ret = clk_prepare_enable(dsi->pclk);
		if (ret < 0)
			goto err_init;

		ret = clk_prepare_enable(dsi->grf_clk);
		if (ret) {
			clk_disable_unprepare(dsi->pclk);
			goto err_init;
		}

		ret = dsi->cdata->dphy_rx_init(phy);
		clk_disable_unprepare(dsi->grf_clk);
		clk_disable_unprepare(dsi->pclk);
		if (ret < 0)
			goto err_init;
	}

	return 0;

err_init:
	component_del(dsi->dev, &dw_mipi_dsi_rockchip_dphy_ops);
err_graph:
	mutex_lock(&dsi->usage_mutex);
	dsi->usage_mode = DW_DSI_USAGE_IDLE;
	mutex_unlock(&dsi->usage_mutex);

	return ret;
}

static int dw_mipi_dsi_dphy_exit(struct phy *phy)
{
	struct dw_mipi_dsi_rockchip *dsi = phy_get_drvdata(phy);

	component_del(dsi->dev, &dw_mipi_dsi_rockchip_dphy_ops);

	mutex_lock(&dsi->usage_mutex);
	dsi->usage_mode = DW_DSI_USAGE_IDLE;
	mutex_unlock(&dsi->usage_mutex);

	return 0;
}

static int dw_mipi_dsi_dphy_configure(struct phy *phy, union phy_configure_opts *opts)
{
	struct phy_configure_opts_mipi_dphy *config = &opts->mipi_dphy;
	struct dw_mipi_dsi_rockchip *dsi = phy_get_drvdata(phy);
	int ret;

	ret = phy_mipi_dphy_config_validate(&opts->mipi_dphy);
	if (ret)
		return ret;

	dsi->dphy_config = *config;
	dsi->lane_mbps = div_u64(config->hs_clk_rate, 1000 * 1000 * 1);

	return 0;
}

static int dw_mipi_dsi_dphy_power_on(struct phy *phy)
{
	struct dw_mipi_dsi_rockchip *dsi = phy_get_drvdata(phy);
	int i, ret;

	DRM_DEV_DEBUG(dsi->dev, "lanes %d - data_rate_mbps %u\n",
		      dsi->dphy_config.lanes, dsi->lane_mbps);

	i = max_mbps_to_parameter(dsi->lane_mbps);
	if (i < 0) {
		DRM_DEV_ERROR(dsi->dev, "failed to get parameter for %dmbps clock\n",
			      dsi->lane_mbps);
		return i;
	}

	ret = pm_runtime_resume_and_get(dsi->dev);
	if (ret < 0) {
		DRM_DEV_ERROR(dsi->dev, "failed to enable device: %d\n", ret);
		return ret;
	}

	ret = clk_prepare_enable(dsi->pclk);
	if (ret) {
		DRM_DEV_ERROR(dsi->dev, "Failed to enable pclk: %d\n", ret);
		goto err_pclk;
	}

	ret = clk_prepare_enable(dsi->grf_clk);
	if (ret) {
		DRM_DEV_ERROR(dsi->dev, "Failed to enable grf_clk: %d\n", ret);
		goto err_grf_clk;
	}

	ret = clk_prepare_enable(dsi->phy_cfg_clk);
	if (ret) {
		DRM_DEV_ERROR(dsi->dev, "Failed to enable phy_cfg_clk: %d\n", ret);
		goto err_phy_cfg_clk;
	}

	/* do soc-variant specific init */
	if (dsi->cdata->dphy_rx_power_on) {
		ret = dsi->cdata->dphy_rx_power_on(phy);
		if (ret < 0) {
			DRM_DEV_ERROR(dsi->dev, "hardware-specific phy bringup failed: %d\n", ret);
			goto err_pwr_on;
		}
	}

	/*
	 * Configure hsfreqrange according to frequency values
	 * Set clock lane and hsfreqrange by lane0(test code 0x44)
	 */
	dw_mipi_dsi_phy_write(dsi, HS_RX_CONTROL_OF_LANE_CLK, 0);
	dw_mipi_dsi_phy_write(dsi, HS_RX_CONTROL_OF_LANE_0,
			      HSFREQRANGE_SEL(dppa_map[i].hsfreqrange));
	dw_mipi_dsi_phy_write(dsi, HS_RX_CONTROL_OF_LANE_1, 0);
	dw_mipi_dsi_phy_write(dsi, HS_RX_CONTROL_OF_LANE_2, 0);
	dw_mipi_dsi_phy_write(dsi, HS_RX_CONTROL_OF_LANE_3, 0);

	/* Normal operation */
	dw_mipi_dsi_phy_write(dsi, 0x0, 0);

	clk_disable_unprepare(dsi->phy_cfg_clk);
	clk_disable_unprepare(dsi->grf_clk);

	return ret;

err_pwr_on:
	clk_disable_unprepare(dsi->phy_cfg_clk);
err_phy_cfg_clk:
	clk_disable_unprepare(dsi->grf_clk);
err_grf_clk:
	clk_disable_unprepare(dsi->pclk);
err_pclk:
	pm_runtime_put(dsi->dev);
	return ret;
}

static int dw_mipi_dsi_dphy_power_off(struct phy *phy)
{
	struct dw_mipi_dsi_rockchip *dsi = phy_get_drvdata(phy);
	int ret;

	ret = clk_prepare_enable(dsi->grf_clk);
	if (ret) {
		DRM_DEV_ERROR(dsi->dev, "Failed to enable grf_clk: %d\n", ret);
		return ret;
	}

	if (dsi->cdata->dphy_rx_power_off) {
		ret = dsi->cdata->dphy_rx_power_off(phy);
		if (ret < 0)
			DRM_DEV_ERROR(dsi->dev, "hardware-specific phy shutdown failed: %d\n", ret);
	}

	clk_disable_unprepare(dsi->grf_clk);
	clk_disable_unprepare(dsi->pclk);

	pm_runtime_put(dsi->dev);

	return ret;
}

static const struct phy_ops dw_mipi_dsi_dphy_ops = {
	.configure	= dw_mipi_dsi_dphy_configure,
	.power_on	= dw_mipi_dsi_dphy_power_on,
	.power_off	= dw_mipi_dsi_dphy_power_off,
	.init		= dw_mipi_dsi_dphy_init,
	.exit		= dw_mipi_dsi_dphy_exit,
};

static int __maybe_unused dw_mipi_dsi_rockchip_resume(struct device *dev)
{
	struct dw_mipi_dsi_rockchip *dsi = dev_get_drvdata(dev);
	int ret;

	/*
	 * Re-configure DSI state, if we were previously initialized. We need
	 * to do this before rockchip_drm_drv tries to re-enable() any panels.
	 */
	if (dsi->dsi_bound) {
		ret = clk_prepare_enable(dsi->grf_clk);
		if (ret) {
			DRM_DEV_ERROR(dsi->dev, "Failed to enable grf_clk: %d\n", ret);
			return ret;
		}

		dw_mipi_dsi_rockchip_config(dsi);
		if (dsi->slave)
			dw_mipi_dsi_rockchip_config(dsi->slave);

		clk_disable_unprepare(dsi->grf_clk);
	}

	return 0;
}

static const struct dev_pm_ops dw_mipi_dsi_rockchip_pm_ops = {
	SET_LATE_SYSTEM_SLEEP_PM_OPS(NULL, dw_mipi_dsi_rockchip_resume)
};

=======
>>>>>>> 52f971ee
static int dw_mipi_dsi_rockchip_probe(struct platform_device *pdev)
{
	struct device *dev = &pdev->dev;
	struct device_node *np = dev->of_node;
	struct dw_mipi_dsi_rockchip *dsi;
	struct phy_provider *phy_provider;
	struct resource *res;
	const struct rockchip_dw_dsi_chip_data *cdata =
				of_device_get_match_data(dev);
	int ret, i;

	dsi = devm_kzalloc(dev, sizeof(*dsi), GFP_KERNEL);
	if (!dsi)
		return -ENOMEM;

	res = platform_get_resource(pdev, IORESOURCE_MEM, 0);
	dsi->base = devm_ioremap_resource(dev, res);
	if (IS_ERR(dsi->base)) {
		DRM_DEV_ERROR(dev, "Unable to get dsi registers\n");
		return PTR_ERR(dsi->base);
	}

	i = 0;
	while (cdata[i].reg) {
		if (cdata[i].reg == res->start) {
			dsi->cdata = &cdata[i];
			dsi->id = i;
			break;
		}

		i++;
	}

	if (!dsi->cdata) {
		DRM_DEV_ERROR(dev, "no dsi-config for %s node\n", np->name);
		return -EINVAL;
	}

	/* try to get a possible external dphy */
	dsi->phy = devm_phy_optional_get(dev, "dphy");
	if (IS_ERR(dsi->phy)) {
		ret = PTR_ERR(dsi->phy);
		DRM_DEV_ERROR(dev, "failed to get mipi dphy: %d\n", ret);
		return ret;
	}

	dsi->pclk = devm_clk_get(dev, "pclk");
	if (IS_ERR(dsi->pclk)) {
		ret = PTR_ERR(dsi->pclk);
<<<<<<< HEAD
		DRM_DEV_ERROR(dev, "Unable to get pclk: %d\n", ret);
=======
		dev_err(dev, "Unable to get pclk: %d\n", ret);
>>>>>>> 52f971ee
		return ret;
	}

	dsi->pllref_clk = devm_clk_get(dev, "ref");
	if (IS_ERR(dsi->pllref_clk)) {
		if (dsi->phy) {
			/*
			 * if external phy is present, pll will be
			 * generated there.
			 */
			dsi->pllref_clk = NULL;
		} else {
			ret = PTR_ERR(dsi->pllref_clk);
			DRM_DEV_ERROR(dev,
				      "Unable to get pll reference clock: %d\n",
				      ret);
			return ret;
		}
	}

	if (dsi->cdata->flags & DW_MIPI_NEEDS_PHY_CFG_CLK) {
		dsi->phy_cfg_clk = devm_clk_get(dev, "phy_cfg");
		if (IS_ERR(dsi->phy_cfg_clk)) {
			ret = PTR_ERR(dsi->phy_cfg_clk);
			DRM_DEV_ERROR(dev,
				      "Unable to get phy_cfg_clk: %d\n", ret);
			return ret;
		}
	}

	if (dsi->cdata->flags & DW_MIPI_NEEDS_GRF_CLK) {
		dsi->grf_clk = devm_clk_get(dev, "grf");
		if (IS_ERR(dsi->grf_clk)) {
			ret = PTR_ERR(dsi->grf_clk);
			DRM_DEV_ERROR(dev, "Unable to get grf_clk: %d\n", ret);
			return ret;
		}
	}

	if (dsi->cdata->flags & DW_MIPI_NEEDS_HCLK) {
		dsi->hclk = devm_clk_get(dev, "hclk");
		if (IS_ERR(dsi->hclk)) {
			ret = PTR_ERR(dsi->hclk);
			DRM_DEV_ERROR(dev, "Unable to get hclk: %d\n", ret);
			return ret;
		}
	}

	dsi->grf_regmap = syscon_regmap_lookup_by_phandle(np, "rockchip,grf");
	if (IS_ERR(dsi->grf_regmap)) {
		DRM_DEV_ERROR(dev, "Unable to get rockchip,grf\n");
		return PTR_ERR(dsi->grf_regmap);
	}

	dsi->dev = dev;
	dsi->pdata.base = dsi->base;
	dsi->pdata.max_data_lanes = dsi->cdata->max_data_lanes;
	dsi->pdata.phy_ops = &dw_mipi_dsi_rockchip_phy_ops;
	dsi->pdata.priv_data = dsi;
	platform_set_drvdata(pdev, dsi);

	mutex_init(&dsi->usage_mutex);

	dsi->dphy = devm_phy_create(dev, NULL, &dw_mipi_dsi_dphy_ops);
	if (IS_ERR(dsi->dphy)) {
		DRM_DEV_ERROR(&pdev->dev, "failed to create PHY\n");
		return PTR_ERR(dsi->dphy);
	}

	phy_set_drvdata(dsi->dphy, dsi);
	phy_provider = devm_of_phy_provider_register(dev, of_phy_simple_xlate);
	if (IS_ERR(phy_provider))
		return PTR_ERR(phy_provider);

	dsi->dmd = dw_mipi_dsi_probe(pdev, &dsi->pdata);
	if (IS_ERR(dsi->dmd)) {
		ret = PTR_ERR(dsi->dmd);
		if (ret != -EPROBE_DEFER)
			DRM_DEV_ERROR(dev,
				      "Failed to probe dw_mipi_dsi: %d\n", ret);
		goto err_clkdisable;
	}

	ret = dw_mipi_dsi_rockchip_component_add(dsi);
	if (ret < 0) {
		dw_mipi_dsi_remove(dsi->dmd);
		goto err_clkdisable;
	}

	return 0;

err_clkdisable:
	clk_disable_unprepare(dsi->pllref_clk);
	return ret;
}

static int dw_mipi_dsi_rockchip_remove(struct platform_device *pdev)
{
	struct dw_mipi_dsi_rockchip *dsi = platform_get_drvdata(pdev);


	dw_mipi_dsi_rockchip_component_del(dsi);
	dw_mipi_dsi_remove(dsi->dmd);

	return 0;
}

static __maybe_unused int dw_mipi_dsi_runtime_suspend(struct device *dev)
{
	struct dw_mipi_dsi_rockchip *dsi = dev_get_drvdata(dev);

	clk_disable_unprepare(dsi->grf_clk);
	clk_disable_unprepare(dsi->pclk);
	clk_disable_unprepare(dsi->hclk);
	clk_disable_unprepare(dsi->phy_cfg_clk);

	return 0;
}

static __maybe_unused int dw_mipi_dsi_runtime_resume(struct device *dev)
{
	struct dw_mipi_dsi_rockchip *dsi = dev_get_drvdata(dev);

	clk_prepare_enable(dsi->phy_cfg_clk);
	clk_prepare_enable(dsi->hclk);
	clk_prepare_enable(dsi->pclk);
	clk_prepare_enable(dsi->grf_clk);

	return 0;
}

static const struct dev_pm_ops dw_mipi_dsi_rockchip_pm_ops = {
	SET_RUNTIME_PM_OPS(dw_mipi_dsi_runtime_suspend,
			   dw_mipi_dsi_runtime_resume, NULL)
};

static const struct rockchip_dw_dsi_chip_data px30_chip_data[] = {
	{
		.reg = 0xff450000,
		.lcdsel_grf_reg = PX30_GRF_PD_VO_CON1,
		.lcdsel_big = HIWORD_UPDATE(0, PX30_DSI_LCDC_SEL),
		.lcdsel_lit = HIWORD_UPDATE(PX30_DSI_LCDC_SEL,
					    PX30_DSI_LCDC_SEL),

		.lanecfg1_grf_reg = PX30_GRF_PD_VO_CON1,
		.lanecfg1 = HIWORD_UPDATE(0, PX30_DSI_TURNDISABLE |
					     PX30_DSI_FORCERXMODE |
					     PX30_DSI_FORCETXSTOPMODE),

		.max_data_lanes = 4,
		.max_bit_rate_per_lane = 1000000000UL,
		.soc_type = PX30,
	},
	{ /* sentinel */ }
};

static const struct rockchip_dw_dsi_chip_data rk3128_chip_data[] = {
	{
		.reg = 0x10110000,
		.lanecfg1_grf_reg = RK3128_GRF_LVDS_CON0,
		.lanecfg1 = HIWORD_UPDATE(0, RK3128_DSI_TURNDISABLE |
					     RK3128_DSI_FORCETXSTOPMODE |
					     RK3128_DSI_FORCERXMODE),
		.flags = DW_MIPI_NEEDS_HCLK,
		.max_data_lanes = 4,
		.max_bit_rate_per_lane = 1000000000UL,
		.soc_type = RK3128,
	},
	{ /* sentinel */ }
};

static const struct rockchip_dw_dsi_chip_data rk3288_chip_data[] = {
	{
		.reg = 0xff960000,
		.lcdsel_grf_reg = RK3288_GRF_SOC_CON6,
		.lcdsel_big = HIWORD_UPDATE(0, RK3288_DSI0_LCDC_SEL),
		.lcdsel_lit = HIWORD_UPDATE(RK3288_DSI0_LCDC_SEL, RK3288_DSI0_LCDC_SEL),

		.max_data_lanes = 4,
		.max_bit_rate_per_lane = 1500000000UL,
		.soc_type = RK3288,
	},
	{
		.reg = 0xff964000,
		.lcdsel_grf_reg = RK3288_GRF_SOC_CON6,
		.lcdsel_big = HIWORD_UPDATE(0, RK3288_DSI1_LCDC_SEL),
		.lcdsel_lit = HIWORD_UPDATE(RK3288_DSI1_LCDC_SEL, RK3288_DSI1_LCDC_SEL),

		.max_data_lanes = 4,
		.max_bit_rate_per_lane = 1500000000UL,
		.soc_type = RK3288,
	},
	{ /* sentinel */ }
};

static int rk3399_dphy_tx1rx1_init(struct phy *phy)
{
	struct dw_mipi_dsi_rockchip *dsi = phy_get_drvdata(phy);

	/*
	 * Set TX1RX1 source to isp1.
	 * Assume ISP0 is supplied by the RX0 dphy.
	 */
	regmap_write(dsi->grf_regmap, RK3399_GRF_SOC_CON24,
		     HIWORD_UPDATE(0, RK3399_TXRX_SRC_SEL_ISP0));
	regmap_write(dsi->grf_regmap, RK3399_GRF_SOC_CON24,
		     HIWORD_UPDATE(0, RK3399_TXRX_MASTERSLAVEZ));
	regmap_write(dsi->grf_regmap, RK3399_GRF_SOC_CON24,
		     HIWORD_UPDATE(0, RK3399_TXRX_BASEDIR));
	regmap_write(dsi->grf_regmap, RK3399_GRF_SOC_CON23,
		     HIWORD_UPDATE(0, RK3399_DSI1_ENABLE));

	return 0;
}

static int rk3399_dphy_tx1rx1_power_on(struct phy *phy)
{
	struct dw_mipi_dsi_rockchip *dsi = phy_get_drvdata(phy);

	/* tester reset pulse */
	dsi_write(dsi, DSI_PHY_TST_CTRL0, PHY_TESTCLK | PHY_TESTCLR);
	usleep_range(100, 150);

	regmap_write(dsi->grf_regmap, RK3399_GRF_SOC_CON24,
		     HIWORD_UPDATE(0, RK3399_TXRX_MASTERSLAVEZ));
	regmap_write(dsi->grf_regmap, RK3399_GRF_SOC_CON24,
		     HIWORD_UPDATE(RK3399_TXRX_BASEDIR, RK3399_TXRX_BASEDIR));

	regmap_write(dsi->grf_regmap, RK3399_GRF_SOC_CON23,
		     HIWORD_UPDATE(0, RK3399_DSI1_FORCERXMODE));
	regmap_write(dsi->grf_regmap, RK3399_GRF_SOC_CON23,
		     HIWORD_UPDATE(0, RK3399_DSI1_FORCETXSTOPMODE));

	/* Disable lane turn around, which is ignored in receive mode */
	regmap_write(dsi->grf_regmap, RK3399_GRF_SOC_CON24,
		     HIWORD_UPDATE(0, RK3399_TXRX_TURNREQUEST));
	regmap_write(dsi->grf_regmap, RK3399_GRF_SOC_CON23,
		     HIWORD_UPDATE(RK3399_DSI1_TURNDISABLE,
				   RK3399_DSI1_TURNDISABLE));
	usleep_range(100, 150);

	dsi_write(dsi, DSI_PHY_TST_CTRL0, PHY_TESTCLK | PHY_UNTESTCLR);
	usleep_range(100, 150);

	/* Enable dphy lanes */
	regmap_write(dsi->grf_regmap, RK3399_GRF_SOC_CON23,
		     HIWORD_UPDATE(GENMASK(dsi->dphy_config.lanes - 1, 0),
				   RK3399_DSI1_ENABLE));

	usleep_range(100, 150);

	return 0;
}

static int rk3399_dphy_tx1rx1_power_off(struct phy *phy)
{
	struct dw_mipi_dsi_rockchip *dsi = phy_get_drvdata(phy);

	regmap_write(dsi->grf_regmap, RK3399_GRF_SOC_CON23,
		     HIWORD_UPDATE(0, RK3399_DSI1_ENABLE));

	return 0;
}

static const struct rockchip_dw_dsi_chip_data rk3399_chip_data[] = {
	{
		.reg = 0xff960000,
		.lcdsel_grf_reg = RK3399_GRF_SOC_CON20,
		.lcdsel_big = HIWORD_UPDATE(0, RK3399_DSI0_LCDC_SEL),
		.lcdsel_lit = HIWORD_UPDATE(RK3399_DSI0_LCDC_SEL,
					    RK3399_DSI0_LCDC_SEL),

		.lanecfg1_grf_reg = RK3399_GRF_SOC_CON22,
		.lanecfg1 = HIWORD_UPDATE(0, RK3399_DSI0_TURNREQUEST |
					     RK3399_DSI0_TURNDISABLE |
					     RK3399_DSI0_FORCETXSTOPMODE |
					     RK3399_DSI0_FORCERXMODE),

		.flags = DW_MIPI_NEEDS_PHY_CFG_CLK | DW_MIPI_NEEDS_GRF_CLK,
		.max_data_lanes = 4,
		.max_bit_rate_per_lane = 1500000000UL,
		.soc_type = RK3399,
	},
	{
		.reg = 0xff968000,
		.lcdsel_grf_reg = RK3399_GRF_SOC_CON20,
		.lcdsel_big = HIWORD_UPDATE(0, RK3399_DSI1_LCDC_SEL),
		.lcdsel_lit = HIWORD_UPDATE(RK3399_DSI1_LCDC_SEL,
					    RK3399_DSI1_LCDC_SEL),

		.lanecfg1_grf_reg = RK3399_GRF_SOC_CON23,
		.lanecfg1 = HIWORD_UPDATE(0, RK3399_DSI1_TURNDISABLE |
					     RK3399_DSI1_FORCETXSTOPMODE |
					     RK3399_DSI1_FORCERXMODE |
					     RK3399_DSI1_ENABLE),

		.lanecfg2_grf_reg = RK3399_GRF_SOC_CON24,
		.lanecfg2 = HIWORD_UPDATE(RK3399_TXRX_MASTERSLAVEZ |
					  RK3399_TXRX_ENABLECLK,
					  RK3399_TXRX_MASTERSLAVEZ |
					  RK3399_TXRX_ENABLECLK |
					  RK3399_TXRX_BASEDIR),

		.enable_grf_reg = RK3399_GRF_SOC_CON23,
		.enable = HIWORD_UPDATE(RK3399_DSI1_ENABLE, RK3399_DSI1_ENABLE),

		.flags = DW_MIPI_NEEDS_PHY_CFG_CLK | DW_MIPI_NEEDS_GRF_CLK,
		.max_data_lanes = 4,
<<<<<<< HEAD

		.dphy_rx_init = rk3399_dphy_tx1rx1_init,
		.dphy_rx_power_on = rk3399_dphy_tx1rx1_power_on,
		.dphy_rx_power_off = rk3399_dphy_tx1rx1_power_off,
=======
		.max_bit_rate_per_lane = 1500000000UL,
		.soc_type = RK3399,
	},
	{ /* sentinel */ }
};

static const struct rockchip_dw_dsi_chip_data rk3562_chip_data[] = {
	{
		.reg = 0xffb10000,

		.lanecfg1_grf_reg = RK3562_SYS_GRF_VO_CON1,
		.lanecfg1 = HIWORD_UPDATE(0, RK3562_DSI_TURNDISABLE |
					     RK3562_DSI_FORCERXMODE |
					     RK3562_DSI_FORCETXSTOPMODE),

		.max_data_lanes = 4,
		.max_bit_rate_per_lane = 1200000000UL,
		.soc_type = RK3562,
>>>>>>> 52f971ee
	},
	{ /* sentinel */ }
};

static const struct rockchip_dw_dsi_chip_data rk3568_chip_data[] = {
	{
		.reg = 0xfe060000,
<<<<<<< HEAD
		.lanecfg1_grf_reg = RK3568_GRF_VO_CON2,
		.lanecfg1 = HIWORD_UPDATE(0, RK3568_DSI0_SKEWCALHS |
					  RK3568_DSI0_FORCETXSTOPMODE |
					  RK3568_DSI0_TURNDISABLE |
					  RK3568_DSI0_FORCERXMODE),
		.max_data_lanes = 4,
	},
	{
		.reg = 0xfe070000,
		.lanecfg1_grf_reg = RK3568_GRF_VO_CON3,
		.lanecfg1 = HIWORD_UPDATE(0, RK3568_DSI1_SKEWCALHS |
					  RK3568_DSI1_FORCETXSTOPMODE |
					  RK3568_DSI1_TURNDISABLE |
					  RK3568_DSI1_FORCERXMODE),
		.max_data_lanes = 4,
=======

		.lanecfg1_grf_reg = RK3568_GRF_VO_CON2,
		.lanecfg1 = HIWORD_UPDATE(0, RK3568_DSI_TURNDISABLE |
					     RK3568_DSI_FORCERXMODE |
					     RK3568_DSI_FORCETXSTOPMODE),

		.flags = DW_MIPI_NEEDS_HCLK,
		.max_data_lanes = 4,
		.max_bit_rate_per_lane = 1200000000UL,
		.soc_type = RK3568,
	},
	{
		.reg = 0xfe070000,

		.lanecfg1_grf_reg = RK3568_GRF_VO_CON3,
		.lanecfg1 = HIWORD_UPDATE(0, RK3568_DSI_TURNDISABLE |
					     RK3568_DSI_FORCERXMODE |
					     RK3568_DSI_FORCETXSTOPMODE),

		.flags = DW_MIPI_NEEDS_HCLK,
		.max_data_lanes = 4,
		.max_bit_rate_per_lane = 1200000000UL,
		.soc_type = RK3568,
	},
	{ /* sentinel */ }
};

static const struct rockchip_dw_dsi_chip_data rv1126_chip_data[] = {
	{
		.reg = 0xffb30000,

		.lanecfg1_grf_reg = RV1126_GRF_DSIPHY_CON,
		.lanecfg1 = HIWORD_UPDATE(0, RV1126_DSI_TURNDISABLE |
					     RV1126_DSI_FORCERXMODE |
					     RV1126_DSI_FORCETXSTOPMODE),
		.flags = DW_MIPI_NEEDS_HCLK,
		.max_data_lanes = 4,
		.max_bit_rate_per_lane = 1000000000UL,
		.soc_type = RV1126,
>>>>>>> 52f971ee
	},
	{ /* sentinel */ }
};

static const struct of_device_id dw_mipi_dsi_rockchip_dt_ids[] = {
	{
	 .compatible = "rockchip,px30-mipi-dsi",
	 .data = &px30_chip_data,
	}, {
	 .compatible = "rockchip,rk3128-mipi-dsi",
	 .data = &rk3128_chip_data,
	}, {
	 .compatible = "rockchip,rk3288-mipi-dsi",
	 .data = &rk3288_chip_data,
	}, {
	 .compatible = "rockchip,rk3399-mipi-dsi",
	 .data = &rk3399_chip_data,
	}, {
<<<<<<< HEAD
	 .compatible = "rockchip,rk3568-mipi-dsi",
	 .data = &rk3568_chip_data,
=======
	 .compatible = "rockchip,rk3562-mipi-dsi",
	 .data = &rk3562_chip_data,
	}, {
	 .compatible = "rockchip,rk3568-mipi-dsi",
	 .data = &rk3568_chip_data,
	}, {
	 .compatible = "rockchip,rv1126-mipi-dsi",
	 .data = &rv1126_chip_data,
>>>>>>> 52f971ee
	},
	{ /* sentinel */ }
};
MODULE_DEVICE_TABLE(of, dw_mipi_dsi_rockchip_dt_ids);

struct platform_driver dw_mipi_dsi_rockchip_driver = {
	.probe		= dw_mipi_dsi_rockchip_probe,
	.remove		= dw_mipi_dsi_rockchip_remove,
	.driver		= {
		.of_match_table = dw_mipi_dsi_rockchip_dt_ids,
		.pm = &dw_mipi_dsi_rockchip_pm_ops,
		.name	= "dw-mipi-dsi-rockchip",
		/*
		 * For dual-DSI display, one DSI pokes at the other DSI's
		 * drvdata in dw_mipi_dsi_rockchip_find_second(). This is not
		 * safe for asynchronous probe.
		 */
		.probe_type = PROBE_FORCE_SYNCHRONOUS,
	},
};<|MERGE_RESOLUTION|>--- conflicted
+++ resolved
@@ -16,7 +16,6 @@
 #include <linux/pm_runtime.h>
 #include <linux/regmap.h>
 
-#include <drm/drm_dsc.h>
 #include <video/mipi_display.h>
 #include <uapi/linux/videodev2.h>
 #include <drm/bridge/dw_mipi_dsi.h>
@@ -186,6 +185,11 @@
 #define RK3399_TXRX_SRC_SEL_ISP0	BIT(4)
 #define RK3399_TXRX_TURNREQUEST		GENMASK(3, 0)
 
+#define RK3562_SYS_GRF_VO_CON1		0x05d0
+#define RK3562_DSI_FORCETXSTOPMODE	(0xf << 4)
+#define RK3562_DSI_TURNDISABLE		(0x1 << 2)
+#define RK3562_DSI_FORCERXMODE		(0x1 << 0)
+
 #define RK3568_GRF_VO_CON2		0x0368
 #define RK3568_DSI0_SKEWCALHS		(0x1f << 11)
 #define RK3568_DSI0_FORCETXSTOPMODE	(0xf << 4)
@@ -203,17 +207,6 @@
 #define RK3568_DSI1_TURNDISABLE		BIT(2)
 #define RK3568_DSI1_FORCERXMODE		BIT(0)
 
-#define RK3562_SYS_GRF_VO_CON1		0x05d0
-#define RK3562_DSI_FORCETXSTOPMODE	(0xf << 4)
-#define RK3562_DSI_TURNDISABLE		(0x1 << 2)
-#define RK3562_DSI_FORCERXMODE		(0x1 << 0)
-
-#define RK3568_GRF_VO_CON2		0x0368
-#define RK3568_GRF_VO_CON3		0x036c
-#define RK3568_DSI_FORCETXSTOPMODE	(0xf << 4)
-#define RK3568_DSI_TURNDISABLE		(0x1 << 2)
-#define RK3568_DSI_FORCERXMODE		(0x1 << 0)
-
 #define RV1126_GRF_DSIPHY_CON		0x10220
 #define RV1126_DSI_FORCETXSTOPMODE	(0xf << 4)
 #define RV1126_DSI_TURNDISABLE		(0x1 << 2)
@@ -280,14 +273,11 @@
 	u32 lanecfg2_grf_reg;
 	u32 lanecfg2;
 
-<<<<<<< HEAD
 	int (*dphy_rx_init)(struct phy *phy);
 	int (*dphy_rx_power_on)(struct phy *phy);
 	int (*dphy_rx_power_off)(struct phy *phy);
 
-=======
 	enum soc_type soc_type;
->>>>>>> 52f971ee
 	unsigned int flags;
 	unsigned int max_data_lanes;
 	unsigned long max_bit_rate_per_lane;
@@ -295,7 +285,7 @@
 
 struct dw_mipi_dsi_rockchip {
 	struct device *dev;
-	struct rockchip_encoder encoder;
+	struct drm_encoder encoder;
 	void __iomem *base;
 	int id;
 
@@ -313,7 +303,6 @@
 	struct regmap *grf_regmap;
 	struct clk *pclk;
 	struct clk *pllref_clk;
-	struct clk *pclk;
 	struct clk *grf_clk;
 	struct clk *phy_cfg_clk;
 	struct clk *hclk;
@@ -349,9 +338,7 @@
 
 static struct dw_mipi_dsi_rockchip *to_dsi(struct drm_encoder *encoder)
 {
-	struct rockchip_encoder *rkencoder = to_rockchip_encoder(encoder);
-
-	return container_of(rkencoder, struct dw_mipi_dsi_rockchip, encoder);
+	return container_of(encoder, struct dw_mipi_dsi_rockchip, encoder);
 }
 
 struct dphy_pll_parameter_map {
@@ -746,7 +733,6 @@
 	struct dw_mipi_dsi_dphy_timing timing;
 };
 
-<<<<<<< HEAD
 #define HSTT(_maxfreq, _c_lp2hs, _c_hs2lp, _d_lp2hs, _d_hs2lp)	\
 {					\
 	.maxfreq = _maxfreq,		\
@@ -799,20 +785,22 @@
 	HSTT(1400, 172, 64, 144, 47),
 	HSTT(1450, 176, 65, 148, 48),
 	HSTT(1500, 181, 66, 153, 50)
-=======
-struct dw_mipi_dsi_dphy_timing dphy_hstt = {
-	.clk_lp2hs = 0x40,
-	.clk_hs2lp = 0x40,
-	.data_lp2hs = 0x10,
-	.data_hs2lp = 0x14,
->>>>>>> 52f971ee
 };
 
 static int
 dw_mipi_dsi_phy_get_timing(void *priv_data, unsigned int lane_mbps,
 			   struct dw_mipi_dsi_dphy_timing *timing)
 {
-	*timing = dphy_hstt;
+	int i;
+
+	for (i = 0; i < ARRAY_SIZE(hstt_table); i++)
+		if (lane_mbps < hstt_table[i].maxfreq)
+			break;
+
+	if (i == ARRAY_SIZE(hstt_table))
+		i--;
+
+	*timing = hstt_table[i].timing;
 
 	return 0;
 }
@@ -838,21 +826,12 @@
 		regmap_write(dsi->grf_regmap, dsi->cdata->lcdsel_grf_reg,
 			mux ? dsi->cdata->lcdsel_lit : dsi->cdata->lcdsel_big);
 
-<<<<<<< HEAD
-static void dw_mipi_dsi_rockchip_set_lcdsel(struct dw_mipi_dsi_rockchip *dsi,
-					    int mux)
-{
-	if (dsi->cdata->lcdsel_grf_reg)
-		regmap_write(dsi->grf_regmap, dsi->cdata->lcdsel_grf_reg,
-			mux ? dsi->cdata->lcdsel_lit : dsi->cdata->lcdsel_big);
-=======
 		if (dsi->slave && dsi->slave->cdata->lcdsel_grf_reg)
 			regmap_write(dsi->slave->grf_regmap,
 				     dsi->slave->cdata->lcdsel_grf_reg,
 				     mux ? dsi->slave->cdata->lcdsel_lit :
 				     dsi->slave->cdata->lcdsel_big);
 	}
->>>>>>> 52f971ee
 }
 
 static int
@@ -925,15 +904,8 @@
 {
 	struct dw_mipi_dsi_rockchip *dsi = to_dsi(encoder);
 
-<<<<<<< HEAD
-	mux = drm_of_encoder_active_endpoint_id(dsi->dev->of_node,
-						&dsi->encoder.encoder);
-	if (mux < 0)
-		return;
-=======
 	dw_mipi_dsi_rockchip_vop_routing(dsi);
 }
->>>>>>> 52f971ee
 
 static void dw_mipi_dsi_encoder_disable(struct drm_encoder *encoder)
 {
@@ -982,7 +954,7 @@
 static int rockchip_dsi_drm_create_encoder(struct dw_mipi_dsi_rockchip *dsi,
 					   struct drm_device *drm_dev)
 {
-	struct drm_encoder *encoder = &dsi->encoder.encoder;
+	struct drm_encoder *encoder = &dsi->encoder;
 	int ret;
 
 	encoder->possible_crtcs = rockchip_drm_of_find_possible_crtcs(drm_dev,
@@ -1135,10 +1107,8 @@
 		DRM_DEV_ERROR(dev, "Failed to create drm encoder\n");
 		return ret;
 	}
-	rockchip_drm_encoder_set_crtc_endpoint_id(&dsi->encoder,
-						  dev->of_node, 0, 0);
-
-	ret = dw_mipi_dsi_bind(dsi->dmd, &dsi->encoder.encoder);
+
+	ret = dw_mipi_dsi_bind(dsi->dmd, &dsi->encoder);
 	if (ret) {
 		DRM_DEV_ERROR(dev, "Failed to bind: %d\n", ret);
 		return ret;
@@ -1242,12 +1212,6 @@
 
 	return 0;
 }
-
-<<<<<<< HEAD
-static const struct dw_mipi_dsi_host_ops dw_mipi_dsi_rockchip_host_ops = {
-	.attach = dw_mipi_dsi_rockchip_host_attach,
-	.detach = dw_mipi_dsi_rockchip_host_detach,
-};
 
 static int dw_mipi_dsi_rockchip_dphy_bind(struct device *dev,
 					  struct device *master,
@@ -1464,38 +1428,6 @@
 	.exit		= dw_mipi_dsi_dphy_exit,
 };
 
-static int __maybe_unused dw_mipi_dsi_rockchip_resume(struct device *dev)
-{
-	struct dw_mipi_dsi_rockchip *dsi = dev_get_drvdata(dev);
-	int ret;
-
-	/*
-	 * Re-configure DSI state, if we were previously initialized. We need
-	 * to do this before rockchip_drm_drv tries to re-enable() any panels.
-	 */
-	if (dsi->dsi_bound) {
-		ret = clk_prepare_enable(dsi->grf_clk);
-		if (ret) {
-			DRM_DEV_ERROR(dsi->dev, "Failed to enable grf_clk: %d\n", ret);
-			return ret;
-		}
-
-		dw_mipi_dsi_rockchip_config(dsi);
-		if (dsi->slave)
-			dw_mipi_dsi_rockchip_config(dsi->slave);
-
-		clk_disable_unprepare(dsi->grf_clk);
-	}
-
-	return 0;
-}
-
-static const struct dev_pm_ops dw_mipi_dsi_rockchip_pm_ops = {
-	SET_LATE_SYSTEM_SLEEP_PM_OPS(NULL, dw_mipi_dsi_rockchip_resume)
-};
-
-=======
->>>>>>> 52f971ee
 static int dw_mipi_dsi_rockchip_probe(struct platform_device *pdev)
 {
 	struct device *dev = &pdev->dev;
@@ -1545,11 +1477,7 @@
 	dsi->pclk = devm_clk_get(dev, "pclk");
 	if (IS_ERR(dsi->pclk)) {
 		ret = PTR_ERR(dsi->pclk);
-<<<<<<< HEAD
-		DRM_DEV_ERROR(dev, "Unable to get pclk: %d\n", ret);
-=======
 		dev_err(dev, "Unable to get pclk: %d\n", ret);
->>>>>>> 52f971ee
 		return ret;
 	}
 
@@ -1858,12 +1786,11 @@
 
 		.flags = DW_MIPI_NEEDS_PHY_CFG_CLK | DW_MIPI_NEEDS_GRF_CLK,
 		.max_data_lanes = 4,
-<<<<<<< HEAD
 
 		.dphy_rx_init = rk3399_dphy_tx1rx1_init,
 		.dphy_rx_power_on = rk3399_dphy_tx1rx1_power_on,
 		.dphy_rx_power_off = rk3399_dphy_tx1rx1_power_off,
-=======
+
 		.max_bit_rate_per_lane = 1500000000UL,
 		.soc_type = RK3399,
 	},
@@ -1882,7 +1809,6 @@
 		.max_data_lanes = 4,
 		.max_bit_rate_per_lane = 1200000000UL,
 		.soc_type = RK3562,
->>>>>>> 52f971ee
 	},
 	{ /* sentinel */ }
 };
@@ -1890,13 +1816,15 @@
 static const struct rockchip_dw_dsi_chip_data rk3568_chip_data[] = {
 	{
 		.reg = 0xfe060000,
-<<<<<<< HEAD
 		.lanecfg1_grf_reg = RK3568_GRF_VO_CON2,
 		.lanecfg1 = HIWORD_UPDATE(0, RK3568_DSI0_SKEWCALHS |
 					  RK3568_DSI0_FORCETXSTOPMODE |
 					  RK3568_DSI0_TURNDISABLE |
 					  RK3568_DSI0_FORCERXMODE),
+		.flags = DW_MIPI_NEEDS_HCLK,
 		.max_data_lanes = 4,
+		.max_bit_rate_per_lane = 1200000000UL,
+		.soc_type = RK3568,
 	},
 	{
 		.reg = 0xfe070000,
@@ -1905,27 +1833,6 @@
 					  RK3568_DSI1_FORCETXSTOPMODE |
 					  RK3568_DSI1_TURNDISABLE |
 					  RK3568_DSI1_FORCERXMODE),
-		.max_data_lanes = 4,
-=======
-
-		.lanecfg1_grf_reg = RK3568_GRF_VO_CON2,
-		.lanecfg1 = HIWORD_UPDATE(0, RK3568_DSI_TURNDISABLE |
-					     RK3568_DSI_FORCERXMODE |
-					     RK3568_DSI_FORCETXSTOPMODE),
-
-		.flags = DW_MIPI_NEEDS_HCLK,
-		.max_data_lanes = 4,
-		.max_bit_rate_per_lane = 1200000000UL,
-		.soc_type = RK3568,
-	},
-	{
-		.reg = 0xfe070000,
-
-		.lanecfg1_grf_reg = RK3568_GRF_VO_CON3,
-		.lanecfg1 = HIWORD_UPDATE(0, RK3568_DSI_TURNDISABLE |
-					     RK3568_DSI_FORCERXMODE |
-					     RK3568_DSI_FORCETXSTOPMODE),
-
 		.flags = DW_MIPI_NEEDS_HCLK,
 		.max_data_lanes = 4,
 		.max_bit_rate_per_lane = 1200000000UL,
@@ -1946,7 +1853,6 @@
 		.max_data_lanes = 4,
 		.max_bit_rate_per_lane = 1000000000UL,
 		.soc_type = RV1126,
->>>>>>> 52f971ee
 	},
 	{ /* sentinel */ }
 };
@@ -1965,10 +1871,6 @@
 	 .compatible = "rockchip,rk3399-mipi-dsi",
 	 .data = &rk3399_chip_data,
 	}, {
-<<<<<<< HEAD
-	 .compatible = "rockchip,rk3568-mipi-dsi",
-	 .data = &rk3568_chip_data,
-=======
 	 .compatible = "rockchip,rk3562-mipi-dsi",
 	 .data = &rk3562_chip_data,
 	}, {
@@ -1977,7 +1879,6 @@
 	}, {
 	 .compatible = "rockchip,rv1126-mipi-dsi",
 	 .data = &rv1126_chip_data,
->>>>>>> 52f971ee
 	},
 	{ /* sentinel */ }
 };
@@ -1988,7 +1889,7 @@
 	.remove		= dw_mipi_dsi_rockchip_remove,
 	.driver		= {
 		.of_match_table = dw_mipi_dsi_rockchip_dt_ids,
-		.pm = &dw_mipi_dsi_rockchip_pm_ops,
+		.pm	= &dw_mipi_dsi_rockchip_pm_ops,
 		.name	= "dw-mipi-dsi-rockchip",
 		/*
 		 * For dual-DSI display, one DSI pokes at the other DSI's
