--- conflicted
+++ resolved
@@ -586,12 +586,9 @@
 int rockchip_drm_parse_next_hdr(struct next_hdr_sink_data *sink_data,
 				const struct edid *edid);
 int rockchip_drm_parse_colorimetry_data_block(u8 *colorimetry, const struct edid *edid);
-<<<<<<< HEAD
 struct dma_buf *rockchip_drm_gem_prime_export(struct drm_gem_object *obj, int flags);
-=======
 long rockchip_drm_dclk_round_rate(u32 version, struct clk *dclk, unsigned long rate);
 int rockchip_drm_dclk_set_rate(u32 version, struct clk *dclk, unsigned long rate);
->>>>>>> 58e55eb6
 
 __printf(3, 4)
 void rockchip_drm_dbg(const struct device *dev, enum rockchip_drm_debug_category category,
