// SPDX-License-Identifier: GPL-2.0-only
/*
 * Copyright (C) Fuzhou Rockchip Electronics Co.Ltd
 * Author:Mark Yao <mark.yao@rock-chips.com>
 */

#include <linux/clk.h>
#include <linux/component.h>
#include <linux/debugfs.h>
#include <linux/delay.h>
#include <linux/fixp-arith.h>
#include <linux/iopoll.h>
#include <linux/kernel.h>
#include <linux/log2.h>
#include <linux/mfd/syscon.h>
#include <linux/module.h>
#include <linux/of.h>
#include <linux/of_device.h>
#include <linux/overflow.h>
#include <linux/platform_device.h>
#include <linux/pm_runtime.h>
#include <linux/regmap.h>
#include <linux/reset.h>
#include <linux/sort.h>

#include <drm/drm.h>
#include <drm/drm_atomic.h>
#include <drm/drm_atomic_uapi.h>
#include <drm/drm_blend.h>
#include <drm/drm_crtc.h>
#include <drm/drm_crtc_helper.h>
#include <drm/drm_debugfs.h>
#include <drm/drm_flip_work.h>
#include <drm/drm_fourcc.h>
#include <drm/drm_framebuffer.h>
#include <drm/drm_gem_atomic_helper.h>
#include <drm/drm_gem_framebuffer_helper.h>
#include <drm/drm_probe_helper.h>
#include <drm/drm_self_refresh_helper.h>
#include <drm/drm_vblank.h>

#ifdef CONFIG_DRM_ANALOGIX_DP
#include <drm/bridge/analogix_dp.h>
#endif

#include <soc/rockchip/rockchip_dmc.h>
#include <soc/rockchip/rockchip-system-status.h>
#include <uapi/linux/videodev2.h>
#include "../drm_crtc_internal.h"

#include "rockchip_drm_drv.h"
#include "rockchip_drm_gem.h"
#include "rockchip_drm_fb.h"
#include "rockchip_drm_vop.h"
#include "rockchip_rgb.h"

#define VOP_REG_SUPPORT(vop, reg) \
		(reg.mask && \
		 (!reg.major || \
		  (reg.major == VOP_MAJOR(vop->version) && \
		   reg.begin_minor <= VOP_MINOR(vop->version) && \
		   reg.end_minor >= VOP_MINOR(vop->version))))

#define VOP_WIN_SUPPORT(vop, win, name) \
		VOP_REG_SUPPORT(vop, win->phy->name)

#define VOP_WIN_SCL_EXT_SUPPORT(vop, win, name) \
		(win->phy->scl->ext && \
		VOP_REG_SUPPORT(vop, win->phy->scl->ext->name))

#define VOP_CTRL_SUPPORT(vop, name) \
		VOP_REG_SUPPORT(vop, vop->data->ctrl->name)

#define VOP_INTR_SUPPORT(vop, name) \
		VOP_REG_SUPPORT(vop, vop->data->intr->name)

#define __REG_SET(x, off, mask, shift, v, write_mask, relaxed) \
		vop_mask_write(x, off, mask, shift, v, write_mask, relaxed)

#define _REG_SET(vop, name, off, reg, mask, v, relaxed) \
	do { \
		if (VOP_REG_SUPPORT(vop, reg)) \
			__REG_SET(vop, off + reg.offset, mask, reg.shift, \
				  v, reg.write_mask, relaxed); \
		else \
			dev_dbg(vop->dev, "Warning: not support "#name"\n"); \
	} while (0)

#define REG_SET(x, name, off, reg, v, relaxed) \
		_REG_SET(x, name, off, reg, reg.mask, v, relaxed)
#define REG_SET_MASK(x, name, off, reg, mask, v, relaxed) \
		_REG_SET(x, name, off, reg, reg.mask & mask, v, relaxed)

#define VOP_WIN_SET(x, win, name, v) \
		REG_SET(x, name, win->offset, VOP_WIN_NAME(win, name), v, true)
#define VOP_WIN_SET_EXT(x, win, ext, name, v) \
		REG_SET(x, name, 0, win->ext->name, v, true)
#define VOP_SCL_SET(x, win, name, v) \
		REG_SET(x, name, win->offset, win->phy->scl->name, v, true)
#define VOP_SCL_SET_EXT(x, win, name, v) \
		REG_SET(x, name, win->offset, win->phy->scl->ext->name, v, true)

#define VOP_CTRL_SET(x, name, v) \
		REG_SET(x, name, 0, (x)->data->ctrl->name, v, false)

#define VOP_INTR_GET(vop, name) \
		vop_read_reg(vop, 0, &vop->data->ctrl->name)

#define VOP_INTR_SET(vop, name, v) \
		REG_SET(vop, name, 0, vop->data->intr->name, \
			v, false)
#define VOP_INTR_SET_MASK(vop, name, mask, v) \
		REG_SET_MASK(vop, name, 0, vop->data->intr->name, \
			     mask, v, false)

#define VOP_REG_SET(vop, group, name, v) \
		    vop_reg_set(vop, &vop->data->group->name, 0, ~0, v, #name)

#define VOP_HAS_REG(vop, group, name) \
		(!!(vop->data->group->name.mask))

#define VOP_INTR_SET_TYPE(vop, name, type, v) \
	do { \
		int i, reg = 0, mask = 0; \
		for (i = 0; i < vop->data->intr->nintrs; i++) { \
			if (vop->data->intr->intrs[i] & type) { \
				reg |= (v) << i; \
				mask |= 1 << i; \
			} \
		} \
		VOP_INTR_SET_MASK(vop, name, mask, reg); \
	} while (0)
#define VOP_INTR_GET_TYPE(vop, name, type) \
		vop_get_intr_type(vop, &vop->data->intr->name, type)

#define VOP_CTRL_GET(x, name) \
		vop_read_reg(x, 0, &vop->data->ctrl->name)

#define VOP_WIN_GET(vop, win, name) \
		vop_read_reg(vop, win->offset, &VOP_WIN_NAME(win, name))

#define VOP_WIN_NAME(win, name) \
		(vop_get_win_phy(win, &win->phy->name)->name)

#define VOP_WIN_TO_INDEX(vop_win) \
	((vop_win) - (vop_win)->vop->win)

#define VOP_GRF_SET(vop, reg, v) \
	do { \
		if (vop->data->grf_ctrl) { \
			vop_grf_writel(vop, vop->data->grf_ctrl->reg, v); \
		} \
	} while (0)

#define to_vop_win(x) container_of(x, struct vop_win, base)
#define to_vop_plane_state(x) container_of(x, struct vop_plane_state, base)

enum vop_pending {
	VOP_PENDING_FB_UNREF,
};

struct vop_zpos {
	int win_id;
	int zpos;
};

struct vop_plane_state {
	struct drm_plane_state base;
	int format;
	int zpos;
	struct drm_rect src;
	struct drm_rect dest;
	dma_addr_t yrgb_mst;
	dma_addr_t uv_mst;
	const uint32_t *y2r_table;
	const uint32_t *r2r_table;
	const uint32_t *r2y_table;
	int eotf;
	bool y2r_en;
	bool r2r_en;
	bool r2y_en;
	int color_space;
	u32 color_key;
	unsigned int csc_mode;
	int global_alpha;
	int blend_mode;
	unsigned long offset;
	int pdaf_data_type;
	bool async_commit;
	struct vop_dump_list *planlist;
};

struct vop_win {
	struct vop_win *parent;
	struct drm_plane base;

	int win_id;
	int area_id;
	u8 plane_id; /* unique plane id */
	const char *name;

	int zpos;
	uint32_t offset;
	enum drm_plane_type type;
	const struct vop_win_phy *phy;
	const struct vop_csc *csc;
	const uint32_t *data_formats;
	uint32_t nformats;
	const uint64_t *format_modifiers;
	u64 feature;
	struct vop *vop;
	struct vop_plane_state state;

	struct drm_property *input_width_prop;
	struct drm_property *input_height_prop;
	struct drm_property *output_width_prop;
	struct drm_property *output_height_prop;
	struct drm_property *color_key_prop;
	struct drm_property *scale_prop;
	struct drm_property *name_prop;
};

struct vop {
	struct rockchip_crtc rockchip_crtc;
	struct device *dev;
	struct drm_device *drm_dev;
	struct dentry *debugfs;
	struct drm_info_list *debugfs_files;
	struct drm_property *plane_feature_prop;
	struct drm_property *feature_prop;

	bool is_iommu_enabled;
	bool is_iommu_needed;
	bool is_enabled;
	bool support_multi_area;

	bool aclk_rate_reset;
	unsigned long aclk_rate;

	u32 version;
	u32 background;
	u32 line_flag;
	u8 id;
	u64 soc_id;
	struct drm_prop_enum_list *plane_name_list;

	struct drm_tv_connector_state active_tv_state;
	bool pre_overlay;
	bool loader_protect;
	struct completion dsp_hold_completion;

	/* protected by dev->event_lock */
	struct drm_pending_vblank_event *event;

	struct drm_flip_work fb_unref_work;
	unsigned long pending;

	struct completion line_flag_completion;

	const struct vop_data *data;
	int num_wins;

	uint32_t *regsbak;
	void __iomem *regs;
	struct regmap *grf;

	/* physical map length of vop register */
	uint32_t len;

	void __iomem *lut_regs;
	u32 *lut;
	u32 lut_len;
	bool lut_active;
	/* gamma look up table */
	struct drm_color_lut *gamma_lut;
	bool dual_channel_swap;
	/* one time only one process allowed to config the register */
	spinlock_t reg_lock;
	/* lock vop irq reg */
	spinlock_t irq_lock;
	/* protects crtc enable/disable */
	struct mutex vop_lock;

	unsigned int irq;

	/* vop AHP clk */
	struct clk *hclk;
	/* vop dclk */
	struct clk *dclk;
	/* vop share memory frequency */
	struct clk *aclk;
	/* vop source handling, optional */
	struct clk *dclk_source;

	/* vop dclk reset */
	struct reset_control *dclk_rst;

	struct rockchip_dclk_pll *pll;

	struct rockchip_mcu_timing mcu_timing;

	struct vop_win win[];
};

/*
 * bus-format types.
 */
struct drm_bus_format_enum_list {
	int type;
	const char *name;
};

static const struct drm_bus_format_enum_list drm_bus_format_enum_list[] = {
	{ DRM_MODE_CONNECTOR_Unknown, "Unknown" },
	{ MEDIA_BUS_FMT_RGB565_1X16, "RGB565_1X16" },
	{ MEDIA_BUS_FMT_RGB666_1X18, "RGB666_1X18" },
	{ MEDIA_BUS_FMT_RGB666_1X24_CPADHI, "RGB666_1X24_CPADHI" },
	{ MEDIA_BUS_FMT_RGB666_1X7X3_SPWG, "RGB666_1X7X3_SPWG" },
	{ MEDIA_BUS_FMT_YUV8_1X24, "YUV8_1X24" },
	{ MEDIA_BUS_FMT_UYYVYY8_0_5X24, "UYYVYY8_0_5X24" },
	{ MEDIA_BUS_FMT_YUV10_1X30, "YUV10_1X30" },
	{ MEDIA_BUS_FMT_UYYVYY10_0_5X30, "UYYVYY10_0_5X30" },
	{ MEDIA_BUS_FMT_RGB565_2X8_LE, "RGB565_2X8_LE" },
	{ MEDIA_BUS_FMT_RGB666_3X6, "RGB666_3X6" },
	{ MEDIA_BUS_FMT_RGB888_3X8, "RGB888_3X8" },
	{ MEDIA_BUS_FMT_RGB888_DUMMY_4X8, "RGB888_DUMMY_4X8" },
	{ MEDIA_BUS_FMT_RGB888_1X24, "RGB888_1X24" },
	{ MEDIA_BUS_FMT_RGB888_1X7X4_SPWG, "RGB888_1X7X4_SPWG" },
	{ MEDIA_BUS_FMT_RGB888_1X7X4_JEIDA, "RGB888_1X7X4_JEIDA" },
	{ MEDIA_BUS_FMT_UYVY8_2X8, "UYVY8_2X8" },
	{ MEDIA_BUS_FMT_YUYV8_1X16, "YUYV8_1X16" },
	{ MEDIA_BUS_FMT_UYVY8_1X16, "UYVY8_1X16" },
};

static DRM_ENUM_NAME_FN(drm_get_bus_format_name, drm_bus_format_enum_list)

static inline struct vop *to_vop(struct drm_crtc *crtc)
{
	struct rockchip_crtc *rockchip_crtc;

	rockchip_crtc = container_of(crtc, struct rockchip_crtc, crtc);

	return container_of(rockchip_crtc, struct vop, rockchip_crtc);
}

static void vop_lock(struct vop *vop)
{
	mutex_lock(&vop->vop_lock);
	rockchip_dmcfreq_lock();
}

static void vop_unlock(struct vop *vop)
{
	rockchip_dmcfreq_unlock();
	mutex_unlock(&vop->vop_lock);
}

static inline void vop_grf_writel(struct vop *vop, struct vop_reg reg, u32 v)
{
	u32 val = 0;

	if (IS_ERR_OR_NULL(vop->grf))
		return;

	if (VOP_REG_SUPPORT(vop, reg)) {
		val = (v << reg.shift) | (reg.mask << (reg.shift + 16));
		regmap_write(vop->grf, reg.offset, val);
	}
}

static inline void vop_writel(struct vop *vop, uint32_t offset, uint32_t v)
{
	writel(v, vop->regs + offset);
	vop->regsbak[offset >> 2] = v;
}

static inline uint32_t vop_readl(struct vop *vop, uint32_t offset)
{
	return readl(vop->regs + offset);
}

static inline uint32_t vop_read_reg(struct vop *vop, uint32_t base,
				    const struct vop_reg *reg)
{
	return (vop_readl(vop, base + reg->offset) >> reg->shift) & reg->mask;
}

static inline void vop_mask_write(struct vop *vop, uint32_t offset,
				  uint32_t mask, uint32_t shift, uint32_t v,
				  bool write_mask, bool relaxed)
{
	if (!mask)
		return;

	if (write_mask) {
		v = ((v & mask) << shift) | (mask << (shift + 16));
	} else {
		uint32_t cached_val = vop->regsbak[offset >> 2];

		v = (cached_val & ~(mask << shift)) | ((v & mask) << shift);
		vop->regsbak[offset >> 2] = v;
	}

	if (relaxed)
		writel_relaxed(v, vop->regs + offset);
	else
		writel(v, vop->regs + offset);
}

static inline const struct vop_win_phy *
vop_get_win_phy(struct vop_win *win, const struct vop_reg *reg)
{
	if (!reg->mask && win->parent)
		return win->parent->phy;

	return win->phy;
}

static inline uint32_t vop_get_intr_type(struct vop *vop,
					 const struct vop_reg *reg, int type)
{
	uint32_t i, ret = 0;
	uint32_t regs = vop_read_reg(vop, 0, reg);

	for (i = 0; i < vop->data->intr->nintrs; i++) {
		if ((type & vop->data->intr->intrs[i]) && (regs & 1 << i))
			ret |= vop->data->intr->intrs[i];
	}

	return ret;
}

static void vop_load_hdr2sdr_table(struct vop *vop)
{
	int i;
	const struct vop_hdr_table *table = vop->data->hdr_table;
	uint32_t hdr2sdr_eetf_oetf_yn[33];

	for (i = 0; i < 33; i++)
		hdr2sdr_eetf_oetf_yn[i] = table->hdr2sdr_eetf_yn[i] +
				(table->hdr2sdr_bt1886oetf_yn[i] << 16);

	vop_writel(vop, table->hdr2sdr_eetf_oetf_y0_offset,
		   hdr2sdr_eetf_oetf_yn[0]);
	for (i = 1; i < 33; i++)
		vop_writel(vop,
			   table->hdr2sdr_eetf_oetf_y1_offset + (i - 1) * 4,
			   hdr2sdr_eetf_oetf_yn[i]);

	vop_writel(vop, table->hdr2sdr_sat_y0_offset,
		   table->hdr2sdr_sat_yn[0]);
	for (i = 1; i < 9; i++)
		vop_writel(vop, table->hdr2sdr_sat_y1_offset + (i - 1) * 4,
			   table->hdr2sdr_sat_yn[i]);

	VOP_CTRL_SET(vop, hdr2sdr_src_min, table->hdr2sdr_src_range_min);
	VOP_CTRL_SET(vop, hdr2sdr_src_max, table->hdr2sdr_src_range_max);
	VOP_CTRL_SET(vop, hdr2sdr_normfaceetf, table->hdr2sdr_normfaceetf);
	VOP_CTRL_SET(vop, hdr2sdr_dst_min, table->hdr2sdr_dst_range_min);
	VOP_CTRL_SET(vop, hdr2sdr_dst_max, table->hdr2sdr_dst_range_max);
	VOP_CTRL_SET(vop, hdr2sdr_normfacgamma, table->hdr2sdr_normfacgamma);
}

static void vop_load_sdr2hdr_table(struct vop *vop, uint32_t cmd)
{
	int i;
	const struct vop_hdr_table *table = vop->data->hdr_table;
	uint32_t sdr2hdr_eotf_oetf_yn[65];
	uint32_t sdr2hdr_oetf_dx_dxpow[64];

	if (cmd != SDR2HDR_FOR_BT2020 && cmd != SDR2HDR_FOR_HDR && cmd != SDR2HDR_FOR_HLG_HDR) {
		DRM_WARN("unknown sdr2hdr oetf: %d\n", cmd);
		return;
	}

	for (i = 0; i < 65; i++) {
		if (cmd == SDR2HDR_FOR_BT2020)
			sdr2hdr_eotf_oetf_yn[i] =
				table->sdr2hdr_bt1886eotf_yn_for_bt2020[i] +
				(table->sdr2hdr_st2084oetf_yn_for_bt2020[i] << 18);
		else if (cmd == SDR2HDR_FOR_HDR)
			sdr2hdr_eotf_oetf_yn[i] =
				table->sdr2hdr_bt1886eotf_yn_for_hdr[i] +
				(table->sdr2hdr_st2084oetf_yn_for_hdr[i] << 18);
		else if (cmd == SDR2HDR_FOR_HLG_HDR)
			sdr2hdr_eotf_oetf_yn[i] =
				table->sdr2hdr_bt1886eotf_yn_for_hlg_hdr[i] +
				(table->sdr2hdr_st2084oetf_yn_for_hlg_hdr[i] << 18);
	}
	vop_writel(vop, table->sdr2hdr_eotf_oetf_y0_offset,
		   sdr2hdr_eotf_oetf_yn[0]);
	for (i = 1; i < 65; i++)
		vop_writel(vop, table->sdr2hdr_eotf_oetf_y1_offset +
			   (i - 1) * 4, sdr2hdr_eotf_oetf_yn[i]);

	for (i = 0; i < 64; i++) {
		sdr2hdr_oetf_dx_dxpow[i] = table->sdr2hdr_st2084oetf_dxn[i] +
				(table->sdr2hdr_st2084oetf_dxn_pow2[i] << 16);
		vop_writel(vop, table->sdr2hdr_oetf_dx_dxpow1_offset + i * 4,
			   sdr2hdr_oetf_dx_dxpow[i]);
	}

	for (i = 0; i < 63; i++)
		vop_writel(vop, table->sdr2hdr_oetf_xn1_offset + i * 4,
			   table->sdr2hdr_st2084oetf_xn[i]);
}

static void vop_load_csc_table(struct vop *vop, u32 offset, const u32 *table)
{
	int i;

	/*
	 * so far the csc offset is not 0 and in the feature the csc offset
	 * impossible be 0, so when the offset is 0, should return here.
	 */
	if (!table || offset == 0)
		return;

	for (i = 0; i < 8; i++)
		vop_writel(vop, offset + i * 4, table[i]);
}

static inline void vop_cfg_done(struct vop *vop)
{
	VOP_CTRL_SET(vop, cfg_done, 1);
}

static bool vop_is_allwin_disabled(struct vop *vop)
{
	int i;

	for (i = 0; i < vop->num_wins; i++) {
		struct vop_win *win = &vop->win[i];

		if (VOP_WIN_GET(vop, win, enable) != 0)
			return false;
	}

	return true;
}

static void vop_win_disable(struct vop *vop, struct vop_win *win)
{
	/*
	 * FIXUP: some of the vop scale would be abnormal after windows power
	 * on/off so deinit scale to scale_none mode.
	 */
	if (win->phy->scl && win->phy->scl->ext) {
		VOP_SCL_SET_EXT(vop, win, yrgb_hor_scl_mode, SCALE_NONE);
		VOP_SCL_SET_EXT(vop, win, yrgb_ver_scl_mode, SCALE_NONE);
		VOP_SCL_SET_EXT(vop, win, cbcr_hor_scl_mode, SCALE_NONE);
		VOP_SCL_SET_EXT(vop, win, cbcr_ver_scl_mode, SCALE_NONE);
	}

	VOP_WIN_SET(vop, win, enable, 0);
	if (win->area_id == 0)
		VOP_WIN_SET(vop, win, gate, 0);
}

static void vop_disable_allwin(struct vop *vop)
{
	int i;

	for (i = 0; i < vop->num_wins; i++) {
		struct vop_win *win = &vop->win[i];

		vop_win_disable(vop, win);
	}
}

static inline void vop_write_lut(struct vop *vop, uint32_t offset, uint32_t v)
{
	writel(v, vop->lut_regs + offset);
}

static inline uint32_t vop_read_lut(struct vop *vop, uint32_t offset)
{
	return readl(vop->lut_regs + offset);
}

static bool has_rb_swapped(uint32_t format)
{
	switch (format) {
	case DRM_FORMAT_XBGR8888:
	case DRM_FORMAT_ABGR8888:
	case DRM_FORMAT_BGR888:
	case DRM_FORMAT_BGR565:
		return true;
	default:
		return false;
	}
}

static bool has_uv_swapped(uint32_t format)
{
	switch (format) {
	case DRM_FORMAT_NV21:
	case DRM_FORMAT_NV61:
	case DRM_FORMAT_NV42:
		return true;
	default:
		return false;
	}
}

static enum vop_data_format vop_convert_format(uint32_t format)
{
	switch (format) {
	case DRM_FORMAT_XRGB8888:
	case DRM_FORMAT_ARGB8888:
	case DRM_FORMAT_XBGR8888:
	case DRM_FORMAT_ABGR8888:
		return VOP_FMT_ARGB8888;
	case DRM_FORMAT_RGB888:
	case DRM_FORMAT_BGR888:
		return VOP_FMT_RGB888;
	case DRM_FORMAT_RGB565:
	case DRM_FORMAT_BGR565:
		return VOP_FMT_RGB565;
	case DRM_FORMAT_NV12:
	case DRM_FORMAT_NV21:
	case DRM_FORMAT_NV15:
		return VOP_FMT_YUV420SP;
	case DRM_FORMAT_NV16:
	case DRM_FORMAT_NV61:
	case DRM_FORMAT_NV20:
		return VOP_FMT_YUV422SP;
	case DRM_FORMAT_NV24:
	case DRM_FORMAT_NV42:
	case DRM_FORMAT_NV30:
		return VOP_FMT_YUV444SP;
	case DRM_FORMAT_YVYU:
	case DRM_FORMAT_VYUY:
	case DRM_FORMAT_YUYV:
	case DRM_FORMAT_UYVY:
		return VOP_FMT_YUYV;
	default:
		DRM_ERROR("unsupported format[%08x]\n", format);
		return -EINVAL;
	}
}

static int vop_convert_afbc_format(uint32_t format)
{
	switch (format) {
	case DRM_FORMAT_XRGB8888:
	case DRM_FORMAT_ARGB8888:
	case DRM_FORMAT_XBGR8888:
	case DRM_FORMAT_ABGR8888:
		return AFBDC_FMT_U8U8U8U8;
	case DRM_FORMAT_RGB888:
	case DRM_FORMAT_BGR888:
		return AFBDC_FMT_U8U8U8;
	case DRM_FORMAT_RGB565:
	case DRM_FORMAT_BGR565:
		return AFBDC_FMT_RGB565;
	/* either of the below should not be reachable */
	default:
		DRM_WARN_ONCE("unsupported AFBC format[%08x]\n", format);
		return -EINVAL;
	}

	return -EINVAL;
}

static bool is_uv_swap(uint32_t bus_format, uint32_t output_mode)
{
	/*
	 * FIXME:
	 *
	 * There is no media type for YUV444 output,
	 * so when out_mode is AAAA or P888, assume output is YUV444 on
	 * yuv format.
	 *
	 * From H/W testing, YUV444 mode need a rb swap.
	 */
	if (bus_format == MEDIA_BUS_FMT_YVYU8_1X16 ||
	    bus_format == MEDIA_BUS_FMT_VYUY8_1X16 ||
	    bus_format == MEDIA_BUS_FMT_YVYU8_2X8 ||
	    bus_format == MEDIA_BUS_FMT_VYUY8_2X8 ||
	    ((bus_format == MEDIA_BUS_FMT_YUV8_1X24 ||
	      bus_format == MEDIA_BUS_FMT_YUV10_1X30) &&
	     (output_mode == ROCKCHIP_OUT_MODE_AAAA ||
	      output_mode == ROCKCHIP_OUT_MODE_P888)))
		return true;
	else
		return false;
}

static bool is_rb_swap(uint32_t bus_format, uint32_t output_mode)
{
	/*
	 * The default component order of serial formats
	 * is BGR. So it is needed to enable RB swap.
	 */
	if (bus_format == MEDIA_BUS_FMT_RGB888_3X8 ||
	    bus_format == MEDIA_BUS_FMT_RGB888_DUMMY_4X8 ||
	    bus_format == MEDIA_BUS_FMT_RGB666_3X6 ||
	    bus_format == MEDIA_BUS_FMT_RGB565_2X8_LE)
		return true;
	else
		return false;
}

static bool is_yc_swap(uint32_t bus_format)
{
	switch (bus_format) {
	case MEDIA_BUS_FMT_YUYV8_1X16:
	case MEDIA_BUS_FMT_YVYU8_1X16:
	case MEDIA_BUS_FMT_YUYV8_2X8:
	case MEDIA_BUS_FMT_YVYU8_2X8:
		return true;
	default:
		return false;
	}
}

static bool is_yuv_output(uint32_t bus_format)
{
	switch (bus_format) {
	case MEDIA_BUS_FMT_YUV8_1X24:
	case MEDIA_BUS_FMT_YUV10_1X30:
	case MEDIA_BUS_FMT_UYYVYY8_0_5X24:
	case MEDIA_BUS_FMT_UYYVYY10_0_5X30:
	case MEDIA_BUS_FMT_YUYV8_2X8:
	case MEDIA_BUS_FMT_YVYU8_2X8:
	case MEDIA_BUS_FMT_UYVY8_2X8:
	case MEDIA_BUS_FMT_VYUY8_2X8:
	case MEDIA_BUS_FMT_YUYV8_1X16:
	case MEDIA_BUS_FMT_YVYU8_1X16:
	case MEDIA_BUS_FMT_UYVY8_1X16:
	case MEDIA_BUS_FMT_VYUY8_1X16:
		return true;
	default:
		return false;
	}
}

static bool is_yuv_support(uint32_t format)
{
	switch (format) {
	case DRM_FORMAT_NV12:
	case DRM_FORMAT_NV15:
	case DRM_FORMAT_NV16:
	case DRM_FORMAT_NV20:
	case DRM_FORMAT_NV24:
	case DRM_FORMAT_NV30:
	case DRM_FORMAT_YVYU:
	case DRM_FORMAT_VYUY:
	case DRM_FORMAT_YUYV:
	case DRM_FORMAT_UYVY:
		return true;
	default:
		return false;
	}
}

static bool is_yuyv_format(uint32_t format)
{
	switch (format) {
	case DRM_FORMAT_YVYU:
	case DRM_FORMAT_VYUY:
	case DRM_FORMAT_YUYV:
	case DRM_FORMAT_UYVY:
		return true;
	default:
		return false;
	}
}

static bool is_yuv_10bit(uint32_t format)
{
	switch (format) {
	case DRM_FORMAT_NV15:
	case DRM_FORMAT_NV20:
	case DRM_FORMAT_NV30:
		return true;
	default:
		return false;
	}
}

static bool is_alpha_support(uint32_t format)
{
	switch (format) {
	case DRM_FORMAT_ARGB8888:
	case DRM_FORMAT_ABGR8888:
		return true;
	default:
		return false;
	}
}

static inline bool rockchip_afbc(struct drm_plane *plane, u64 modifier)
{
	int i;

	if (modifier == DRM_FORMAT_MOD_LINEAR)
		return false;

	for (i = 0 ; i < plane->modifier_count; i++)
		if (plane->modifiers[i] == modifier)
			break;

	return (i < plane->modifier_count) ? true : false;
}

static uint16_t scl_vop_cal_scale(enum scale_mode mode, uint32_t src,
				  uint32_t dst, bool is_horizontal,
				  int vsu_mode, int *vskiplines)
{
	uint16_t val = 1 << SCL_FT_DEFAULT_FIXPOINT_SHIFT;

	if (vskiplines)
		*vskiplines = 0;

	if (is_horizontal) {
		if (mode == SCALE_UP)
			val = GET_SCL_FT_BIC(src, dst);
		else if (mode == SCALE_DOWN)
			val = GET_SCL_FT_BILI_DN(src, dst);
	} else {
		if (mode == SCALE_UP) {
			if (vsu_mode == SCALE_UP_BIL)
				val = GET_SCL_FT_BILI_UP(src, dst);
			else
				val = GET_SCL_FT_BIC(src, dst);
		} else if (mode == SCALE_DOWN) {
			if (vskiplines) {
				*vskiplines = scl_get_vskiplines(src, dst);
				val = scl_get_bili_dn_vskip(src, dst,
							    *vskiplines);
			} else {
				val = GET_SCL_FT_BILI_DN(src, dst);
			}
		}
	}

	return val;
}

static void scl_vop_cal_scl_fac(struct vop *vop, const struct vop_win *win,
				uint32_t src_w, uint32_t src_h, uint32_t dst_w,
				uint32_t dst_h, uint32_t pixel_format)
{
	uint16_t yrgb_hor_scl_mode, yrgb_ver_scl_mode;
	uint16_t cbcr_hor_scl_mode = SCALE_NONE;
	uint16_t cbcr_ver_scl_mode = SCALE_NONE;
	const struct drm_format_info *info = drm_format_info(pixel_format);
	uint8_t hsub = info->hsub;
	uint8_t vsub = info->vsub;
	bool is_yuv = false;
	uint16_t cbcr_src_w = src_w / hsub;
	uint16_t cbcr_src_h = src_h / vsub;
	uint16_t vsu_mode;
	uint16_t lb_mode;
	uint32_t val;
	const struct vop_data *vop_data = vop->data;
	struct drm_display_mode *adjusted_mode = &vop->rockchip_crtc.crtc.state->adjusted_mode;
	int vskiplines;

	if (!win->phy->scl)
		return;

	if ((adjusted_mode->flags & DRM_MODE_FLAG_INTERLACE) && vop->version == VOP_VERSION(2, 2)) {
		VOP_SCL_SET(vop, win, scale_yrgb_x, ((src_w << 12) / dst_w));
		VOP_SCL_SET(vop, win, scale_yrgb_y, ((src_h << 12) / dst_h));
		if (is_yuv) {
			VOP_SCL_SET(vop, win, scale_cbcr_x, ((cbcr_src_w << 12) / dst_w));
			VOP_SCL_SET(vop, win, scale_cbcr_y, ((cbcr_src_h << 12) / dst_h));
		}
		return;
	}

	if (!(vop_data->feature & VOP_FEATURE_ALPHA_SCALE)) {
		if (is_alpha_support(pixel_format) &&
		    (src_w != dst_w || src_h != dst_h))
			DRM_ERROR("ERROR: unsupported ppixel alpha&scale\n");
	}

	if (info->is_yuv)
		is_yuv = true;

	if (!win->phy->scl->ext) {
		VOP_SCL_SET(vop, win, scale_yrgb_x,
			    scl_cal_scale2(src_w, dst_w));
		VOP_SCL_SET(vop, win, scale_yrgb_y,
			    scl_cal_scale2(src_h, dst_h));
		if (is_yuv) {
			VOP_SCL_SET(vop, win, scale_cbcr_x,
				    scl_cal_scale2(cbcr_src_w, dst_w));
			VOP_SCL_SET(vop, win, scale_cbcr_y,
				    scl_cal_scale2(cbcr_src_h, dst_h));
		}
		return;
	}

	yrgb_hor_scl_mode = scl_get_scl_mode(src_w, dst_w);
	yrgb_ver_scl_mode = scl_get_scl_mode(src_h, dst_h);

	if (is_yuv) {
		cbcr_hor_scl_mode = scl_get_scl_mode(cbcr_src_w, dst_w);
		cbcr_ver_scl_mode = scl_get_scl_mode(cbcr_src_h, dst_h);
		if (cbcr_hor_scl_mode == SCALE_DOWN)
			lb_mode = scl_vop_cal_lb_mode(dst_w, true);
		else
			lb_mode = scl_vop_cal_lb_mode(cbcr_src_w, true);
	} else {
		if (yrgb_hor_scl_mode == SCALE_DOWN)
			lb_mode = scl_vop_cal_lb_mode(dst_w, false);
		else
			lb_mode = scl_vop_cal_lb_mode(src_w, false);
	}

	VOP_SCL_SET_EXT(vop, win, lb_mode, lb_mode);
	if (lb_mode == LB_RGB_3840X2) {
		if (yrgb_ver_scl_mode != SCALE_NONE) {
			DRM_DEV_ERROR(vop->dev, "not allow yrgb ver scale\n");
			return;
		}
		if (cbcr_ver_scl_mode != SCALE_NONE) {
			DRM_DEV_ERROR(vop->dev, "not allow cbcr ver scale\n");
			return;
		}
		vsu_mode = SCALE_UP_BIL;
	} else if (lb_mode == LB_RGB_2560X4) {
		vsu_mode = SCALE_UP_BIL;
	} else {
		vsu_mode = SCALE_UP_BIC;
	}

	val = scl_vop_cal_scale(yrgb_hor_scl_mode, src_w, dst_w,
				true, 0, NULL);
	VOP_SCL_SET(vop, win, scale_yrgb_x, val);
	val = scl_vop_cal_scale(yrgb_ver_scl_mode, src_h, dst_h,
				false, vsu_mode, &vskiplines);
	VOP_SCL_SET(vop, win, scale_yrgb_y, val);

	VOP_SCL_SET_EXT(vop, win, vsd_yrgb_gt4, vskiplines == 4);
	VOP_SCL_SET_EXT(vop, win, vsd_yrgb_gt2, vskiplines == 2);

	VOP_SCL_SET_EXT(vop, win, yrgb_hor_scl_mode, yrgb_hor_scl_mode);
	VOP_SCL_SET_EXT(vop, win, yrgb_ver_scl_mode, yrgb_ver_scl_mode);
	VOP_SCL_SET_EXT(vop, win, yrgb_hsd_mode, SCALE_DOWN_BIL);
	VOP_SCL_SET_EXT(vop, win, yrgb_vsd_mode, SCALE_DOWN_BIL);
	VOP_SCL_SET_EXT(vop, win, yrgb_vsu_mode, vsu_mode);
	if (is_yuv) {
		val = scl_vop_cal_scale(cbcr_hor_scl_mode, cbcr_src_w,
					dst_w, true, 0, NULL);
		VOP_SCL_SET(vop, win, scale_cbcr_x, val);
		val = scl_vop_cal_scale(cbcr_ver_scl_mode, cbcr_src_h,
					dst_h, false, vsu_mode, &vskiplines);
		VOP_SCL_SET(vop, win, scale_cbcr_y, val);

		VOP_SCL_SET_EXT(vop, win, vsd_cbcr_gt4, vskiplines == 4);
		VOP_SCL_SET_EXT(vop, win, vsd_cbcr_gt2, vskiplines == 2);
		VOP_SCL_SET_EXT(vop, win, cbcr_hor_scl_mode, cbcr_hor_scl_mode);
		VOP_SCL_SET_EXT(vop, win, cbcr_ver_scl_mode, cbcr_ver_scl_mode);
		VOP_SCL_SET_EXT(vop, win, cbcr_hsd_mode, SCALE_DOWN_BIL);
		VOP_SCL_SET_EXT(vop, win, cbcr_vsd_mode, SCALE_DOWN_BIL);
		VOP_SCL_SET_EXT(vop, win, cbcr_vsu_mode, vsu_mode);
	}
}

/*
 * rk3328 HDR/CSC path
 *
 * HDR/SDR --> win0  --> HDR2SDR ----\
 *		  \		      MUX --\
 *                 \ --> SDR2HDR/CSC--/      \
 *                                            \
 * SDR --> win1 -->pre_overlay ->SDR2HDR/CSC --> post_ovrlay-->post CSC-->output
 * SDR --> win2 -/
 *
 */

static int vop_hdr_atomic_check(struct drm_crtc *crtc,
				struct drm_crtc_state *crtc_state)
{
	struct drm_atomic_state *state = crtc_state->state;
	struct rockchip_crtc_state *s = to_rockchip_crtc_state(crtc_state);
	struct drm_plane_state *pstate;
	struct drm_plane *plane;
	struct vop *vop = to_vop(crtc);
	int pre_sdr2hdr_state = 0, post_sdr2hdr_state = 0;
	int pre_sdr2hdr_mode = 0, post_sdr2hdr_mode = 0, sdr2hdr_func = 0;
	bool pre_overlay = false;
	int hdr2sdr_en = 0, plane_id = 0;

	if (!vop->data->hdr_table)
		return 0;
	/* hdr cover */
	drm_atomic_crtc_state_for_each_plane(plane, crtc_state) {
		struct vop_plane_state *vop_plane_state;
		struct vop_win *win = to_vop_win(plane);

		pstate = drm_atomic_get_plane_state(state, plane);
		if (IS_ERR(pstate))
			return PTR_ERR(pstate);
		vop_plane_state = to_vop_plane_state(pstate);
		if (!pstate->fb)
			continue;

		if (vop_plane_state->eotf > s->eotf)
			if (win->feature & WIN_FEATURE_HDR2SDR)
				hdr2sdr_en = 1;
		if (vop_plane_state->eotf < s->eotf) {
			if (win->feature & WIN_FEATURE_PRE_OVERLAY)
				pre_sdr2hdr_state |= BIT(plane_id);
			else
				post_sdr2hdr_state |= BIT(plane_id);
		}
		plane_id++;
	}

	if (pre_sdr2hdr_state || post_sdr2hdr_state || hdr2sdr_en) {
		pre_overlay = true;
		pre_sdr2hdr_mode = BT709_TO_BT2020;
		post_sdr2hdr_mode = BT709_TO_BT2020;
		sdr2hdr_func = SDR2HDR_FOR_HDR;
		goto exit_hdr_convert;
	}

	/* overlay mode */
	plane_id = 0;
	pre_overlay = false;
	pre_sdr2hdr_mode = 0;
	post_sdr2hdr_mode = 0;
	pre_sdr2hdr_state = 0;
	post_sdr2hdr_state = 0;
	drm_atomic_crtc_state_for_each_plane(plane, crtc_state) {
		struct vop_plane_state *vop_plane_state;
		struct vop_win *win = to_vop_win(plane);

		pstate = drm_atomic_get_plane_state(state, plane);
		if (IS_ERR(pstate))
			return PTR_ERR(pstate);
		vop_plane_state = to_vop_plane_state(pstate);
		if (!pstate->fb)
			continue;

		if (vop_plane_state->color_space == V4L2_COLORSPACE_BT2020 &&
		    vop_plane_state->color_space > s->color_space) {
			if (win->feature & WIN_FEATURE_PRE_OVERLAY) {
				pre_sdr2hdr_mode = BT2020_TO_BT709;
				pre_sdr2hdr_state |= BIT(plane_id);
			} else {
				post_sdr2hdr_mode = BT2020_TO_BT709;
				post_sdr2hdr_state |= BIT(plane_id);
			}
		}
		if (s->color_space == V4L2_COLORSPACE_BT2020 &&
		    vop_plane_state->color_space < s->color_space) {
			if (win->feature & WIN_FEATURE_PRE_OVERLAY) {
				pre_sdr2hdr_mode = BT709_TO_BT2020;
				pre_sdr2hdr_state |= BIT(plane_id);
			} else {
				post_sdr2hdr_mode = BT709_TO_BT2020;
				post_sdr2hdr_state |= BIT(plane_id);
			}
		}
		plane_id++;
	}

	if (pre_sdr2hdr_state || post_sdr2hdr_state) {
		pre_overlay = true;
		sdr2hdr_func = SDR2HDR_FOR_BT2020;
	}

exit_hdr_convert:
	s->hdr.pre_overlay = pre_overlay;
	s->hdr.hdr2sdr_en = hdr2sdr_en;
	if (s->hdr.pre_overlay)
		s->yuv_overlay = 0;

	s->hdr.sdr2hdr_state.bt1886eotf_pre_conv_en = !!pre_sdr2hdr_state;
	s->hdr.sdr2hdr_state.rgb2rgb_pre_conv_en = !!pre_sdr2hdr_state;
	s->hdr.sdr2hdr_state.rgb2rgb_pre_conv_mode = pre_sdr2hdr_mode;
	s->hdr.sdr2hdr_state.st2084oetf_pre_conv_en = !!pre_sdr2hdr_state;

	s->hdr.sdr2hdr_state.bt1886eotf_post_conv_en = !!post_sdr2hdr_state;
	s->hdr.sdr2hdr_state.rgb2rgb_post_conv_en = !!post_sdr2hdr_state;
	s->hdr.sdr2hdr_state.rgb2rgb_post_conv_mode = post_sdr2hdr_mode;
	s->hdr.sdr2hdr_state.st2084oetf_post_conv_en = !!post_sdr2hdr_state;
	s->hdr.sdr2hdr_state.sdr2hdr_func = sdr2hdr_func;

	return 0;
}

static int to_vop_csc_mode(int csc_mode)
{
	switch (csc_mode) {
	case V4L2_COLORSPACE_SMPTE170M:
	case V4L2_COLORSPACE_470_SYSTEM_M:
	case V4L2_COLORSPACE_470_SYSTEM_BG:
		return CSC_BT601L;
	case V4L2_COLORSPACE_REC709:
	case V4L2_COLORSPACE_SMPTE240M:
	case V4L2_COLORSPACE_DEFAULT:
		return CSC_BT709L;
	case V4L2_COLORSPACE_JPEG:
		return CSC_BT601F;
	case V4L2_COLORSPACE_BT2020:
		return CSC_BT2020;
	default:
		return CSC_BT709L;
	}
}

static void vop_disable_all_planes(struct vop *vop)
{
	bool active;
	int ret;

	vop_disable_allwin(vop);
	vop_cfg_done(vop);
	ret = readx_poll_timeout_atomic(vop_is_allwin_disabled,
					vop, active, active,
					0, 500 * 1000);
	if (ret)
		dev_err(vop->dev, "wait win close timeout\n");
}

/*
 * rk3399 colorspace path:
 *      Input        Win csc                     Output
 * 1. YUV(2020)  --> Y2R->2020To709->R2Y   --> YUV_OUTPUT(601/709)
 *    RGB        --> R2Y                  __/
 *
 * 2. YUV(2020)  --> bypasss               --> YUV_OUTPUT(2020)
 *    RGB        --> 709To2020->R2Y       __/
 *
 * 3. YUV(2020)  --> Y2R->2020To709        --> RGB_OUTPUT(709)
 *    RGB        --> R2Y                  __/
 *
 * 4. YUV(601/709)-> Y2R->709To2020->R2Y   --> YUV_OUTPUT(2020)
 *    RGB        --> 709To2020->R2Y       __/
 *
 * 5. YUV(601/709)-> bypass                --> YUV_OUTPUT(709)
 *    RGB        --> R2Y                  __/
 *
 * 6. YUV(601/709)-> bypass                --> YUV_OUTPUT(601)
 *    RGB        --> R2Y(601)             __/
 *
 * 7. YUV        --> Y2R(709)              --> RGB_OUTPUT(709)
 *    RGB        --> bypass               __/
 *
 * 8. RGB        --> 709To2020->R2Y        --> YUV_OUTPUT(2020)
 *
 * 9. RGB        --> R2Y(709)              --> YUV_OUTPUT(709)
 *
 * 10. RGB       --> R2Y(601)              --> YUV_OUTPUT(601)
 *
 * 11. RGB       --> bypass                --> RGB_OUTPUT(709)
 */
static int vop_setup_csc_table(const struct vop_csc_table *csc_table,
			       bool is_input_yuv, bool is_output_yuv,
			       int input_csc, int output_csc,
			       const uint32_t **y2r_table,
			       const uint32_t **r2r_table,
			       const uint32_t **r2y_table)
{
	*y2r_table = NULL;
	*r2r_table = NULL;
	*r2y_table = NULL;

	if (!csc_table)
		return 0;

	if (is_output_yuv) {
		if (output_csc == V4L2_COLORSPACE_BT2020) {
			if (is_input_yuv) {
				if (input_csc == V4L2_COLORSPACE_BT2020)
					return 0;
				*y2r_table = csc_table->y2r_bt709;
			}
			if (input_csc != V4L2_COLORSPACE_BT2020)
				*r2r_table = csc_table->r2r_bt709_to_bt2020;
			*r2y_table = csc_table->r2y_bt2020;
		} else {
			if (is_input_yuv && input_csc == V4L2_COLORSPACE_BT2020)
				*y2r_table = csc_table->y2r_bt2020;
			if (input_csc == V4L2_COLORSPACE_BT2020)
				*r2r_table = csc_table->r2r_bt2020_to_bt709;
			if (!is_input_yuv || *y2r_table) {
				if (output_csc == V4L2_COLORSPACE_REC709 ||
				    output_csc == V4L2_COLORSPACE_SMPTE240M ||
				    output_csc == V4L2_COLORSPACE_DEFAULT)
					*r2y_table = csc_table->r2y_bt709;
				else if (output_csc == V4L2_COLORSPACE_SMPTE170M ||
					 output_csc == V4L2_COLORSPACE_470_SYSTEM_M ||
					 output_csc == V4L2_COLORSPACE_470_SYSTEM_BG)
					*r2y_table = csc_table->r2y_bt601_12_235; /* bt601 limit */
				else
					*r2y_table = csc_table->r2y_bt601; /* bt601 full */
			}
		}
	} else {
		if (!is_input_yuv)
			return 0;

		/*
		 * is possible use bt2020 on rgb mode?
		 */
		if (WARN_ON(output_csc == V4L2_COLORSPACE_BT2020))
			return -EINVAL;

		if (input_csc == V4L2_COLORSPACE_BT2020)
			*y2r_table = csc_table->y2r_bt2020;
		else if (input_csc == V4L2_COLORSPACE_REC709 ||
			 input_csc == V4L2_COLORSPACE_SMPTE240M ||
			 input_csc == V4L2_COLORSPACE_DEFAULT)
			*y2r_table = csc_table->y2r_bt709;
		else if (input_csc == V4L2_COLORSPACE_SMPTE170M ||
			 input_csc == V4L2_COLORSPACE_470_SYSTEM_M ||
			 input_csc == V4L2_COLORSPACE_470_SYSTEM_BG)
			*y2r_table = csc_table->y2r_bt601_12_235; /* bt601 limit */
		else
			*y2r_table = csc_table->y2r_bt601;  /* bt601 full */

		if (input_csc == V4L2_COLORSPACE_BT2020)
			/*
			 * We don't have bt601 to bt709 table, force use bt709.
			 */
			*r2r_table = csc_table->r2r_bt2020_to_bt709;
	}

	return 0;
}

static void vop_setup_csc_mode(bool is_input_yuv, bool is_output_yuv,
			       int input_csc, int output_csc,
			       bool *y2r_en, bool *r2y_en, int *csc_mode)
{
	if (is_input_yuv && !is_output_yuv) {
		*y2r_en = true;
		*csc_mode =  to_vop_csc_mode(input_csc);
	} else if (!is_input_yuv && is_output_yuv) {
		*r2y_en = true;
		*csc_mode = to_vop_csc_mode(output_csc);
	}
}

static int vop_csc_atomic_check(struct drm_crtc *crtc,
				struct drm_crtc_state *crtc_state)
{
	struct vop *vop = to_vop(crtc);
	struct drm_atomic_state *state = crtc_state->state;
	struct rockchip_crtc_state *s = to_rockchip_crtc_state(crtc_state);
	const struct vop_csc_table *csc_table = vop->data->csc_table;
	struct drm_plane_state *pstate;
	struct drm_plane *plane;
	bool is_input_yuv, is_output_yuv;
	int ret;

	is_output_yuv = is_yuv_output(s->bus_format);

	drm_atomic_crtc_state_for_each_plane(plane, crtc_state) {
		struct vop_plane_state *vop_plane_state;
		struct vop_win *win = to_vop_win(plane);

		pstate = drm_atomic_get_plane_state(state, plane);
		if (IS_ERR(pstate))
			return PTR_ERR(pstate);
		vop_plane_state = to_vop_plane_state(pstate);

		if (!pstate->fb)
			continue;
		is_input_yuv = is_yuv_support(pstate->fb->format->format);
		vop_plane_state->y2r_en = false;
		vop_plane_state->r2r_en = false;
		vop_plane_state->r2y_en = false;

		ret = vop_setup_csc_table(csc_table, is_input_yuv,
					  is_output_yuv,
					  vop_plane_state->color_space,
					  s->color_space,
					  &vop_plane_state->y2r_table,
					  &vop_plane_state->r2r_table,
					  &vop_plane_state->r2y_table);
		if (ret)
			return ret;

		vop_setup_csc_mode(is_input_yuv, s->yuv_overlay,
				   vop_plane_state->color_space, s->color_space,
				   &vop_plane_state->y2r_en,
				   &vop_plane_state->r2y_en,
				   &vop_plane_state->csc_mode);

		if (csc_table) {
			vop_plane_state->y2r_en = !!vop_plane_state->y2r_table;
			vop_plane_state->r2r_en = !!vop_plane_state->r2r_table;
			vop_plane_state->r2y_en = !!vop_plane_state->r2y_table;
			continue;
		}

		/*
		 * This is update for IC design not reasonable, when enable
		 * hdr2sdr on rk3328, vop can't support per-pixel alpha * global
		 * alpha,so we must back to gpu, but gpu can't support hdr2sdr,
		 * gpu output hdr UI, vop will do:
		 * UI(rgbx) -> yuv -> rgb ->hdr2sdr -> overlay -> output.
		 */
		if (s->hdr.hdr2sdr_en &&
		    vop_plane_state->eotf == HDMI_EOTF_SMPTE_ST2084 &&
		    !is_yuv_support(pstate->fb->format->format))
			vop_plane_state->r2y_en = true;
		if (win->feature & WIN_FEATURE_PRE_OVERLAY)
			vop_plane_state->r2r_en =
				s->hdr.sdr2hdr_state.rgb2rgb_pre_conv_en;
		else if (win->feature & WIN_FEATURE_HDR2SDR)
			vop_plane_state->r2r_en =
				s->hdr.sdr2hdr_state.rgb2rgb_post_conv_en;
	}

	return 0;
}

static void vop_enable_debug_irq(struct drm_crtc *crtc)
{
	struct vop *vop = to_vop(crtc);
	uint32_t irqs;

	irqs = BUS_ERROR_INTR | WIN0_EMPTY_INTR | WIN1_EMPTY_INTR |
		WIN2_EMPTY_INTR | WIN3_EMPTY_INTR | HWC_EMPTY_INTR |
		POST_BUF_EMPTY_INTR;
	VOP_INTR_SET_TYPE(vop, clear, irqs, 1);
	VOP_INTR_SET_TYPE(vop, enable, irqs, 1);
}

static void vop_dsp_hold_valid_irq_enable(struct vop *vop)
{
	unsigned long flags;

	if (WARN_ON(!vop->is_enabled))
		return;

	spin_lock_irqsave(&vop->irq_lock, flags);

	VOP_INTR_SET_TYPE(vop, clear, DSP_HOLD_VALID_INTR, 1);
	VOP_INTR_SET_TYPE(vop, enable, DSP_HOLD_VALID_INTR, 1);

	spin_unlock_irqrestore(&vop->irq_lock, flags);
}

static void vop_dsp_hold_valid_irq_disable(struct vop *vop)
{
	unsigned long flags;

	if (WARN_ON(!vop->is_enabled))
		return;

	spin_lock_irqsave(&vop->irq_lock, flags);

	VOP_INTR_SET_TYPE(vop, enable, DSP_HOLD_VALID_INTR, 0);

	spin_unlock_irqrestore(&vop->irq_lock, flags);
}

/*
 * (1) each frame starts at the start of the Vsync pulse which is signaled by
 *     the "FRAME_SYNC" interrupt.
 * (2) the active data region of each frame ends at dsp_vact_end
 * (3) we should program this same number (dsp_vact_end) into dsp_line_frag_num,
 *      to get "LINE_FLAG" interrupt at the end of the active on screen data.
 *
 * VOP_INTR_CTRL0.dsp_line_frag_num = VOP_DSP_VACT_ST_END.dsp_vact_end
 * Interrupts
 * LINE_FLAG -------------------------------+
 * FRAME_SYNC ----+                         |
 *                |                         |
 *                v                         v
 *                | Vsync | Vbp |  Vactive  | Vfp |
 *                        ^     ^           ^     ^
 *                        |     |           |     |
 *                        |     |           |     |
 * dsp_vs_end ------------+     |           |     |   VOP_DSP_VTOTAL_VS_END
 * dsp_vact_start --------------+           |     |   VOP_DSP_VACT_ST_END
 * dsp_vact_end ----------------------------+     |   VOP_DSP_VACT_ST_END
 * dsp_total -------------------------------------+   VOP_DSP_VTOTAL_VS_END
 */
static bool vop_line_flag_irq_is_enabled(struct vop *vop)
{
	uint32_t line_flag_irq;
	unsigned long flags;

	spin_lock_irqsave(&vop->irq_lock, flags);

	line_flag_irq = VOP_INTR_GET_TYPE(vop, enable, LINE_FLAG_INTR);

	spin_unlock_irqrestore(&vop->irq_lock, flags);

	return !!line_flag_irq;
}

static void vop_line_flag_irq_enable(struct vop *vop)
{
	unsigned long flags;

	if (WARN_ON(!vop->is_enabled))
		return;

	spin_lock_irqsave(&vop->irq_lock, flags);

	VOP_INTR_SET_TYPE(vop, clear, LINE_FLAG_INTR, 1);
	VOP_INTR_SET_TYPE(vop, enable, LINE_FLAG_INTR, 1);

	spin_unlock_irqrestore(&vop->irq_lock, flags);
}

static void vop_line_flag_irq_disable(struct vop *vop)
{
	unsigned long flags;

	if (WARN_ON(!vop->is_enabled))
		return;

	spin_lock_irqsave(&vop->irq_lock, flags);

	VOP_INTR_SET_TYPE(vop, enable, LINE_FLAG_INTR, 0);

	spin_unlock_irqrestore(&vop->irq_lock, flags);
}

static int vop_core_clks_enable(struct vop *vop)
{
	int ret;

	ret = clk_enable(vop->hclk);
	if (ret < 0)
		return ret;

	ret = clk_enable(vop->aclk);
	if (ret < 0)
		goto err_disable_hclk;

	return 0;

err_disable_hclk:
	clk_disable(vop->hclk);
	return ret;
}

static void vop_core_clks_disable(struct vop *vop)
{
	clk_disable(vop->aclk);
	clk_disable(vop->hclk);
}

static void vop_crtc_load_lut(struct drm_crtc *crtc)
{
	struct vop *vop = to_vop(crtc);
	int i, dle, lut_idx = 0;

	if (!vop->is_enabled || !vop->lut || !vop->lut_regs)
		return;

	if (WARN_ON(!drm_modeset_is_locked(&crtc->mutex)))
		return;

	if (!VOP_CTRL_SUPPORT(vop, update_gamma_lut)) {
		spin_lock(&vop->reg_lock);
		VOP_CTRL_SET(vop, dsp_lut_en, 0);
		vop_cfg_done(vop);
		spin_unlock(&vop->reg_lock);

#define CTRL_GET(name) VOP_CTRL_GET(vop, name)
		readx_poll_timeout(CTRL_GET, dsp_lut_en,
				dle, !dle, 5, 33333);
	} else {
		lut_idx = CTRL_GET(lut_buffer_index);
	}

	for (i = 0; i < vop->lut_len; i++)
		vop_write_lut(vop, i << 2, vop->lut[i]);

	spin_lock(&vop->reg_lock);

	VOP_CTRL_SET(vop, dsp_lut_en, 1);
	VOP_CTRL_SET(vop, update_gamma_lut, 1);
	vop_cfg_done(vop);
	vop->lut_active = true;

	spin_unlock(&vop->reg_lock);

	if (VOP_CTRL_SUPPORT(vop, update_gamma_lut)) {
		readx_poll_timeout(CTRL_GET, lut_buffer_index,
				   dle, dle != lut_idx, 5, 33333);
		/* FIXME:
		 * update_gamma value auto clean to 0 by HW, should not
		 * bakeup it.
		 */
		VOP_CTRL_SET(vop, update_gamma_lut, 0);
	}
#undef CTRL_GET
}

static void rockchip_vop_crtc_fb_gamma_set(struct drm_crtc *crtc, u16 red,
					   u16 green, u16 blue, int regno)
{
	struct vop *vop = to_vop(crtc);
	u32 lut_len = vop->lut_len;
	u32 r, g, b;

	if (regno >= lut_len || !vop->lut)
		return;

	r = red * (lut_len - 1) / 0xffff;
	g = green * (lut_len - 1) / 0xffff;
	b = blue * (lut_len - 1) / 0xffff;
	vop->lut[regno] = r * lut_len * lut_len + g * lut_len + b;
}

static void rockchip_vop_crtc_fb_gamma_get(struct drm_crtc *crtc, u16 *red,
					   u16 *green, u16 *blue, int regno)
{
	struct vop *vop = to_vop(crtc);
	u32 lut_len = vop->lut_len;
	u32 r, g, b;

	if (regno >= lut_len || !vop->lut)
		return;

	r = (vop->lut[regno] / lut_len / lut_len) & (lut_len - 1);
	g = (vop->lut[regno] / lut_len) & (lut_len - 1);
	b = vop->lut[regno] & (lut_len - 1);
	*red = r * 0xffff / (lut_len - 1);
	*green = g * 0xffff / (lut_len - 1);
	*blue = b * 0xffff / (lut_len - 1);
}

static int vop_crtc_legacy_gamma_set(struct drm_crtc *crtc, u16 *red, u16 *green,
				     u16 *blue, uint32_t size,
				     struct drm_modeset_acquire_ctx *ctx)
{
	struct vop *vop = to_vop(crtc);
	int len = min(size, vop->lut_len);
	int i;

	if (!vop->lut)
		return -EINVAL;

	for (i = 0; i < len; i++)
		rockchip_vop_crtc_fb_gamma_set(crtc, red[i], green[i], blue[i], i);

	vop_crtc_load_lut(crtc);

	return 0;
}

static int vop_crtc_atomic_gamma_set(struct drm_crtc *crtc,
				     struct drm_crtc_state *old_state)
{
	struct vop *vop = to_vop(crtc);
	struct drm_color_lut *lut = vop->gamma_lut;
	unsigned int i;

	for (i = 0; i < vop->lut_len; i++)
		rockchip_vop_crtc_fb_gamma_set(crtc, lut[i].red, lut[i].green,
					       lut[i].blue, i);
	vop_crtc_load_lut(crtc);

	return 0;
}

static void vop_regsbak(struct vop *vop)
{
	int i;

	/*
	 * No need to backup DSC/GAMMA_LUT/BPP_LUT/MMU
	 */
	for (i = 0; i < vop->len; i += sizeof(u32))
		vop->regsbak[i / 4] = readl_relaxed(vop->regs + i);
}

static void vop_power_enable(struct drm_crtc *crtc)
{
	struct vop *vop = to_vop(crtc);
	int ret;

	ret = clk_prepare_enable(vop->hclk);
	if (ret < 0) {
		dev_err(vop->dev, "failed to enable hclk - %d\n", ret);
		return;
	}

	ret = clk_prepare_enable(vop->dclk);
	if (ret < 0) {
		dev_err(vop->dev, "failed to enable dclk - %d\n", ret);
		goto err_disable_hclk;
	}

	ret = clk_prepare_enable(vop->aclk);
	if (ret < 0) {
		dev_err(vop->dev, "failed to enable aclk - %d\n", ret);
		goto err_disable_dclk;
	}

	ret = pm_runtime_get_sync(vop->dev);
	if (ret < 0) {
		dev_err(vop->dev, "failed to get pm runtime: %d\n", ret);
		return;
	}

	vop_regsbak(vop);

	if (VOP_CTRL_SUPPORT(vop, version)) {
		uint32_t version = VOP_CTRL_GET(vop, version);

		/*
		 * Fixup rk3288w version.
		 */
		if (version && version == 0x0a05)
			vop->version = VOP_VERSION(3, 1);
	}

	vop->is_enabled = true;

	return;

err_disable_dclk:
	clk_disable_unprepare(vop->dclk);
err_disable_hclk:
	clk_disable_unprepare(vop->hclk);
}

static void vop_initial(struct drm_crtc *crtc)
{
	struct vop *vop = to_vop(crtc);
	int i;

	vop_power_enable(crtc);

	VOP_CTRL_SET(vop, global_regdone_en, 1);
	VOP_CTRL_SET(vop, dsp_blank, 0);
	VOP_CTRL_SET(vop, axi_outstanding_max_num, 30);
	VOP_CTRL_SET(vop, axi_max_outstanding_en, 1);
	VOP_CTRL_SET(vop, dither_up_en, 1);

	/*
	 * We need to make sure that all windows are disabled before resume
	 * the crtc. Otherwise we might try to scan from a destroyed
	 * buffer later.
	 */
	for (i = 0; i < vop->num_wins; i++) {
		struct vop_win *win = &vop->win[i];
		int channel = i * 2 + 1;

		VOP_WIN_SET(vop, win, channel, (channel + 1) << 4 | channel);
	}
	VOP_CTRL_SET(vop, afbdc_en, 0);
	vop_enable_debug_irq(crtc);
}

static void vop_crtc_atomic_disable_for_psr(struct drm_crtc *crtc,
					    struct drm_crtc_state *old_state)
{
	struct vop *vop = to_vop(crtc);

	vop_disable_all_planes(vop);
	drm_crtc_vblank_off(crtc);
	vop->aclk_rate = clk_get_rate(vop->aclk);
	clk_set_rate(vop->aclk, vop->aclk_rate / 3);
	vop->aclk_rate_reset = true;
}

static void vop_crtc_atomic_disable(struct drm_crtc *crtc,
				    struct drm_atomic_state *state)
{
	struct drm_crtc_state *old_state = drm_atomic_get_old_crtc_state(state, crtc);
	struct vop *vop = to_vop(crtc);
	int sys_status = drm_crtc_index(crtc) ?
				SYS_STATUS_LCDC1 : SYS_STATUS_LCDC0;

	WARN_ON(vop->event);

	if (crtc->state->self_refresh_active) {
		vop_crtc_atomic_disable_for_psr(crtc, old_state);
		goto out;
	}

	vop_lock(vop);
	VOP_CTRL_SET(vop, reg_done_frm, 1);
	VOP_CTRL_SET(vop, dsp_interlace, 0);
	drm_crtc_vblank_off(crtc);
	VOP_CTRL_SET(vop, out_mode, ROCKCHIP_OUT_MODE_P888);
	VOP_CTRL_SET(vop, afbdc_en, 0);
	vop_disable_all_planes(vop);

	/*
	 * Vop standby will take effect at end of current frame,
	 * if dsp hold valid irq happen, it means standby complete.
	 *
	 * we must wait standby complete when we want to disable aclk,
	 * if not, memory bus maybe dead.
	 */
	reinit_completion(&vop->dsp_hold_completion);
	vop_dsp_hold_valid_irq_enable(vop);

	spin_lock(&vop->reg_lock);

	VOP_CTRL_SET(vop, standby, 1);

	spin_unlock(&vop->reg_lock);

	if (!wait_for_completion_timeout(&vop->dsp_hold_completion,
					 msecs_to_jiffies(200)))
		WARN(1, "%s: timed out waiting for DSP hold", crtc->name);

	vop_dsp_hold_valid_irq_disable(vop);

	vop->is_enabled = false;
	if (vop->is_iommu_enabled) {
		/*
		 * vop standby complete, so iommu detach is safe.
		 */
		VOP_CTRL_SET(vop, dma_stop, 1);
		rockchip_drm_dma_detach_device(vop->drm_dev, vop->dev);
		vop->is_iommu_enabled = false;
	}

	pm_runtime_put_sync(vop->dev);
	clk_disable_unprepare(vop->dclk);
	clk_disable_unprepare(vop->aclk);
	clk_disable_unprepare(vop->hclk);
	vop_unlock(vop);

	rockchip_clear_system_status(sys_status);

out:
	if (crtc->state->event && !crtc->state->active) {
		spin_lock_irq(&crtc->dev->event_lock);
		drm_crtc_send_vblank_event(crtc, crtc->state->event);
		spin_unlock_irq(&crtc->dev->event_lock);

		crtc->state->event = NULL;
	}
}

static int vop_plane_prepare_fb(struct drm_plane *plane,
				struct drm_plane_state *new_state)
{
	if (plane->state->fb)
		drm_framebuffer_get(plane->state->fb);

	return 0;
}

static void vop_plane_cleanup_fb(struct drm_plane *plane,
				 struct drm_plane_state *old_state)
{
	if (old_state->fb)
		drm_framebuffer_put(old_state->fb);
}

static bool rockchip_vop_mod_supported(struct drm_plane *plane,
				       u32 format, u64 modifier)
{
	if (modifier == DRM_FORMAT_MOD_LINEAR)
		return true;

	if (!rockchip_afbc(plane, modifier)) {
		DRM_DEBUG_KMS("Unsupported format modifier 0x%llx\n", modifier);

		return false;
	}

	return vop_convert_afbc_format(format) >= 0;
}

static int vop_plane_atomic_check(struct drm_plane *plane,
			   struct drm_atomic_state *state)
{
	struct drm_plane_state *new_plane_state = drm_atomic_get_new_plane_state(state,
										 plane);
	struct drm_crtc *crtc = new_plane_state->crtc;
	struct drm_crtc_state *crtc_state;
	struct drm_framebuffer *fb = new_plane_state->fb;
	struct vop_win *win = to_vop_win(plane);
	struct vop_plane_state *vop_plane_state = to_vop_plane_state(new_plane_state);
	const struct vop_data *vop_data;
	struct vop *vop;
	int ret;
	struct drm_rect *dest = &vop_plane_state->dest;
	struct drm_rect *src = &vop_plane_state->src;
	struct drm_gem_object *obj, *uv_obj;
	struct rockchip_gem_object *rk_obj, *rk_uv_obj;
	int min_scale = win->phy->scl ? FRAC_16_16(1, 8) :
					DRM_PLANE_NO_SCALING;
	int max_scale = win->phy->scl ? FRAC_16_16(8, 1) :
					DRM_PLANE_NO_SCALING;
	unsigned long offset;
	dma_addr_t dma_addr;

	crtc = crtc ? crtc : plane->state->crtc;
	if (!crtc || !fb) {
		plane->state->visible = false;
		return 0;
	}

	crtc_state = drm_atomic_get_existing_crtc_state(state,
							crtc);
	if (WARN_ON(!crtc_state))
		return -EINVAL;

	vop_plane_state->zpos = new_plane_state->zpos;
	vop_plane_state->blend_mode = new_plane_state->pixel_blend_mode;

	ret = drm_atomic_helper_check_plane_state(new_plane_state, crtc_state,
						  min_scale, max_scale,
						  true, true);
	if (ret)
		return ret;

	if (!new_plane_state->visible) {
		DRM_ERROR("%s is invisible(src: pos[%d, %d] rect[%d x %d] dst: pos[%d, %d] rect[%d x %d]\n",
			  plane->name, new_plane_state->src_x >> 16, new_plane_state->src_y >> 16, new_plane_state->src_w >> 16,
			  new_plane_state->src_h >> 16, new_plane_state->crtc_x, new_plane_state->crtc_y, new_plane_state->crtc_w,
			  new_plane_state->crtc_h);
		return 0;
	}

	src->x1 = new_plane_state->src.x1;
	src->y1 = new_plane_state->src.y1;
	src->x2 = new_plane_state->src.x2;
	src->y2 = new_plane_state->src.y2;
	dest->x1 = new_plane_state->dst.x1;
	dest->y1 = new_plane_state->dst.y1;
	dest->x2 = new_plane_state->dst.x2;
	dest->y2 = new_plane_state->dst.y2;

	vop_plane_state->format = vop_convert_format(fb->format->format);
	if (vop_plane_state->format < 0)
		return vop_plane_state->format;

	vop = to_vop(crtc);
	vop_data = vop->data;

	if (VOP_MAJOR(vop->version) == 2 && is_alpha_support(fb->format->format) &&
	    vop_plane_state->global_alpha != 0xff) {
		DRM_ERROR("Pixel alpha and global alpha can't be enabled at the same time\n");
		return -EINVAL;
	}

	if (drm_rect_width(src) >> 16 < 4 || drm_rect_height(src) >> 16 < 4 ||
	    drm_rect_width(dest) < 4 || drm_rect_width(dest) < 4) {
		DRM_ERROR("Invalid size: %dx%d->%dx%d, min size is 4x4\n",
			  drm_rect_width(src) >> 16, drm_rect_height(src) >> 16,
			  drm_rect_width(dest), drm_rect_height(dest));
		new_plane_state->visible = false;
		return 0;
	}

	if (drm_rect_width(src) >> 16 > vop_data->max_input.width ||
	    drm_rect_height(src) >> 16 > vop_data->max_input.height) {
		DRM_ERROR("Invalid source: %dx%d. max input: %dx%d\n",
			  drm_rect_width(src) >> 16,
			  drm_rect_height(src) >> 16,
			  vop_data->max_input.width,
			  vop_data->max_input.height);
		return -EINVAL;
	}

	/*
	 * Src.x1 can be odd when do clip, but yuv plane start point
	 * need align with 2 pixel.
	 */
	if (fb->format->is_yuv && ((new_plane_state->src.x1 >> 16) % 2)) {
		DRM_DEBUG_KMS("Invalid Source: Yuv format not support odd xpos\n");
		return -EINVAL;
	}

	if (fb->format->is_yuv && new_plane_state->rotation & DRM_MODE_REFLECT_Y) {
		DRM_DEBUG_KMS("Invalid Source: Yuv format does not support this rotation\n");
		return -EINVAL;
	}

<<<<<<< HEAD
	if (rockchip_afbc(plane, new_plane_state->fb->modifier)) {
=======
	if (rockchip_afbc(fb->modifier)) {
		struct vop *vop = to_vop(crtc);

		if (!vop->data->afbc) {
			DRM_DEBUG_KMS("vop does not support AFBC\n");
			return -EINVAL;
		}

		ret = vop_convert_afbc_format(fb->format->format);
		if (ret < 0)
			return ret;

>>>>>>> 082280fe
		if (new_plane_state->src.x1 || new_plane_state->src.y1) {
			DRM_DEBUG_KMS("AFBC does not support offset display, " \
				      "xpos=%d, ypos=%d, offset=%d\n",
				      new_plane_state->src.x1, new_plane_state->src.y1,
				      fb->offsets[0]);
			return -EINVAL;
		}

		if (new_plane_state->rotation && new_plane_state->rotation != DRM_MODE_ROTATE_0) {
			DRM_DEBUG_KMS("No rotation support in AFBC, rotation=%d\n",
				      new_plane_state->rotation);
			return -EINVAL;
		}
	}

	offset = (src->x1 >> 16) * fb->format->cpp[0];
	vop_plane_state->offset = offset + fb->offsets[0];
	if (new_plane_state->rotation & DRM_MODE_REFLECT_Y)
		offset += ((src->y2 >> 16) - 1) * fb->pitches[0];
	else
		offset += (src->y1 >> 16) * fb->pitches[0];

	obj = fb->obj[0];
	rk_obj = to_rockchip_obj(obj);
	vop_plane_state->yrgb_mst = rk_obj->dma_addr + offset + fb->offsets[0];
	if (fb->format->is_yuv) {
		int hsub = fb->format->hsub;
		int vsub = fb->format->vsub;

		offset = (src->x1 >> 16) * fb->format->cpp[1] / hsub;
		offset += (src->y1 >> 16) * fb->pitches[1] / vsub;

		uv_obj = fb->obj[1];
		rk_uv_obj = to_rockchip_obj(uv_obj);

		dma_addr = rk_uv_obj->dma_addr + offset + fb->offsets[1];
		vop_plane_state->uv_mst = dma_addr;
	}

	return 0;
}

static void vop_plane_atomic_disable(struct drm_plane *plane,
				     struct drm_atomic_state *state)
{
	struct drm_plane_state *old_state = drm_atomic_get_old_plane_state(state,
									   plane);
	struct vop_win *win = to_vop_win(plane);
	struct vop *vop = to_vop(old_state->crtc);
#if defined(CONFIG_ROCKCHIP_DRM_DEBUG)
	struct vop_plane_state *vop_plane_state =
					to_vop_plane_state(plane->state);
#endif

	if (!old_state->crtc)
		return;

	rockchip_drm_dbg(vop->dev, VOP_DEBUG_PLANE, "disable win%d-area%d by %s\n",
			 win->win_id, win->area_id, current->comm);

	spin_lock(&vop->reg_lock);

	vop_win_disable(vop, win);

	/*
	 * IC design bug: in the bandwidth tension environment when close win2,
	 * vop will access the freed memory lead to iommu pagefault.
	 * so we add this reset to workaround.
	 */
	if (VOP_MAJOR(vop->version) == 2 && VOP_MINOR(vop->version) == 5 &&
	    win->win_id == 2)
		VOP_WIN_SET(vop, win, yrgb_mst, 0);

#if defined(CONFIG_ROCKCHIP_DRM_DEBUG)
	kfree(vop_plane_state->planlist);
	vop_plane_state->planlist = NULL;
#endif

	spin_unlock(&vop->reg_lock);
}

static void vop_plane_setup_color_key(struct drm_plane *plane)
{
	struct drm_plane_state *pstate = plane->state;
	struct vop_plane_state *vpstate = to_vop_plane_state(pstate);
	struct drm_framebuffer *fb = pstate->fb;
	struct vop_win *win = to_vop_win(plane);
	struct vop *vop = win->vop;
	uint32_t color_key_en = 0;
	uint32_t color_key;
	uint32_t r = 0;
	uint32_t g = 0;
	uint32_t b = 0;

	if (!(vpstate->color_key & VOP_COLOR_KEY_MASK) || fb->format->is_yuv) {
		VOP_WIN_SET(vop, win, color_key_en, 0);
		return;
	}

	switch (fb->format->format) {
	case DRM_FORMAT_RGB565:
	case DRM_FORMAT_BGR565:
		r = (vpstate->color_key & 0xf800) >> 11;
		g = (vpstate->color_key & 0x7e0) >> 5;
		b = (vpstate->color_key & 0x1f);
		if (VOP_WIN_SUPPORT(vop, win, fmt_10)) {
			r <<= 5;
			g <<= 4;
			b <<= 5;
		} else {
			r <<= 3;
			g <<= 2;
			b <<= 3;
		}
		color_key_en = 1;
		break;
	case DRM_FORMAT_XRGB8888:
	case DRM_FORMAT_ARGB8888:
	case DRM_FORMAT_XBGR8888:
	case DRM_FORMAT_ABGR8888:
	case DRM_FORMAT_RGB888:
	case DRM_FORMAT_BGR888:
		r = (vpstate->color_key & 0xff0000) >> 16;
		g = (vpstate->color_key & 0xff00) >> 8;
		b = (vpstate->color_key & 0xff);
		if (VOP_WIN_SUPPORT(vop, win, fmt_10)) {
			r <<= 2;
			g <<= 2;
			b <<= 2;
		}
		color_key_en = 1;
		break;
	}

	if (VOP_WIN_SUPPORT(vop, win, fmt_10))
		color_key = (r << 20) | (g << 10) | b;
	else
		color_key = (r << 16) | (g << 8) | b;

	VOP_WIN_SET(vop, win, color_key_en, color_key_en);
	VOP_WIN_SET(vop, win, color_key, color_key);
}

static void vop_plane_atomic_update(struct drm_plane *plane,
		struct drm_atomic_state *state)
{
	struct drm_plane_state *new_state = drm_atomic_get_new_plane_state(state,
									   plane);
	struct drm_crtc *crtc = new_state->crtc;
	struct drm_display_mode *mode = NULL;
	struct vop_win *win = to_vop_win(plane);
	struct vop_plane_state *vop_plane_state = to_vop_plane_state(new_state);
	struct drm_display_mode *adjusted_mode = &crtc->state->adjusted_mode;
	struct rockchip_crtc_state *s;
	struct vop *vop = to_vop(new_state->crtc);
	struct drm_framebuffer *fb = new_state->fb;
	unsigned int actual_w, actual_h, dsp_w, dsp_h;
	unsigned int dsp_stx, dsp_sty;
	uint32_t act_info, dsp_info, dsp_st;
	struct drm_rect *src = &vop_plane_state->src;
	struct drm_rect *dest = &vop_plane_state->dest;
	const uint32_t *y2r_table = vop_plane_state->y2r_table;
	const uint32_t *r2r_table = vop_plane_state->r2r_table;
	const uint32_t *r2y_table = vop_plane_state->r2y_table;
	uint32_t val;
	bool rb_swap, global_alpha_en, uv_swap;
	int is_yuv = fb->format->is_yuv;

#if defined(CONFIG_ROCKCHIP_DRM_DEBUG)
	bool AFBC_flag = false;
	struct vop_dump_list *planlist;
	unsigned long num_pages;
	struct page **pages;
	struct drm_gem_object *obj;
	struct rockchip_gem_object *rk_obj;

	num_pages = 0;
	pages = NULL;
	obj = fb->obj[0];
	rk_obj = to_rockchip_obj(obj);
	if (rk_obj) {
		num_pages = rk_obj->num_pages;
		pages = rk_obj->pages;
	}
	if (fb->modifier == DRM_FORMAT_MOD_ARM_AFBC(AFBC_FORMAT_MOD_BLOCK_SIZE_16x16))
		AFBC_flag = true;
	else
		AFBC_flag = false;
#endif

	/*
	 * can't update plane when vop is disabled.
	 */
	if (WARN_ON(!crtc))
		return;

	if (WARN_ON(!vop->is_enabled))
		return;

	if (!new_state->visible) {
		vop_plane_atomic_disable(plane, state);
		return;
	}

	mode = &crtc->state->adjusted_mode;
	actual_w = drm_rect_width(src) >> 16;
	actual_h = drm_rect_height(src) >> 16;

	dsp_w = drm_rect_width(dest);
	if (dest->x1 + dsp_w > adjusted_mode->hdisplay) {
		DRM_ERROR("%s win%d dest->x1[%d] + dsp_w[%d] exceed mode hdisplay[%d]\n",
			  crtc->name, win->win_id, dest->x1, dsp_w, adjusted_mode->hdisplay);
		dsp_w = adjusted_mode->hdisplay - dest->x1;
		if (dsp_w < 4)
			dsp_w = 4;
		actual_w = dsp_w * actual_w / drm_rect_width(dest);
	}
	dsp_h = drm_rect_height(dest);
	if (dest->y1 + dsp_h > adjusted_mode->vdisplay) {
		DRM_ERROR("%s win%d dest->y1[%d] + dsp_h[%d] exceed mode vdisplay[%d]\n",
			  crtc->name, win->win_id, dest->y1, dsp_h, adjusted_mode->vdisplay);
		dsp_h = adjusted_mode->vdisplay - dest->y1;
		if (dsp_h < 4)
			dsp_h = 4;
		actual_h = dsp_h * actual_h / drm_rect_height(dest);
	}
	if ((adjusted_mode->flags & DRM_MODE_FLAG_INTERLACE) && vop->version == VOP_VERSION(2, 2))
		dsp_h = dsp_h / 2;

	act_info = (actual_h - 1) << 16 | ((actual_w - 1) & 0xffff);

	/*
	 * For y-mirroring we need to move address
	 * to the beginning of the last line.
	 */
	dsp_info = (dsp_h - 1) << 16;
	dsp_info |= (dsp_w - 1) & 0xffff;

	dsp_stx = dest->x1 + mode->crtc_htotal - mode->crtc_hsync_start;
	dsp_sty = dest->y1 + mode->crtc_vtotal - mode->crtc_vsync_start;
	if ((adjusted_mode->flags & DRM_MODE_FLAG_INTERLACE) && vop->version == VOP_VERSION(2, 2))
		dsp_sty = dest->y1 / 2 + mode->crtc_vtotal - mode->crtc_vsync_start;
	dsp_st = dsp_sty << 16 | (dsp_stx & 0xffff);

	s = to_rockchip_crtc_state(crtc->state);
	spin_lock(&vop->reg_lock);

	VOP_WIN_SET(vop, win, format, vop_plane_state->format);

	VOP_WIN_SET(vop, win, interlace_read,
		    (adjusted_mode->flags & DRM_MODE_FLAG_INTERLACE) ? 1 : 0);

	VOP_WIN_SET(vop, win, yrgb_vir, DIV_ROUND_UP(fb->pitches[0], 4));
	VOP_WIN_SET(vop, win, yrgb_mst, vop_plane_state->yrgb_mst);

	VOP_WIN_SET(vop, win, ymirror,
		    (new_state->rotation & DRM_MODE_REFLECT_Y) ? 1 : 0);
	VOP_WIN_SET(vop, win, xmirror,
		    (new_state->rotation & DRM_MODE_REFLECT_X) ? 1 : 0);

	if (is_yuv) {
		VOP_WIN_SET(vop, win, uv_vir, DIV_ROUND_UP(fb->pitches[1], 4));
		VOP_WIN_SET(vop, win, uv_mst, vop_plane_state->uv_mst);
		uv_swap = has_uv_swapped(fb->format->format);
		VOP_WIN_SET(vop, win, uv_swap, uv_swap);
	}
	VOP_WIN_SET(vop, win, fmt_10, is_yuv_10bit(fb->format->format));
	VOP_WIN_SET(vop, win, fmt_yuyv, is_yuyv_format(fb->format->format));

	if (win->phy->scl)
		scl_vop_cal_scl_fac(vop, win, actual_w, actual_h,
				    drm_rect_width(dest), dsp_h,
				    fb->format->format);

	if (VOP_WIN_SUPPORT(vop, win, color_key))
		vop_plane_setup_color_key(&win->base);

	VOP_WIN_SET(vop, win, act_info, act_info);
	VOP_WIN_SET(vop, win, dsp_info, dsp_info);
	VOP_WIN_SET(vop, win, dsp_st, dsp_st);

	rb_swap = has_rb_swapped(fb->format->format);
	/*
	 * VOP full need to do rb swap to show rgb888/bgr888 format color correctly
	 */
	if ((fb->format->format == DRM_FORMAT_RGB888 || fb->format->format == DRM_FORMAT_BGR888) &&
	    VOP_MAJOR(vop->version) == 3)
		rb_swap = !rb_swap;
	VOP_WIN_SET(vop, win, rb_swap, rb_swap);

	global_alpha_en = (vop_plane_state->global_alpha == 0xff) ? 0 : 1;
	if ((is_alpha_support(fb->format->format) || global_alpha_en) &&
	    (s->dsp_layer_sel & 0x3) != win->win_id) {
		int src_blend_m0;
		int pre_multi_alpha = ALPHA_SRC_PRE_MUL;

		if (is_alpha_support(fb->format->format) && global_alpha_en)
			src_blend_m0 = ALPHA_PER_PIX_GLOBAL;
		else if (is_alpha_support(fb->format->format))
			src_blend_m0 = ALPHA_PER_PIX;
		else
			src_blend_m0 = ALPHA_GLOBAL;

		if (vop_plane_state->blend_mode == 0 || src_blend_m0 == ALPHA_GLOBAL)
			pre_multi_alpha = ALPHA_SRC_NO_PRE_MUL;

		VOP_WIN_SET(vop, win, dst_alpha_ctl,
			    DST_FACTOR_M0(ALPHA_SRC_INVERSE));
		val = SRC_ALPHA_EN(1) | SRC_COLOR_M0(pre_multi_alpha) |
			SRC_ALPHA_M0(ALPHA_STRAIGHT) |
			SRC_BLEND_M0(src_blend_m0) |
			SRC_ALPHA_CAL_M0(ALPHA_SATURATION) |
			SRC_FACTOR_M0(global_alpha_en ?
				      ALPHA_SRC_GLOBAL : ALPHA_ONE);
		VOP_WIN_SET(vop, win, src_alpha_ctl, val);
		VOP_WIN_SET(vop, win, alpha_pre_mul, !pre_multi_alpha); /* VOP lite only */
		VOP_WIN_SET(vop, win, alpha_mode, src_blend_m0); /* VOP lite only */
		VOP_WIN_SET(vop, win, alpha_en, 1);
	} else {
		VOP_WIN_SET(vop, win, src_alpha_ctl, SRC_ALPHA_EN(0));
		VOP_WIN_SET(vop, win, alpha_en, 0);
	}
	VOP_WIN_SET(vop, win, global_alpha_val, vop_plane_state->global_alpha);

	VOP_WIN_SET(vop, win, csc_mode, vop_plane_state->csc_mode);
	if (win->csc) {
		vop_load_csc_table(vop, win->csc->y2r_offset, y2r_table);
		vop_load_csc_table(vop, win->csc->r2r_offset, r2r_table);
		vop_load_csc_table(vop, win->csc->r2y_offset, r2y_table);
		VOP_WIN_SET_EXT(vop, win, csc, y2r_en, vop_plane_state->y2r_en);
		VOP_WIN_SET_EXT(vop, win, csc, r2r_en, vop_plane_state->r2r_en);
		VOP_WIN_SET_EXT(vop, win, csc, r2y_en, vop_plane_state->r2y_en);
		VOP_WIN_SET_EXT(vop, win, csc, csc_mode, vop_plane_state->csc_mode);
	}
	VOP_WIN_SET(vop, win, enable, 1);
	VOP_WIN_SET(vop, win, gate, 1);
	spin_unlock(&vop->reg_lock);

	rockchip_drm_dbg(vop->dev, VOP_DEBUG_PLANE,
			 "update win%d-area%d [%dx%d->%dx%d@(%d, %d)] zpos:%d fmt[%p4cc%s] addr[%pad] by %s\n",
			 win->win_id, win->area_id, actual_w, actual_h,
			 dsp_w, dsp_h, dsp_stx, dsp_sty, vop_plane_state->zpos, &fb->format->format,
			 fb->modifier ? "[AFBC]" : "", &vop_plane_state->yrgb_mst, current->comm);
	/*
	 * spi interface(vop_plane_state->yrgb_kvaddr, fb->pixel_format,
	 * actual_w, actual_h)
	 */
	vop->is_iommu_needed = true;
#if defined(CONFIG_ROCKCHIP_DRM_DEBUG)
	kfree(vop_plane_state->planlist);
	vop_plane_state->planlist = NULL;

	planlist = kmalloc(sizeof(*planlist), GFP_KERNEL);
	if (planlist) {
		planlist->dump_info.AFBC_flag = AFBC_flag;
		planlist->dump_info.area_id = win->area_id;
		planlist->dump_info.win_id = win->win_id;
		planlist->dump_info.yuv_format =
			is_yuv_support(fb->format->format);
		planlist->dump_info.num_pages = num_pages;
		planlist->dump_info.pages = pages;
		planlist->dump_info.offset = vop_plane_state->offset;
		planlist->dump_info.pitches = fb->pitches[0];
		planlist->dump_info.height = actual_h;
		planlist->dump_info.format = fb->format;
		list_add_tail(&planlist->entry, &vop->rockchip_crtc.vop_dump_list_head);
		vop_plane_state->planlist = planlist;
	} else {
		DRM_ERROR("can't alloc a node of planlist %p\n", planlist);
		return;
	}
	if (vop->rockchip_crtc.vop_dump_status == DUMP_KEEP ||
	    vop->rockchip_crtc.vop_dump_times > 0) {
		rockchip_drm_dump_plane_buffer(&planlist->dump_info, vop->rockchip_crtc.frame_count);
		vop->rockchip_crtc.vop_dump_times--;
	}
#endif
}

static int vop_plane_atomic_async_check(struct drm_plane *plane,
					struct drm_atomic_state *state)
{
	struct drm_plane_state *new_plane_state = drm_atomic_get_new_plane_state(state,
										 plane);
	struct vop_win *win = to_vop_win(plane);
	int min_scale = win->phy->scl ? FRAC_16_16(1, 8) :
					DRM_PLANE_NO_SCALING;
	int max_scale = win->phy->scl ? FRAC_16_16(8, 1) :
					DRM_PLANE_NO_SCALING;
	struct drm_crtc_state *crtc_state;

	if (plane != new_plane_state->crtc->cursor)
		return -EINVAL;

	if (!plane->state)
		return -EINVAL;

	if (!plane->state->fb)
		return -EINVAL;

	if (state)
		crtc_state = drm_atomic_get_existing_crtc_state(state,
								new_plane_state->crtc);
	else /* Special case for asynchronous cursor updates. */
		crtc_state = plane->crtc->state;

	return drm_atomic_helper_check_plane_state(plane->state, crtc_state,
						   min_scale, max_scale,
						   true, true);
}

static void vop_plane_atomic_async_update(struct drm_plane *plane,
					  struct drm_atomic_state *state)
{
	struct drm_plane_state *new_state = drm_atomic_get_new_plane_state(state,
									   plane);
	struct vop *vop = to_vop(plane->state->crtc);
	struct drm_framebuffer *old_fb = plane->state->fb;

	plane->state->crtc_x = new_state->crtc_x;
	plane->state->crtc_y = new_state->crtc_y;
	plane->state->crtc_h = new_state->crtc_h;
	plane->state->crtc_w = new_state->crtc_w;
	plane->state->src_x = new_state->src_x;
	plane->state->src_y = new_state->src_y;
	plane->state->src_h = new_state->src_h;
	plane->state->src_w = new_state->src_w;
	swap(plane->state->fb, new_state->fb);

	if (vop->is_enabled) {
		vop_plane_atomic_update(plane, state);
		spin_lock(&vop->reg_lock);
		vop_cfg_done(vop);
		spin_unlock(&vop->reg_lock);

		/*
		 * A scanout can still be occurring, so we can't drop the
		 * reference to the old framebuffer. To solve this we get a
		 * reference to old_fb and set a worker to release it later.
		 * FIXME: if we perform 500 async_update calls before the
		 * vblank, then we can have 500 different framebuffers waiting
		 * to be released.
		 */
		if (old_fb && plane->state->fb != old_fb) {
			drm_framebuffer_get(old_fb);
			WARN_ON(drm_crtc_vblank_get(plane->state->crtc) != 0);
			drm_flip_work_queue(&vop->fb_unref_work, old_fb);
			set_bit(VOP_PENDING_FB_UNREF, &vop->pending);
		}
	}
}

static const struct drm_plane_helper_funcs plane_helper_funcs = {
	.prepare_fb = vop_plane_prepare_fb,
	.cleanup_fb = vop_plane_cleanup_fb,
	.atomic_check = vop_plane_atomic_check,
	.atomic_update = vop_plane_atomic_update,
	.atomic_disable = vop_plane_atomic_disable,
	.atomic_async_check = vop_plane_atomic_async_check,
	.atomic_async_update = vop_plane_atomic_async_update,
};

/**
 * rockchip_atomic_helper_update_plane copy from drm_atomic_helper_update_plane
 * be designed to support async commit at ioctl DRM_IOCTL_MODE_SETPLANE.
 * @plane: plane object to update
 * @crtc: owning CRTC of owning plane
 * @fb: framebuffer to flip onto plane
 * @crtc_x: x offset of primary plane on crtc
 * @crtc_y: y offset of primary plane on crtc
 * @crtc_w: width of primary plane rectangle on crtc
 * @crtc_h: height of primary plane rectangle on crtc
 * @src_x: x offset of @fb for panning
 * @src_y: y offset of @fb for panning
 * @src_w: width of source rectangle in @fb
 * @src_h: height of source rectangle in @fb
 * @ctx: lock acquire context
 *
 * Provides a default plane update handler using the atomic driver interface.
 *
 * RETURNS:
 * Zero on success, error code on failure
 */
static int __maybe_unused
rockchip_atomic_helper_update_plane(struct drm_plane *plane,
				    struct drm_crtc *crtc,
				    struct drm_framebuffer *fb,
				    int crtc_x, int crtc_y,
				    unsigned int crtc_w, unsigned int crtc_h,
				    uint32_t src_x, uint32_t src_y,
				    uint32_t src_w, uint32_t src_h,
				    struct drm_modeset_acquire_ctx *ctx)
{
	struct drm_atomic_state *state;
	struct drm_plane_state *plane_state;
	struct vop_plane_state *vop_plane_state;
	int ret = 0;

	state = drm_atomic_state_alloc(plane->dev);
	if (!state)
		return -ENOMEM;

	state->acquire_ctx = ctx;
	plane_state = drm_atomic_get_plane_state(state, plane);
	if (IS_ERR(plane_state)) {
		ret = PTR_ERR(plane_state);
		goto fail;
	}

	vop_plane_state = to_vop_plane_state(plane_state);

	ret = drm_atomic_set_crtc_for_plane(plane_state, crtc);
	if (ret != 0)
		goto fail;
	drm_atomic_set_fb_for_plane(plane_state, fb);
	plane_state->crtc_x = crtc_x;
	plane_state->crtc_y = crtc_y;
	plane_state->crtc_w = crtc_w;
	plane_state->crtc_h = crtc_h;
	plane_state->src_x = src_x;
	plane_state->src_y = src_y;
	plane_state->src_w = src_w;
	plane_state->src_h = src_h;

	if (plane == crtc->cursor || vop_plane_state->async_commit)
		state->legacy_cursor_update = true;

	ret = drm_atomic_commit(state);
fail:
	drm_atomic_state_put(state);
	return ret;
}


/**
 * drm_atomic_helper_disable_plane copy from drm_atomic_helper_disable_plane
 * be designed to support async commit at ioctl DRM_IOCTL_MODE_SETPLANE.
 *
 * @plane: plane to disable
 * @ctx: lock acquire context
 *
 * Provides a default plane disable handler using the atomic driver interface.
 *
 * RETURNS:
 * Zero on success, error code on failure
 */
static int __maybe_unused
rockchip_atomic_helper_disable_plane(struct drm_plane *plane,
				     struct drm_modeset_acquire_ctx *ctx)
{
	struct drm_atomic_state *state;
	struct drm_plane_state *plane_state;
	struct vop_plane_state *vop_plane_state;
	int ret = 0;

	state = drm_atomic_state_alloc(plane->dev);
	if (!state)
		return -ENOMEM;

	state->acquire_ctx = ctx;
	plane_state = drm_atomic_get_plane_state(state, plane);
	if (IS_ERR(plane_state)) {
		ret = PTR_ERR(plane_state);
		goto fail;
	}
	vop_plane_state = to_vop_plane_state(plane_state);

	if ((plane_state->crtc && plane_state->crtc->cursor == plane) ||
	    vop_plane_state->async_commit)
		plane_state->state->legacy_cursor_update = true;

	ret = __drm_atomic_helper_disable_plane(plane, plane_state);
	if (ret != 0)
		goto fail;

	ret = drm_atomic_commit(state);
fail:
	drm_atomic_state_put(state);
	return ret;
}

static void vop_plane_destroy(struct drm_plane *plane)
{
	drm_plane_cleanup(plane);
}

static void vop_atomic_plane_reset(struct drm_plane *plane)
{
	struct vop_plane_state *vop_plane_state =
					to_vop_plane_state(plane->state);
	struct vop_win *win = to_vop_win(plane);

	if (plane->state && plane->state->fb)
		__drm_atomic_helper_plane_destroy_state(plane->state);
	kfree(vop_plane_state);
	vop_plane_state = kzalloc(sizeof(*vop_plane_state), GFP_KERNEL);
	if (!vop_plane_state)
		return;

	__drm_atomic_helper_plane_reset(plane, &vop_plane_state->base);
	vop_plane_state->base.zpos = win->zpos;
	vop_plane_state->global_alpha = 0xff;
}

static struct drm_plane_state *
vop_atomic_plane_duplicate_state(struct drm_plane *plane)
{
	struct vop_plane_state *old_vop_plane_state;
	struct vop_plane_state *vop_plane_state;

	if (WARN_ON(!plane->state))
		return NULL;

	old_vop_plane_state = to_vop_plane_state(plane->state);
	vop_plane_state = kmemdup(old_vop_plane_state,
				  sizeof(*vop_plane_state), GFP_KERNEL);
	if (!vop_plane_state)
		return NULL;

	__drm_atomic_helper_plane_duplicate_state(plane,
						  &vop_plane_state->base);

	return &vop_plane_state->base;
}

static void vop_atomic_plane_destroy_state(struct drm_plane *plane,
					   struct drm_plane_state *state)
{
	struct vop_plane_state *vop_state = to_vop_plane_state(state);

	__drm_atomic_helper_plane_destroy_state(state);

	kfree(vop_state);
}

static int vop_atomic_plane_set_property(struct drm_plane *plane,
					 struct drm_plane_state *state,
					 struct drm_property *property,
					 uint64_t val)
{
	struct rockchip_drm_private *private = plane->dev->dev_private;
	struct vop_win *win = to_vop_win(plane);
	struct vop_plane_state *plane_state = to_vop_plane_state(state);

	if (property == private->eotf_prop) {
		plane_state->eotf = val;
		return 0;
	}

	if (property == private->color_space_prop) {
		plane_state->color_space = val;
		return 0;
	}

	if (property == private->async_commit_prop) {
		plane_state->async_commit = val;
		return 0;
	}

	if (property == win->color_key_prop) {
		plane_state->color_key = val;
		return 0;
	}

	DRM_ERROR("failed to set vop plane property id:%d, name:%s\n",
		   property->base.id, property->name);

	return -EINVAL;
}

static int vop_atomic_plane_get_property(struct drm_plane *plane,
					 const struct drm_plane_state *state,
					 struct drm_property *property,
					 uint64_t *val)
{
	struct vop_plane_state *plane_state = to_vop_plane_state(state);
	struct vop_win *win = to_vop_win(plane);
	struct rockchip_drm_private *private = plane->dev->dev_private;

	if (property == private->eotf_prop) {
		*val = plane_state->eotf;
		return 0;
	}

	if (property == private->color_space_prop) {
		*val = plane_state->color_space;
		return 0;
	}

	if (property == private->async_commit_prop) {
		*val = plane_state->async_commit;
		return 0;
	}

	if (property == private->share_id_prop) {
		int i;
		struct drm_mode_object *obj = &plane->base;

		for (i = 0; i < obj->properties->count; i++) {
			if (obj->properties->properties[i] == property) {
				*val = obj->properties->values[i];
				return 0;
			}
		}
	}

	if (property == win->color_key_prop) {
		*val = plane_state->color_key;
		return 0;
	}

	DRM_ERROR("failed to get vop plane property id:%d, name:%s\n",
		   property->base.id, property->name);

	return -EINVAL;
}

static const struct drm_plane_funcs vop_plane_funcs = {
	.update_plane	= rockchip_atomic_helper_update_plane,
	.disable_plane	= rockchip_atomic_helper_disable_plane,
	.destroy = vop_plane_destroy,
	.reset = vop_atomic_plane_reset,
	.atomic_duplicate_state = vop_atomic_plane_duplicate_state,
	.atomic_destroy_state = vop_atomic_plane_destroy_state,
	.atomic_set_property = vop_atomic_plane_set_property,
	.atomic_get_property = vop_atomic_plane_get_property,
	.format_mod_supported = rockchip_vop_mod_supported,
};

static int vop_crtc_enable_vblank(struct drm_crtc *crtc)
{
	struct vop *vop = to_vop(crtc);
	unsigned long flags;

	if (WARN_ON(!vop->is_enabled))
		return -EPERM;

	spin_lock_irqsave(&vop->irq_lock, flags);

	if (VOP_MAJOR(vop->version) == 3 && VOP_MINOR(vop->version) >= 7) {
		VOP_INTR_SET_TYPE(vop, clear, FS_FIELD_INTR, 1);
		VOP_INTR_SET_TYPE(vop, enable, FS_FIELD_INTR, 1);
	} else {
		VOP_INTR_SET_TYPE(vop, clear, FS_INTR, 1);
		VOP_INTR_SET_TYPE(vop, enable, FS_INTR, 1);
	}

	spin_unlock_irqrestore(&vop->irq_lock, flags);

	return 0;
}

static void vop_crtc_disable_vblank(struct drm_crtc *crtc)
{
	struct vop *vop = to_vop(crtc);
	unsigned long flags;

	if (WARN_ON(!vop->is_enabled))
		return;

	spin_lock_irqsave(&vop->irq_lock, flags);

	if (VOP_MAJOR(vop->version) == 3 && VOP_MINOR(vop->version) >= 7)
		VOP_INTR_SET_TYPE(vop, enable, FS_FIELD_INTR, 0);
	else
		VOP_INTR_SET_TYPE(vop, enable, FS_INTR, 0);

	spin_unlock_irqrestore(&vop->irq_lock, flags);
}

static void vop_crtc_cancel_pending_vblank(struct drm_crtc *crtc,
					   struct drm_file *file_priv)
{
	struct drm_device *drm = crtc->dev;
	struct vop *vop = to_vop(crtc);
	struct drm_pending_vblank_event *e;
	unsigned long flags;

	spin_lock_irqsave(&drm->event_lock, flags);
	e = vop->event;
	if (e && e->base.file_priv == file_priv) {
		vop->event = NULL;

		/* e->base.destroy(&e->base);//todo */
		file_priv->event_space += sizeof(e->event);
	}
	spin_unlock_irqrestore(&drm->event_lock, flags);
}

static int vop_crtc_loader_protect(struct drm_crtc *crtc, bool on, void *data)
{
	struct rockchip_drm_private *private = crtc->dev->dev_private;
	struct vop *vop = to_vop(crtc);
	int sys_status = drm_crtc_index(crtc) ?
				SYS_STATUS_LCDC1 : SYS_STATUS_LCDC0;

	if (on == vop->loader_protect)
		return 0;

	if (on) {
		if (vop->dclk_source) {
			struct clk *parent;

			parent = clk_get_parent(vop->dclk_source);
			if (parent) {
				if (clk_is_match(private->default_pll.pll, parent))
					vop->pll = &private->default_pll;
				else if (clk_is_match(private->hdmi_pll.pll, parent))
					vop->pll = &private->hdmi_pll;
				if (vop->pll)
					vop->pll->use_count++;
			}
		}

		rockchip_set_system_status(sys_status);
		vop_initial(crtc);
		drm_crtc_vblank_on(crtc);
		vop->loader_protect = true;
	} else {
		vop_crtc_atomic_disable(crtc, NULL);

		if (vop->dclk_source && vop->pll) {
			vop->pll->use_count--;
			vop->pll = NULL;
		}
		vop->loader_protect = false;
	}

	return 0;
}

#define DEBUG_PRINT(args...) \
		do { \
			if (s) \
				seq_printf(s, args); \
			else \
				pr_err(args); \
		} while (0)

static int vop_plane_info_dump(struct seq_file *s, struct drm_plane *plane)
{
	struct vop_win *win = to_vop_win(plane);
	struct drm_plane_state *state = plane->state;
	struct vop_plane_state *pstate = to_vop_plane_state(state);
	struct drm_rect *src, *dest;
	struct drm_framebuffer *fb = state->fb;
	int i;
	struct drm_gem_object *obj;
	struct rockchip_gem_object *rk_obj;
	dma_addr_t fb_addr;
	u64 afbdc_format =
		DRM_FORMAT_MOD_ARM_AFBC(AFBC_FORMAT_MOD_BLOCK_SIZE_16x16);

	DEBUG_PRINT("    win%d-%d: %s\n", win->win_id, win->area_id,
		    state->crtc ? "ACTIVE" : "DISABLED");
	if (!fb)
		return 0;

	src = &pstate->src;
	dest = &pstate->dest;

	DEBUG_PRINT("\tformat: %p4cc%s%s[%d] color_space[%d]\n",
		    &fb->format->format,
		    fb->modifier == afbdc_format ? "[AFBC]" : "",
		    pstate->eotf ? " HDR" : " SDR", pstate->eotf,
		    pstate->color_space);
	DEBUG_PRINT("\tcsc: y2r[%d] r2r[%d] r2y[%d] csc mode[%d]\n",
		    pstate->y2r_en, pstate->r2r_en, pstate->r2y_en,
		    pstate->csc_mode);
	DEBUG_PRINT("\tzpos: %d\n", pstate->zpos);
	DEBUG_PRINT("\tsrc: pos[%dx%d] rect[%dx%d]\n", src->x1 >> 16,
		    src->y1 >> 16, drm_rect_width(src) >> 16,
		    drm_rect_height(src) >> 16);
	DEBUG_PRINT("\tdst: pos[%dx%d] rect[%dx%d]\n", dest->x1, dest->y1,
		    drm_rect_width(dest), drm_rect_height(dest));

	for (i = 0; i < fb->format->num_planes; i++) {
		obj = fb->obj[0];
		rk_obj = to_rockchip_obj(obj);
		fb_addr = rk_obj->dma_addr + fb->offsets[0];

		DEBUG_PRINT("\tbuf[%d]: addr: %pad pitch: %d offset: %d\n",
			    i, &fb_addr, fb->pitches[i], fb->offsets[i]);
	}

	return 0;
}

static void vop_dump_connector_on_crtc(struct drm_crtc *crtc, struct seq_file *s)
{
	struct drm_connector_list_iter conn_iter;
	struct drm_connector *connector;

	drm_connector_list_iter_begin(crtc->dev, &conn_iter);
	drm_for_each_connector_iter(connector, &conn_iter) {
		if (crtc->state->connector_mask & drm_connector_mask(connector))
			DEBUG_PRINT("    Connector: %s\n", connector->name);

	}
	drm_connector_list_iter_end(&conn_iter);
}

static int vop_crtc_debugfs_dump(struct drm_crtc *crtc, struct seq_file *s)
{
	struct vop *vop = to_vop(crtc);
	struct drm_crtc_state *crtc_state = crtc->state;
	struct drm_display_mode *mode = &crtc->state->adjusted_mode;
	struct rockchip_crtc_state *state = to_rockchip_crtc_state(crtc->state);
	bool interlaced = !!(mode->flags & DRM_MODE_FLAG_INTERLACE);
	struct drm_plane *plane;
	int i;

	DEBUG_PRINT("VOP [%s]: %s\n", dev_name(vop->dev),
		    crtc_state->active ? "ACTIVE" : "DISABLED");

	if (!crtc_state->active)
		return 0;

	vop_dump_connector_on_crtc(crtc, s);
	DEBUG_PRINT("\tbus_format[%x]: %s\n", state->bus_format,
		    drm_get_bus_format_name(state->bus_format));
	DEBUG_PRINT("\toverlay_mode[%d] output_mode[%x]",
		    state->yuv_overlay, state->output_mode);
	DEBUG_PRINT(" color_space[%d]\n",
		    state->color_space);
	DEBUG_PRINT("    Display mode: %dx%d%s%d\n",
		    mode->hdisplay, mode->vdisplay, interlaced ? "i" : "p",
		    drm_mode_vrefresh(mode));
	DEBUG_PRINT("\tclk[%d] real_clk[%d] type[%x] flag[%x]\n",
		    mode->clock, mode->crtc_clock, mode->type, mode->flags);
	DEBUG_PRINT("\tH: %d %d %d %d\n", mode->hdisplay, mode->hsync_start,
		    mode->hsync_end, mode->htotal);
	DEBUG_PRINT("\tV: %d %d %d %d\n", mode->vdisplay, mode->vsync_start,
		    mode->vsync_end, mode->vtotal);

	for (i = 0; i < vop->num_wins; i++) {
		plane = &vop->win[i].base;
		vop_plane_info_dump(s, plane);
	}
	DEBUG_PRINT("    post: sdr2hdr[%d] hdr2sdr[%d]\n",
		    state->hdr.sdr2hdr_state.bt1886eotf_post_conv_en,
		    state->hdr.hdr2sdr_en);
	DEBUG_PRINT("    pre : sdr2hdr[%d]\n",
		    state->hdr.sdr2hdr_state.bt1886eotf_pre_conv_en);
	DEBUG_PRINT("    post CSC: r2y[%d] y2r[%d] CSC mode[%d]\n",
		    state->post_r2y_en, state->post_y2r_en,
		    state->post_csc_mode);

	return 0;
}

static void vop_crtc_regs_dump(struct drm_crtc *crtc, struct seq_file *s)
{
	struct vop *vop = to_vop(crtc);
	struct drm_crtc_state *crtc_state = crtc->state;
	int dump_len = vop->len > 0x400 ? 0x400 : vop->len;
	int i;

	if (!crtc_state->active)
		return;

	for (i = 0; i < dump_len; i += 16) {
		DEBUG_PRINT("0x%08x: %08x %08x %08x %08x\n", i,
			    vop_readl(vop, i), vop_readl(vop, i + 4),
			    vop_readl(vop, i + 8), vop_readl(vop, i + 12));
	}
}

static int vop_gamma_show(struct seq_file *s, void *data)
{
	struct drm_info_node *node = s->private;
	struct vop *vop = node->info_ent->data;
	int i;

	if (!vop->lut || !vop->lut_active || !vop->lut_regs)
		return 0;

	for (i = 0; i < vop->lut_len; i++) {
		if (i % 8 == 0)
			DEBUG_PRINT("\n");
		DEBUG_PRINT("0x%08x ", vop->lut[i]);
	}
	DEBUG_PRINT("\n");

	return 0;
}

#undef DEBUG_PRINT

static struct drm_info_list vop_debugfs_files[] = {
	{ "gamma_lut", vop_gamma_show, 0, NULL },
};

static int vop_crtc_debugfs_init(struct drm_minor *minor, struct drm_crtc *crtc)
{
	struct vop *vop = to_vop(crtc);
	int ret, i;

	vop->debugfs = debugfs_create_dir(dev_name(vop->dev),
					  minor->debugfs_root);

	if (!vop->debugfs)
		return -ENOMEM;

	vop->debugfs_files = kmemdup(vop_debugfs_files,
				     sizeof(vop_debugfs_files),
				     GFP_KERNEL);
	if (!vop->debugfs_files) {
		ret = -ENOMEM;
		goto remove;
	}
#if defined(CONFIG_ROCKCHIP_DRM_DEBUG)
	rockchip_drm_add_dump_buffer(crtc, vop->debugfs);
#endif
	for (i = 0; i < ARRAY_SIZE(vop_debugfs_files); i++)
		vop->debugfs_files[i].data = vop;

	drm_debugfs_create_files(vop->debugfs_files, ARRAY_SIZE(vop_debugfs_files),
				 vop->debugfs, minor);

	return 0;
remove:
	debugfs_remove(vop->debugfs);
	vop->debugfs = NULL;
	return ret;
}

static enum drm_mode_status
vop_crtc_mode_valid(struct drm_crtc *crtc, const struct drm_display_mode *mode)
{
	struct vop *vop = to_vop(crtc);
	struct rockchip_crtc_state *s = to_rockchip_crtc_state(crtc->state);
	const struct vop_data *vop_data = vop->data;
	int request_clock = mode->clock;
	int clock;

	if (mode->hdisplay > vop_data->max_output.width)
		return MODE_BAD_HVALUE;

	if ((mode->flags & DRM_MODE_FLAG_INTERLACE) &&
	    VOP_MAJOR(vop->version) == 3 &&
	    VOP_MINOR(vop->version) <= 2)
		return MODE_BAD;

	/*
	 * Dclk need to be double if BT656 interface and vop version >= 2.12.
	 */
	if (mode->flags & DRM_MODE_FLAG_DBLCLK ||
	    (VOP_MAJOR(vop->version) == 2 && VOP_MINOR(vop->version) >= 12 &&
	     s->output_if & VOP_OUTPUT_IF_BT656))
		request_clock *= 2;
	clock = clk_round_rate(vop->dclk, request_clock * 1000) / 1000;

	/*
	 * Hdmi or DisplayPort request a Accurate clock.
	 */
	if (s->output_type == DRM_MODE_CONNECTOR_HDMIA ||
	    s->output_type == DRM_MODE_CONNECTOR_DisplayPort)
		if (clock != request_clock)
			return MODE_CLOCK_RANGE;

	return MODE_OK;
}

struct vop_bandwidth {
	size_t bandwidth;
	int y1;
	int y2;
};

static int vop_bandwidth_cmp(const void *a, const void *b)
{
	struct vop_bandwidth *pa = (struct vop_bandwidth *)a;
	struct vop_bandwidth *pb = (struct vop_bandwidth *)b;

	return pa->y1 - pb->y2;
}

static size_t vop_plane_line_bandwidth(struct drm_plane_state *pstate)
{
	struct vop_plane_state *vop_plane_state = to_vop_plane_state(pstate);
	struct vop_win *win = to_vop_win(pstate->plane);
	struct drm_crtc *crtc = pstate->crtc;
	struct vop *vop = to_vop(crtc);
	struct drm_framebuffer *fb = pstate->fb;
	struct drm_rect *dest = &vop_plane_state->dest;
	struct drm_rect *src = &vop_plane_state->src;
	int bpp = fb->format->cpp[0] << 3;
	int src_width = drm_rect_width(src) >> 16;
	int src_height = drm_rect_height(src) >> 16;
	int dest_width = drm_rect_width(dest);
	int dest_height = drm_rect_height(dest);
	int vskiplines = scl_get_vskiplines(src_height, dest_height);
	size_t bandwidth;

	if (src_width <= 0 || src_height <= 0 || dest_width <= 0 ||
	    dest_height <= 0)
		return 0;

	bandwidth = src_width * bpp / 8;

	bandwidth = bandwidth * src_width / dest_width;
	bandwidth = bandwidth * src_height / dest_height;
	if (vskiplines == 2 && VOP_WIN_SCL_EXT_SUPPORT(vop, win, vsd_yrgb_gt2))
		bandwidth /= 2;
	else if (vskiplines == 4 &&
		 VOP_WIN_SCL_EXT_SUPPORT(vop, win, vsd_yrgb_gt4))
		bandwidth /= 4;

	return bandwidth;
}

static u64 vop_calc_max_bandwidth(struct vop_bandwidth *bw, int start,
				  int count, int y2)
{
	u64 max_bandwidth = 0;
	int i;

	for (i = start; i < count; i++) {
		u64 bandwidth = 0;

		if (bw[i].y1 > y2)
			continue;
		bandwidth = bw[i].bandwidth;
		bandwidth += vop_calc_max_bandwidth(bw, i + 1, count,
						    min(bw[i].y2, y2));

		if (bandwidth > max_bandwidth)
			max_bandwidth = bandwidth;
	}

	return max_bandwidth;
}

static size_t vop_crtc_bandwidth(struct drm_crtc *crtc,
				 struct drm_crtc_state *crtc_state,
				 struct dmcfreq_vop_info *vop_bw_info)
{
	struct drm_display_mode *adjusted_mode = &crtc_state->adjusted_mode;
	u16 htotal = adjusted_mode->crtc_htotal;
	u16 vdisplay = adjusted_mode->crtc_vdisplay;
	int clock = adjusted_mode->crtc_clock;
	struct vop_plane_state *vop_plane_state;
	struct drm_plane_state *pstate;
	struct vop_bandwidth *pbandwidth;
	struct drm_plane *plane;
	u64 line_bw_mbyte = 0;
	int cnt = 0, plane_num = 0;
	struct drm_atomic_state *state = crtc_state->state;
#if defined(CONFIG_ROCKCHIP_DRM_DEBUG)
	struct vop_dump_list *pos, *n;
	struct vop *vop = to_vop(crtc);
#endif

	if (!htotal || !vdisplay)
		return 0;

#if defined(CONFIG_ROCKCHIP_DRM_DEBUG)
	if (!vop->rockchip_crtc.vop_dump_list_init_flag) {
		INIT_LIST_HEAD(&vop->rockchip_crtc.vop_dump_list_head);
		vop->rockchip_crtc.vop_dump_list_init_flag = true;
	}
	list_for_each_entry_safe(pos, n, &vop->rockchip_crtc.vop_dump_list_head, entry) {
		list_del(&pos->entry);
	}
	if (vop->rockchip_crtc.vop_dump_status == DUMP_KEEP ||
	    vop->rockchip_crtc.vop_dump_times > 0) {
		vop->rockchip_crtc.frame_count++;
	}
#endif

	drm_atomic_crtc_state_for_each_plane(plane, crtc_state)
		plane_num++;

	vop_bw_info->plane_num += plane_num;
	pbandwidth = kmalloc_array(plane_num, sizeof(*pbandwidth),
				   GFP_KERNEL);
	if (!pbandwidth)
		return -ENOMEM;

	drm_atomic_crtc_state_for_each_plane(plane, crtc_state) {
		int act_w, act_h, cpp, afbc_fac;

		pstate = drm_atomic_get_existing_plane_state(state, plane);
		if (pstate->crtc != crtc || !pstate->fb)
			continue;

		/* This is an empirical value, if it's afbc format, the frame buffer size div 2 */
		afbc_fac = rockchip_afbc(plane, pstate->fb->modifier) ? 2 : 1;

		vop_plane_state = to_vop_plane_state(pstate);
		pbandwidth[cnt].y1 = vop_plane_state->dest.y1;
		pbandwidth[cnt].y2 = vop_plane_state->dest.y2;
		pbandwidth[cnt++].bandwidth = vop_plane_line_bandwidth(pstate) / afbc_fac;

		act_w = drm_rect_width(&pstate->src) >> 16;
		act_h = drm_rect_height(&pstate->src) >> 16;
		cpp = pstate->fb->format->cpp[0];

		vop_bw_info->frame_bw_mbyte += act_w * act_h / 1000 * cpp * drm_mode_vrefresh(adjusted_mode) / 1000;

	}

	sort(pbandwidth, cnt, sizeof(pbandwidth[0]), vop_bandwidth_cmp, NULL);

	vop_bw_info->line_bw_mbyte = vop_calc_max_bandwidth(pbandwidth, 0, cnt, vdisplay);
	kfree(pbandwidth);
	/*
	 * line_bandwidth(MB/s)
	 *    = line_bandwidth / line_time
	 *    = line_bandwidth(Byte) * clock(KHZ) / 1000 / htotal
	 */
	line_bw_mbyte *= clock;
	do_div(line_bw_mbyte, htotal * 1000);
	vop_bw_info->line_bw_mbyte = line_bw_mbyte;

	return vop_bw_info->line_bw_mbyte;
}

static void vop_crtc_close(struct drm_crtc *crtc)
{
	struct vop *vop = NULL;

	if (!crtc)
		return;
	vop = to_vop(crtc);
	mutex_lock(&vop->vop_lock);
	if (!vop->is_enabled) {
		mutex_unlock(&vop->vop_lock);
		return;
	}

	vop_disable_all_planes(vop);
	mutex_unlock(&vop->vop_lock);
}

static u32 vop_mode_done(struct vop *vop)
{
	return VOP_CTRL_GET(vop, out_mode);
}

static void vop_set_out_mode(struct vop *vop, u32 mode)
{
	int ret;
	u32 val;

	VOP_CTRL_SET(vop, out_mode, mode);
	vop_cfg_done(vop);
	ret = readx_poll_timeout(vop_mode_done, vop, val, val == mode,
				 1000, 500 * 1000);
	if (ret)
		dev_err(vop->dev, "wait mode 0x%x timeout\n", mode);

}

static void vop_crtc_send_mcu_cmd(struct drm_crtc *crtc,  u32 type, u32 value)
{
	struct rockchip_crtc_state *state;
	struct vop *vop = NULL;

	if (!crtc)
		return;

	vop = to_vop(crtc);
	state = to_rockchip_crtc_state(crtc->state);

	/*
	 * set output mode to P888 when start send cmd.
	 */
	if ((type == MCU_SETBYPASS) && value)
		vop_set_out_mode(vop, ROCKCHIP_OUT_MODE_P888);
	mutex_lock(&vop->vop_lock);
	if (vop && vop->is_enabled) {
		switch (type) {
		case MCU_WRCMD:
			VOP_CTRL_SET(vop, mcu_rs, 0);
			VOP_CTRL_SET(vop, mcu_rw_bypass_port, value);
			VOP_CTRL_SET(vop, mcu_rs, 1);
			break;
		case MCU_WRDATA:
			VOP_CTRL_SET(vop, mcu_rs, 1);
			VOP_CTRL_SET(vop, mcu_rw_bypass_port, value);
			break;
		case MCU_SETBYPASS:
			VOP_CTRL_SET(vop, mcu_bypass, value ? 1 : 0);
			break;
		default:
			break;
		}
	}
	mutex_unlock(&vop->vop_lock);

	/*
	 * restore output mode at the end
	 */
	if ((type == MCU_SETBYPASS) && !value)
		vop_set_out_mode(vop, state->output_mode);
}

static int vop_crtc_wait_vact_end(struct drm_crtc *crtc, unsigned int mstimeout)
{
	struct vop *vop = to_vop(crtc);
	unsigned long jiffies_left;
	int ret = 0;

	if (!vop->is_enabled)
		return -ENODEV;

	mutex_lock(&vop->vop_lock);

	if (vop_line_flag_irq_is_enabled(vop)) {
		ret = -EBUSY;
		goto out;
	}

	reinit_completion(&vop->line_flag_completion);
	vop_line_flag_irq_enable(vop);

	jiffies_left = wait_for_completion_timeout(&vop->line_flag_completion,
						   msecs_to_jiffies(mstimeout));
	vop_line_flag_irq_disable(vop);

	if (jiffies_left == 0) {
		DRM_DEV_ERROR(vop->dev, "timeout waiting for lineflag IRQ\n");
		ret = -ETIMEDOUT;
		goto out;
	}

out:
	mutex_unlock(&vop->vop_lock);
	return ret;
}

static const struct rockchip_crtc_funcs private_crtc_funcs = {
	.loader_protect = vop_crtc_loader_protect,
	.cancel_pending_vblank = vop_crtc_cancel_pending_vblank,
	.debugfs_init = vop_crtc_debugfs_init,
	.debugfs_dump = vop_crtc_debugfs_dump,
	.regs_dump = vop_crtc_regs_dump,
	.bandwidth = vop_crtc_bandwidth,
	.crtc_close = vop_crtc_close,
	.crtc_send_mcu_cmd = vop_crtc_send_mcu_cmd,
	.wait_vact_end = vop_crtc_wait_vact_end,
};

static bool vop_crtc_mode_fixup(struct drm_crtc *crtc,
				const struct drm_display_mode *mode,
				struct drm_display_mode *adj_mode)
{
	struct vop *vop = to_vop(crtc);
	const struct vop_data *vop_data = vop->data;
	struct drm_crtc_state *new_crtc_state = container_of(mode, struct drm_crtc_state, mode);
	struct rockchip_crtc_state *s = to_rockchip_crtc_state(new_crtc_state);
	unsigned long rate;

	if (mode->hdisplay > vop_data->max_output.width)
		return false;

	drm_mode_set_crtcinfo(adj_mode,
			      CRTC_INTERLACE_HALVE_V | CRTC_STEREO_DOUBLE);

	/*
	 * Dclk need to be double if BT656 interface and vop version >= 2.12.
	 */
	if (mode->flags & DRM_MODE_FLAG_DBLCLK ||
	    (VOP_MAJOR(vop->version) == 2 && VOP_MINOR(vop->version) >= 12 &&
	     s->output_if & VOP_OUTPUT_IF_BT656))
		adj_mode->crtc_clock *= 2;

	if (vop->mcu_timing.mcu_pix_total)
		adj_mode->crtc_clock *= rockchip_drm_get_cycles_per_pixel(s->bus_format) *
					(vop->mcu_timing.mcu_pix_total + 1);

	/*
	 * Clock craziness.
	 *
	 * Key points:
	 *
	 * - DRM works in kHz.
	 * - Clock framework works in Hz.
	 * - Rockchip's clock driver picks the clock rate that is the
	 *   same _OR LOWER_ than the one requested.
	 *
	 * Action plan:
	 *
	 * 1. Try to set the exact rate first, and confirm the clock framework
	 *    can provide it.
	 *
	 * 2. If the clock framework cannot provide the exact rate, we should
	 *    add 999 Hz to the requested rate.  That way if the clock we need
	 *    is 60000001 Hz (~60 MHz) and DRM tells us to make 60000 kHz then
	 *    the clock framework will actually give us the right clock.
	 *
	 * 3. Get the clock framework to round the rate for us to tell us
	 *    what it will actually make.
	 *
	 * 4. Store the rounded up rate so that we don't need to worry about
	 *    this in the actual clk_set_rate().
	 */
	rate = clk_round_rate(vop->dclk, adj_mode->crtc_clock * 1000);
	if (rate / 1000 != adj_mode->crtc_clock)
		rate = clk_round_rate(vop->dclk,
				      adj_mode->crtc_clock * 1000 + 999);
	adj_mode->crtc_clock = DIV_ROUND_UP(rate, 1000);

	return true;
}

static void vop_dither_setup(struct drm_crtc *crtc)
{
	struct rockchip_crtc_state *s =
			to_rockchip_crtc_state(crtc->state);
	struct vop *vop = to_vop(crtc);

	/*
	 * VOP MCU interface can't work right when dither enabled.
	 * (1) the MCU CMD will be treated as data then changed by dither algorithm
	 * (2) the dither algorithm works wrong in mcu mode
	 */
	if (vop->mcu_timing.mcu_pix_total)
		return;

	switch (s->bus_format) {
	case MEDIA_BUS_FMT_RGB565_1X16:
	case MEDIA_BUS_FMT_RGB565_2X8_LE:
		VOP_CTRL_SET(vop, dither_down_en, 1);
		VOP_CTRL_SET(vop, dither_down_mode, RGB888_TO_RGB565);
		break;
	case MEDIA_BUS_FMT_RGB666_1X18:
	case MEDIA_BUS_FMT_RGB666_1X24_CPADHI:
	case MEDIA_BUS_FMT_RGB666_1X7X3_SPWG:
	case MEDIA_BUS_FMT_RGB666_3X6:
		VOP_CTRL_SET(vop, dither_down_en, 1);
		VOP_CTRL_SET(vop, dither_down_mode, RGB888_TO_RGB666);
		break;
	case MEDIA_BUS_FMT_YUV8_1X24:
	case MEDIA_BUS_FMT_UYYVYY8_0_5X24:
		VOP_CTRL_SET(vop, dither_down_en, 0);
		VOP_CTRL_SET(vop, pre_dither_down_en, 1);
		break;
	case MEDIA_BUS_FMT_YUV10_1X30:
	case MEDIA_BUS_FMT_UYYVYY10_0_5X30:
		VOP_CTRL_SET(vop, dither_down_en, 0);
		VOP_CTRL_SET(vop, pre_dither_down_en, 0);
		break;
	case MEDIA_BUS_FMT_RGB888_3X8:
	case MEDIA_BUS_FMT_RGB888_DUMMY_4X8:
	case MEDIA_BUS_FMT_RGB888_1X24:
	case MEDIA_BUS_FMT_RGB888_1X7X4_SPWG:
	case MEDIA_BUS_FMT_RGB888_1X7X4_JEIDA:
	default:
		VOP_CTRL_SET(vop, dither_down_en, 0);
		VOP_CTRL_SET(vop, pre_dither_down_en, 0);
		break;
	}

	VOP_CTRL_SET(vop, pre_dither_down_en,
		     s->output_mode == ROCKCHIP_OUT_MODE_AAAA ? 0 : 1);
	VOP_CTRL_SET(vop, dither_down_sel, DITHER_DOWN_ALLEGRO);
}

static void vop_update_csc(struct drm_crtc *crtc)
{
	struct rockchip_crtc_state *s =
			to_rockchip_crtc_state(crtc->state);
	struct vop *vop = to_vop(crtc);
	u32 val;

	if ((s->output_mode == ROCKCHIP_OUT_MODE_AAAA &&
	     !(vop->data->feature & VOP_FEATURE_OUTPUT_10BIT)) ||
	    (VOP_MAJOR(vop->version) == 2 && VOP_MINOR(vop->version) >= 12 &&
	     s->output_if & VOP_OUTPUT_IF_BT656))
		s->output_mode = ROCKCHIP_OUT_MODE_P888;

	if (is_uv_swap(s->bus_format, s->output_mode) ||
	    is_rb_swap(s->bus_format, s->output_mode))
		VOP_CTRL_SET(vop, dsp_rb_swap, 1);
	else
		VOP_CTRL_SET(vop, dsp_data_swap, 0);

	VOP_CTRL_SET(vop, out_mode, s->output_mode);

	vop_dither_setup(crtc);
	VOP_CTRL_SET(vop, dclk_ddr,
		     s->output_mode == ROCKCHIP_OUT_MODE_YUV420 ? 1 : 0);
	VOP_CTRL_SET(vop, hdmi_dclk_out_en,
		     s->output_mode == ROCKCHIP_OUT_MODE_YUV420 ? 1 : 0);

	VOP_CTRL_SET(vop, overlay_mode, s->yuv_overlay);
	VOP_CTRL_SET(vop, dsp_out_yuv, is_yuv_output(s->bus_format));

	/*
	 * Background color is 10bit depth if vop version >= 3.5
	 */
	if (!is_yuv_output(s->bus_format))
		val = 0;
	else if (VOP_MAJOR(vop->version) == 3 && VOP_MINOR(vop->version) == 8 &&
		 s->hdr.pre_overlay)
		val = 0;
	else if (VOP_MAJOR(vop->version) == 3 && VOP_MINOR(vop->version) >= 5)
		val = 0x20010200;
	else
		val = 0x801080;
	VOP_CTRL_SET(vop, dsp_background, val);
}

/*
 * if adjusted mode update, return true, else return false
 */
static bool vop_crtc_mode_update(struct drm_crtc *crtc)
{
	struct vop *vop = to_vop(crtc);
	struct drm_display_mode *adjusted_mode = &crtc->state->adjusted_mode;
	u16 hsync_len = adjusted_mode->crtc_hsync_end -
				adjusted_mode->crtc_hsync_start;
	u16 hdisplay = adjusted_mode->crtc_hdisplay;
	u16 htotal = adjusted_mode->crtc_htotal;
	u16 hact_st = adjusted_mode->crtc_htotal -
				adjusted_mode->crtc_hsync_start;
	u16 hact_end = hact_st + hdisplay;
	u16 vdisplay = adjusted_mode->crtc_vdisplay;
	u16 vtotal = adjusted_mode->crtc_vtotal;
	u16 vsync_len = adjusted_mode->crtc_vsync_end -
				adjusted_mode->crtc_vsync_start;
	u16 vact_st = adjusted_mode->crtc_vtotal -
				adjusted_mode->crtc_vsync_start;
	u16 vact_end = vact_st + vdisplay;
	u32 htotal_sync = htotal << 16 | hsync_len;
	u32 hactive_st_end = hact_st << 16 | hact_end;
	u32 vtotal_sync = vtotal << 16 | vsync_len;
	u32 vactive_st_end = vact_st << 16 | vact_end;
	u32 crtc_clock = adjusted_mode->crtc_clock * 100;

	if (htotal_sync != VOP_CTRL_GET(vop, htotal_pw) ||
	    hactive_st_end != VOP_CTRL_GET(vop, hact_st_end) ||
	    vtotal_sync != VOP_CTRL_GET(vop, vtotal_pw) ||
	    vactive_st_end != VOP_CTRL_GET(vop, vact_st_end) ||
	    crtc_clock != clk_get_rate(vop->dclk))
		return true;

	return false;
}

static void vop_mcu_mode(struct drm_crtc *crtc)
{
	struct vop *vop = to_vop(crtc);

	/*
	 * If mcu_hold_mode is 1, set 1 to mcu_frame_st will
	 * refresh one frame from ddr. So mcu_frame_st is needed
	 * to be initialized as 0.
	 */
	VOP_CTRL_SET(vop, mcu_frame_st, 0);
	VOP_CTRL_SET(vop, mcu_clk_sel, 1);
	VOP_CTRL_SET(vop, mcu_type, 1);

	VOP_CTRL_SET(vop, mcu_hold_mode, 1);
	VOP_CTRL_SET(vop, mcu_pix_total, vop->mcu_timing.mcu_pix_total);
	VOP_CTRL_SET(vop, mcu_cs_pst, vop->mcu_timing.mcu_cs_pst);
	VOP_CTRL_SET(vop, mcu_cs_pend, vop->mcu_timing.mcu_cs_pend);
	VOP_CTRL_SET(vop, mcu_rw_pst, vop->mcu_timing.mcu_rw_pst);
	VOP_CTRL_SET(vop, mcu_rw_pend, vop->mcu_timing.mcu_rw_pend);
}

static void vop_crtc_atomic_enable(struct drm_crtc *crtc,
				   struct drm_atomic_state *state)
{
	struct drm_crtc_state *old_state = drm_atomic_get_old_crtc_state(state,
									 crtc);
	struct vop *vop = to_vop(crtc);
	struct rockchip_crtc_state *s = to_rockchip_crtc_state(crtc->state);
	struct drm_display_mode *adjusted_mode = &crtc->state->adjusted_mode;
	u16 hsync_len = adjusted_mode->crtc_hsync_end - adjusted_mode->crtc_hsync_start;
	u16 hdisplay = adjusted_mode->crtc_hdisplay;
	u16 htotal = adjusted_mode->crtc_htotal;
	u16 hact_st = adjusted_mode->crtc_htotal - adjusted_mode->crtc_hsync_start;
	u16 hact_end = hact_st + hdisplay;
	u16 vdisplay = adjusted_mode->crtc_vdisplay;
	u16 vtotal = adjusted_mode->crtc_vtotal;
	u16 vsync_len = adjusted_mode->crtc_vsync_end - adjusted_mode->crtc_vsync_start;
	u16 vact_st = adjusted_mode->crtc_vtotal - adjusted_mode->crtc_vsync_start;
	u16 vact_end = vact_st + vdisplay;
	int sys_status = drm_crtc_index(crtc) ?
				SYS_STATUS_LCDC1 : SYS_STATUS_LCDC0;
	uint32_t val;
	int act_end;
	bool interlaced = !!(adjusted_mode->flags & DRM_MODE_FLAG_INTERLACE);
	int for_ddr_freq = 0;
	bool dclk_inv, yc_swap = false;

	if (old_state && old_state->self_refresh_active) {
		drm_crtc_vblank_on(crtc);
		if (vop->aclk_rate_reset)
			clk_set_rate(vop->aclk, vop->aclk_rate);
		vop->aclk_rate_reset = false;

		return;
	}

	rockchip_set_system_status(sys_status);
	vop_lock(vop);
	DRM_DEV_INFO(vop->dev, "Update mode to %dx%d%s%d, type: %d\n",
		     hdisplay, vdisplay, interlaced ? "i" : "p",
		     drm_mode_vrefresh(adjusted_mode), s->output_type);
	vop_initial(crtc);
	vop_disable_allwin(vop);
	VOP_CTRL_SET(vop, standby, 0);
	s->mode_update = vop_crtc_mode_update(crtc);
	if (s->mode_update)
		vop_disable_all_planes(vop);
	/*
	 * restore the lut table.
	 */
	if (vop->lut_active)
		vop_crtc_load_lut(crtc);

	if (vop->mcu_timing.mcu_pix_total)
		vop_mcu_mode(crtc);

	dclk_inv = (s->bus_flags & DRM_BUS_FLAG_PIXDATA_DRIVE_NEGEDGE) ? 1 : 0;
	/* For improving signal quality, dclk need to be inverted by default on rv1106. */
	if ((VOP_MAJOR(vop->version) == 2 && VOP_MINOR(vop->version) == 12))
		dclk_inv = !dclk_inv;

	VOP_CTRL_SET(vop, dclk_pol, dclk_inv);
	val = (adjusted_mode->flags & DRM_MODE_FLAG_NHSYNC) ?
		   0 : BIT(HSYNC_POSITIVE);
	val |= (adjusted_mode->flags & DRM_MODE_FLAG_NVSYNC) ?
		   0 : BIT(VSYNC_POSITIVE);
	VOP_CTRL_SET(vop, pin_pol, val);

	if (vop->dclk_source && vop->pll && vop->pll->pll) {
		if (clk_set_parent(vop->dclk_source, vop->pll->pll))
			DRM_DEV_ERROR(vop->dev,
				      "failed to set dclk's parents\n");
	}

	switch (s->output_type) {
	case DRM_MODE_CONNECTOR_DPI:
	case DRM_MODE_CONNECTOR_LVDS:
		VOP_CTRL_SET(vop, rgb_en, 1);
		VOP_CTRL_SET(vop, rgb_pin_pol, val);
		VOP_CTRL_SET(vop, rgb_dclk_pol, dclk_inv);
		VOP_CTRL_SET(vop, lvds_en, 1);
		VOP_CTRL_SET(vop, lvds_pin_pol, val);
		VOP_CTRL_SET(vop, lvds_dclk_pol, dclk_inv);
		VOP_GRF_SET(vop, grf_dclk_inv, dclk_inv);
		if (s->output_if & VOP_OUTPUT_IF_BT1120) {
			VOP_CTRL_SET(vop, bt1120_en, 1);
			yc_swap = is_yc_swap(s->bus_format);
			VOP_CTRL_SET(vop, bt1120_yc_swap, yc_swap);
			VOP_CTRL_SET(vop, yuv_clip, 1);
		} else if (s->output_if & VOP_OUTPUT_IF_BT656) {
			VOP_CTRL_SET(vop, bt656_en, 1);
			yc_swap = is_yc_swap(s->bus_format);
			VOP_CTRL_SET(vop, bt1120_yc_swap, yc_swap);
		}
		break;
	case DRM_MODE_CONNECTOR_eDP:
		VOP_CTRL_SET(vop, edp_en, 1);
		VOP_CTRL_SET(vop, edp_pin_pol, val);
		VOP_CTRL_SET(vop, edp_dclk_pol, dclk_inv);
		break;
	case DRM_MODE_CONNECTOR_HDMIA:
		VOP_CTRL_SET(vop, hdmi_en, 1);
		VOP_CTRL_SET(vop, hdmi_pin_pol, val);
		VOP_CTRL_SET(vop, hdmi_dclk_pol, 1);
		break;
	case DRM_MODE_CONNECTOR_DSI:
		VOP_CTRL_SET(vop, mipi_en, 1);
		VOP_CTRL_SET(vop, mipi_pin_pol, val);
		VOP_CTRL_SET(vop, mipi_dclk_pol, dclk_inv);
		VOP_CTRL_SET(vop, mipi_dual_channel_en,
			!!(s->output_flags & ROCKCHIP_OUTPUT_DUAL_CHANNEL_LEFT_RIGHT_MODE));
		VOP_CTRL_SET(vop, data01_swap,
			!!(s->output_flags & ROCKCHIP_OUTPUT_DATA_SWAP) ||
			vop->dual_channel_swap);
		break;
	case DRM_MODE_CONNECTOR_DisplayPort:
		VOP_CTRL_SET(vop, dp_dclk_pol, 0);
		VOP_CTRL_SET(vop, dp_pin_pol, val);
		VOP_CTRL_SET(vop, dp_en, 1);
		break;
	case DRM_MODE_CONNECTOR_TV:
		if (vdisplay == CVBS_PAL_VDISPLAY)
			VOP_CTRL_SET(vop, tve_sw_mode, 1);
		else
			VOP_CTRL_SET(vop, tve_sw_mode, 0);

		VOP_CTRL_SET(vop, tve_dclk_pol, 1);
		VOP_CTRL_SET(vop, tve_dclk_en, 1);
		/* use the same pol reg with hdmi */
		VOP_CTRL_SET(vop, hdmi_pin_pol, val);
		VOP_CTRL_SET(vop, sw_genlock, 1);
		VOP_CTRL_SET(vop, sw_uv_offset_en, 1);
		VOP_CTRL_SET(vop, dither_up_en, 1);
		break;
	default:
		DRM_ERROR("unsupported connector_type[%d]\n", s->output_type);
	}
	vop_update_csc(crtc);
	VOP_CTRL_SET(vop, htotal_pw, (htotal << 16) | hsync_len);
	val = hact_st << 16;
	val |= hact_end;
	VOP_CTRL_SET(vop, hact_st_end, val);
	VOP_CTRL_SET(vop, hpost_st_end, val);

	val = vact_st << 16;
	val |= vact_end;
	VOP_CTRL_SET(vop, vact_st_end, val);
	VOP_CTRL_SET(vop, vpost_st_end, val);

	if (adjusted_mode->flags & DRM_MODE_FLAG_INTERLACE) {
		u16 vact_st_f1 = vtotal + vact_st + 1;
		u16 vact_end_f1 = vact_st_f1 + vdisplay;

		val = vact_st_f1 << 16 | vact_end_f1;
		VOP_CTRL_SET(vop, vact_st_end_f1, val);
		VOP_CTRL_SET(vop, vpost_st_end_f1, val);

		val = vtotal << 16 | (vtotal + vsync_len);
		VOP_CTRL_SET(vop, vs_st_end_f1, val);
		VOP_CTRL_SET(vop, dsp_interlace, 1);
		VOP_CTRL_SET(vop, p2i_en, 1);
		vtotal += vtotal + 1;
		act_end = vact_end_f1;
	} else {
		VOP_CTRL_SET(vop, dsp_interlace, 0);
		VOP_CTRL_SET(vop, p2i_en, 0);
		act_end = vact_end;
	}

	if (VOP_MAJOR(vop->version) == 3 &&
	    (VOP_MINOR(vop->version) == 2 || VOP_MINOR(vop->version) == 8))
		for_ddr_freq = 1000;
	VOP_INTR_SET(vop, line_flag_num[0], act_end);
	VOP_INTR_SET(vop, line_flag_num[1],
		     act_end - us_to_vertical_line(adjusted_mode, for_ddr_freq));

	VOP_CTRL_SET(vop, vtotal_pw, vtotal << 16 | vsync_len);

	VOP_CTRL_SET(vop, core_dclk_div,
		     !!(adjusted_mode->flags & DRM_MODE_FLAG_DBLCLK) ||
		     s->output_if & VOP_OUTPUT_IF_BT656);

	VOP_CTRL_SET(vop, win_csc_mode_sel, 1);

	clk_set_rate(vop->dclk, adjusted_mode->crtc_clock * 1000);


	vop_cfg_done(vop);

	drm_crtc_vblank_on(crtc);
	vop_unlock(vop);
}

static int vop_zpos_cmp(const void *a, const void *b)
{
	struct vop_zpos *pa = (struct vop_zpos *)a;
	struct vop_zpos *pb = (struct vop_zpos *)b;

	return pa->zpos - pb->zpos;
}

static int vop_afbdc_atomic_check(struct drm_crtc *crtc,
				  struct drm_crtc_state *crtc_state)
{
	struct vop *vop = to_vop(crtc);
	struct rockchip_crtc_state *s = to_rockchip_crtc_state(crtc_state);
	struct drm_atomic_state *state = crtc_state->state;
	struct drm_plane *plane;
	struct drm_plane_state *pstate;
	struct vop_plane_state *plane_state;
	struct drm_framebuffer *fb;
	struct drm_rect *src;
	struct vop_win *win;
	int afbdc_format;

	s->afbdc_en = 0;

	drm_atomic_crtc_state_for_each_plane(plane, crtc_state) {
		pstate = drm_atomic_get_existing_plane_state(state, plane);
		/*
		 * plane might not have changed, in which case take
		 * current state:
		 */
		if (!pstate)
			pstate = plane->state;

		fb = pstate->fb;

		if (pstate->crtc != crtc || !fb)
			continue;
		if (fb->modifier !=
			DRM_FORMAT_MOD_ARM_AFBC(AFBC_FORMAT_MOD_BLOCK_SIZE_16x16))
			continue;

		if (!VOP_CTRL_SUPPORT(vop, afbdc_en)) {
			DRM_INFO("not support afbdc\n");
			return -EINVAL;
		}

		plane_state = to_vop_plane_state(pstate);

		switch (plane_state->format) {
		case VOP_FMT_ARGB8888:
			afbdc_format = AFBDC_FMT_U8U8U8U8;
			break;
		case VOP_FMT_RGB888:
			afbdc_format = AFBDC_FMT_U8U8U8;
			break;
		case VOP_FMT_RGB565:
			afbdc_format = AFBDC_FMT_RGB565;
			break;
		default:
			return -EINVAL;
		}

		if (s->afbdc_en) {
			DRM_ERROR("vop only support one afbc layer\n");
			return -EINVAL;
		}

		win = to_vop_win(plane);
		src = &plane_state->src;
		if (!(win->feature & WIN_FEATURE_AFBDC)) {
			DRM_ERROR("win[%d] feature:0x%llx, not support afbdc\n",
				  win->win_id, win->feature);
			return -EINVAL;
		}
		if (!IS_ALIGNED(fb->width, 16)) {
			DRM_ERROR("win[%d] afbdc must 16 align, width: %d\n",
				  win->win_id, fb->width);
			return -EINVAL;
		}

		if (VOP_CTRL_SUPPORT(vop, afbdc_pic_vir_width)) {
			u32 align_x1, align_x2, align_y1, align_y2, align_val;
			struct drm_gem_object *obj;
			struct rockchip_gem_object *rk_obj;
			dma_addr_t fb_addr;

			obj = fb->obj[0];
			rk_obj = to_rockchip_obj(obj);
			fb_addr = rk_obj->dma_addr + fb->offsets[0];

			s->afbdc_win_format = afbdc_format;
			s->afbdc_win_id = win->win_id;
			s->afbdc_win_ptr = fb_addr;
			s->afbdc_win_vir_width = fb->width;
			s->afbdc_win_xoffset = (src->x1 >> 16);
			s->afbdc_win_yoffset = (src->y1 >> 16);

			align_x1 = (src->x1 >> 16) - ((src->x1 >> 16) % 16);
			align_y1 = (src->y1 >> 16) - ((src->y1 >> 16) % 16);

			align_val = (src->x2 >> 16) % 16;
			if (align_val)
				align_x2 = (src->x2 >> 16) + (16 - align_val);
			else
				align_x2 = src->x2 >> 16;

			align_val = (src->y2 >> 16) % 16;
			if (align_val)
				align_y2 = (src->y2 >> 16) + (16 - align_val);
			else
				align_y2 = src->y2 >> 16;

			s->afbdc_win_width = align_x2 - align_x1 - 1;
			s->afbdc_win_height = align_y2 - align_y1 - 1;

			s->afbdc_en = 1;

			break;
		}
		if (src->x1 || src->y1 || fb->offsets[0]) {
			DRM_ERROR("win[%d] afbdc not support offset display\n",
				  win->win_id);
			DRM_ERROR("xpos=%d, ypos=%d, offset=%d\n",
				  src->x1, src->y1, fb->offsets[0]);
			return -EINVAL;
		}
		s->afbdc_win_format = afbdc_format;
		s->afbdc_win_width = fb->width - 1;
		s->afbdc_win_height = (drm_rect_height(src) >> 16) - 1;
		s->afbdc_win_id = win->win_id;
		s->afbdc_win_ptr = plane_state->yrgb_mst;
		s->afbdc_en = 1;
	}

	return 0;
}

static void vop_dclk_source_generate(struct drm_crtc *crtc,
				     struct drm_crtc_state *crtc_state)
{
	struct rockchip_drm_private *private = crtc->dev->dev_private;
	struct rockchip_crtc_state *s = to_rockchip_crtc_state(crtc_state);
	struct rockchip_crtc_state *old_s = to_rockchip_crtc_state(crtc->state);
	struct vop *vop = to_vop(crtc);
	struct rockchip_dclk_pll *old_pll = vop->pll;

	if (!vop->dclk_source)
		return;

	if (crtc_state->active) {
		WARN_ON(vop->pll && !vop->pll->use_count);
		if (!vop->pll || vop->pll->use_count > 1 ||
		    s->output_type != old_s->output_type) {
			if (vop->pll)
				vop->pll->use_count--;

			if (s->output_type != DRM_MODE_CONNECTOR_HDMIA &&
			    !private->default_pll.use_count)
				vop->pll = &private->default_pll;
			else
				vop->pll = &private->hdmi_pll;

			vop->pll->use_count++;
		}
	} else if (vop->pll) {
		vop->pll->use_count--;
		vop->pll = NULL;
	}
	if (vop->pll != old_pll)
		crtc_state->mode_changed = true;
}

static int vop_crtc_atomic_check(struct drm_crtc *crtc,
				 struct drm_atomic_state *state)
{
	struct drm_crtc_state *crtc_state = drm_atomic_get_new_crtc_state(state,
									  crtc);
	struct rockchip_crtc_state *s = to_rockchip_crtc_state(crtc_state);
	struct vop *vop = to_vop(crtc);
	const struct vop_data *vop_data = vop->data;
	struct drm_plane *plane;
	struct drm_plane_state *pstate;
	struct vop_plane_state *plane_state;
	struct vop_zpos *pzpos;
	int dsp_layer_sel = 0;
	int i, j, cnt = 0, ret = 0;

	ret = vop_afbdc_atomic_check(crtc, crtc_state);
	if (ret)
		return ret;

	s->yuv_overlay = 0;
	if (VOP_CTRL_SUPPORT(vop, overlay_mode))
		s->yuv_overlay = is_yuv_output(s->bus_format);

	ret = vop_hdr_atomic_check(crtc, crtc_state);
	if (ret)
		return ret;
	ret = vop_csc_atomic_check(crtc, crtc_state);
	if (ret)
		return ret;

	pzpos = kmalloc_array(vop_data->win_size, sizeof(*pzpos), GFP_KERNEL);
	if (!pzpos)
		return -ENOMEM;

	for (i = 0; i < vop_data->win_size; i++) {
		const struct vop_win_data *win_data = &vop_data->win[i];
		struct vop_win *win;

		if (!win_data->phy)
			continue;

		for (j = 0; j < vop->num_wins; j++) {
			win = &vop->win[j];

			if (win->win_id == i && !win->area_id)
				break;
		}
		if (WARN_ON(j >= vop->num_wins)) {
			ret = -EINVAL;
			goto err_free_pzpos;
		}

		plane = &win->base;
		pstate = state->planes[drm_plane_index(plane)].state;
		/*
		 * plane might not have changed, in which case take
		 * current state:
		 */
		if (!pstate)
			pstate = plane->state;
		plane_state = to_vop_plane_state(pstate);

		if (!pstate->visible)
			pzpos[cnt].zpos = INT_MAX;
		else
			pzpos[cnt].zpos = plane_state->zpos;
		pzpos[cnt++].win_id = win->win_id;
	}

	sort(pzpos, cnt, sizeof(pzpos[0]), vop_zpos_cmp, NULL);

	for (i = 0, cnt = 0; i < vop_data->win_size; i++) {
		const struct vop_win_data *win_data = &vop_data->win[i];
		int shift = i * 2;

		if (win_data->phy) {
			struct vop_zpos *zpos = &pzpos[cnt++];

			dsp_layer_sel |= zpos->win_id << shift;
		} else {
			dsp_layer_sel |= i << shift;
		}
	}

	s->dsp_layer_sel = dsp_layer_sel;

	vop_dclk_source_generate(crtc, crtc_state);

err_free_pzpos:
	kfree(pzpos);
	return ret;
}

static void vop_post_config(struct drm_crtc *crtc)
{
	struct vop *vop = to_vop(crtc);
	struct rockchip_crtc_state *s = to_rockchip_crtc_state(crtc->state);
	struct drm_display_mode *mode = &crtc->state->adjusted_mode;
	u16 vtotal = mode->crtc_vtotal;
	u16 hdisplay = mode->crtc_hdisplay;
	u16 hact_st = mode->crtc_htotal - mode->crtc_hsync_start;
	u16 vdisplay = mode->crtc_vdisplay;
	u16 vact_st = mode->crtc_vtotal - mode->crtc_vsync_start;
	u16 hsize = hdisplay * (s->left_margin + s->right_margin) / 200;
	u16 vsize = vdisplay * (s->top_margin + s->bottom_margin) / 200;
	u16 hact_end, vact_end;
	u32 val;

	if (mode->flags & DRM_MODE_FLAG_INTERLACE)
		vsize = rounddown(vsize, 2);

	hact_st += hdisplay * (100 - s->left_margin) / 200;
	hact_end = hact_st + hsize;
	val = hact_st << 16;
	val |= hact_end;
	VOP_CTRL_SET(vop, hpost_st_end, val);
	vact_st += vdisplay * (100 - s->top_margin) / 200;
	vact_end = vact_st + vsize;
	val = vact_st << 16;
	val |= vact_end;
	VOP_CTRL_SET(vop, vpost_st_end, val);
	val = scl_cal_scale2(vdisplay, vsize) << 16;
	val |= scl_cal_scale2(hdisplay, hsize);
	VOP_CTRL_SET(vop, post_scl_factor, val);

#define POST_HORIZONTAL_SCALEDOWN_EN(x)		((x) << 0)
#define POST_VERTICAL_SCALEDOWN_EN(x)		((x) << 1)
	VOP_CTRL_SET(vop, post_scl_ctrl,
		     POST_HORIZONTAL_SCALEDOWN_EN(hdisplay != hsize) |
		     POST_VERTICAL_SCALEDOWN_EN(vdisplay != vsize));
	if (mode->flags & DRM_MODE_FLAG_INTERLACE) {
		u16 vact_st_f1 = vtotal + vact_st + 1;
		u16 vact_end_f1 = vact_st_f1 + vsize;

		val = vact_st_f1 << 16 | vact_end_f1;
		VOP_CTRL_SET(vop, vpost_st_end_f1, val);
	}
}

static void vop_update_hdr(struct drm_crtc *crtc,
			   struct drm_crtc_state *old_crtc_state)
{
	struct rockchip_crtc_state *s =
			to_rockchip_crtc_state(crtc->state);
	struct vop *vop = to_vop(crtc);
	struct rockchip_sdr2hdr_state *sdr2hdr_state = &s->hdr.sdr2hdr_state;

	if (!vop->data->hdr_table)
		return;

	if (s->hdr.hdr2sdr_en) {
		vop_load_hdr2sdr_table(vop);
		/* This is ic design bug, when in hdr2sdr mode, the overlay mode
		 * is rgb domain, so the win0 is do yuv2rgb, but in this case,
		 * we must close win0 y2r.
		 */
		VOP_CTRL_SET(vop, hdr2sdr_en_win0_csc, 0);
	}
	VOP_CTRL_SET(vop, hdr2sdr_en, s->hdr.hdr2sdr_en);

	VOP_CTRL_SET(vop, bt1886eotf_pre_conv_en,
		     sdr2hdr_state->bt1886eotf_pre_conv_en);
	VOP_CTRL_SET(vop, bt1886eotf_post_conv_en,
		     sdr2hdr_state->bt1886eotf_post_conv_en);

	VOP_CTRL_SET(vop, rgb2rgb_pre_conv_en,
		     sdr2hdr_state->rgb2rgb_pre_conv_en);
	VOP_CTRL_SET(vop, rgb2rgb_pre_conv_mode,
		     sdr2hdr_state->rgb2rgb_pre_conv_mode);
	VOP_CTRL_SET(vop, st2084oetf_pre_conv_en,
		     sdr2hdr_state->st2084oetf_pre_conv_en);

	VOP_CTRL_SET(vop, rgb2rgb_post_conv_en,
		     sdr2hdr_state->rgb2rgb_post_conv_en);
	VOP_CTRL_SET(vop, rgb2rgb_post_conv_mode,
		     sdr2hdr_state->rgb2rgb_post_conv_mode);
	VOP_CTRL_SET(vop, st2084oetf_post_conv_en,
		     sdr2hdr_state->st2084oetf_post_conv_en);

	if (sdr2hdr_state->bt1886eotf_pre_conv_en ||
	    sdr2hdr_state->bt1886eotf_post_conv_en)
		vop_load_sdr2hdr_table(vop, sdr2hdr_state->sdr2hdr_func);
	VOP_CTRL_SET(vop, win_csc_mode_sel, 1);
}

static void vop_tv_config_update(struct drm_crtc *crtc,
				 struct drm_crtc_state *old_crtc_state)
{
	struct rockchip_crtc_state *s =
			to_rockchip_crtc_state(crtc->state);
	struct rockchip_crtc_state *old_s =
			to_rockchip_crtc_state(old_crtc_state);
	int brightness, contrast, saturation, hue, sin_hue, cos_hue;
	struct vop *vop = to_vop(crtc);
	const struct vop_data *vop_data = vop->data;

	if (!s->tv_state)
		return;

	/*
	 * The BCSH only need to config once except one of the following
	 * condition changed:
	 *   1. tv_state: include brightness,contrast,saturation and hue;
	 *   2. yuv_overlay: it is related to BCSH r2y module;
	 *   3. mode_update: it is indicate mode change and resume from suspend;
	 *   4. bcsh_en: control the BCSH module enable or disable state;
	 *   5. bus_format: it is related to BCSH y2r module;
	 */
	if (!memcmp(s->tv_state,
		    &vop->active_tv_state, sizeof(*s->tv_state)) &&
	    s->yuv_overlay == old_s->yuv_overlay && s->mode_update &&
	    s->bcsh_en == old_s->bcsh_en && s->bus_format == old_s->bus_format)
		return;

	memcpy(&vop->active_tv_state, s->tv_state, sizeof(*s->tv_state));
	/* post BCSH CSC */
	s->post_r2y_en = 0;
	s->post_y2r_en = 0;
	s->bcsh_en = 0;
	if (s->tv_state) {
		if (s->tv_state->brightness != 50 ||
		    s->tv_state->contrast != 50 ||
		    s->tv_state->saturation != 50 || s->tv_state->hue != 50)
			s->bcsh_en = 1;
	}

	if (s->bcsh_en) {
		if (!s->yuv_overlay)
			s->post_r2y_en = 1;
		if (!is_yuv_output(s->bus_format))
			s->post_y2r_en = 1;
	} else {
		if (!s->yuv_overlay && is_yuv_output(s->bus_format))
			s->post_r2y_en = 1;
		if (s->yuv_overlay && !is_yuv_output(s->bus_format))
			s->post_y2r_en = 1;
	}

	s->post_csc_mode = to_vop_csc_mode(s->color_space);
	VOP_CTRL_SET(vop, bcsh_r2y_en, s->post_r2y_en);
	VOP_CTRL_SET(vop, bcsh_y2r_en, s->post_y2r_en);
	VOP_CTRL_SET(vop, bcsh_r2y_csc_mode, s->post_csc_mode);
	VOP_CTRL_SET(vop, bcsh_y2r_csc_mode, s->post_csc_mode);
	if (!s->bcsh_en) {
		VOP_CTRL_SET(vop, bcsh_en, s->bcsh_en);
		return;
	}

	if (vop_data->feature & VOP_FEATURE_OUTPUT_10BIT)
		brightness = interpolate(0, -128, 100, 127, s->tv_state->brightness);
	else if (VOP_MAJOR(vop->version) == 2 && VOP_MINOR(vop->version) == 6) /* px30 vopb */
		brightness = interpolate(0, -64, 100, 63, s->tv_state->brightness);
	else
		brightness = interpolate(0, -32, 100, 31, s->tv_state->brightness);

	if ((VOP_MAJOR(vop->version) == 3) ||
	    (VOP_MAJOR(vop->version) == 2 && VOP_MINOR(vop->version) == 6)) { /* px30 vopb */
		contrast = interpolate(0, 0, 100, 511, s->tv_state->contrast);
		saturation = interpolate(0, 0, 100, 511, s->tv_state->saturation);
		/*
		 *  a:[-30~0]:
		 *    sin_hue = 0x100 - sin(a)*256;
		 *    cos_hue = cos(a)*256;
		 *  a:[0~30]
		 *    sin_hue = sin(a)*256;
		 *    cos_hue = cos(a)*256;
		 */
		hue = interpolate(0, -30, 100, 30, s->tv_state->hue);
		sin_hue = fixp_sin32(hue) >> 23;
		cos_hue = fixp_cos32(hue) >> 23;
		VOP_CTRL_SET(vop, bcsh_sat_con, saturation * contrast / 0x100);

	} else {
		contrast = interpolate(0, 0, 100, 255, s->tv_state->contrast);
		saturation = interpolate(0, 0, 100, 255, s->tv_state->saturation);
		/*
		 *  a:[-30~0]:
		 *    sin_hue = 0x100 - sin(a)*128;
		 *    cos_hue = cos(a)*128;
		 *  a:[0~30]
		 *    sin_hue = sin(a)*128;
		 *    cos_hue = cos(a)*128;
		 */
		hue = interpolate(0, -30, 100, 30, s->tv_state->hue);
		sin_hue = fixp_sin32(hue) >> 24;
		cos_hue = fixp_cos32(hue) >> 24;
		VOP_CTRL_SET(vop, bcsh_sat_con, saturation * contrast / 0x80);
	}

	VOP_CTRL_SET(vop, bcsh_brightness, brightness);
	VOP_CTRL_SET(vop, bcsh_contrast, contrast);
	VOP_CTRL_SET(vop, bcsh_sin_hue, sin_hue);
	VOP_CTRL_SET(vop, bcsh_cos_hue, cos_hue);
	VOP_CTRL_SET(vop, bcsh_out_mode, BCSH_OUT_MODE_NORMAL_VIDEO);
	if (VOP_MAJOR(vop->version) == 3 && VOP_MINOR(vop->version) == 0)
		VOP_CTRL_SET(vop, auto_gate_en, 0);
	VOP_CTRL_SET(vop, bcsh_en, s->bcsh_en);
}

static void vop_cfg_update(struct drm_crtc *crtc,
			   struct drm_crtc_state *old_crtc_state)
{
	struct rockchip_crtc_state *s =
			to_rockchip_crtc_state(crtc->state);
	struct vop *vop = to_vop(crtc);
	const struct vop_data *vop_data = vop->data;

	spin_lock(&vop->reg_lock);

	vop_update_csc(crtc);

	vop_tv_config_update(crtc, old_crtc_state);

	if (s->afbdc_en) {
		u32 pic_size, pic_offset;

		VOP_CTRL_SET(vop, afbdc_format, s->afbdc_win_format | 1 << 4);
		VOP_CTRL_SET(vop, afbdc_hreg_block_split, 0);
		VOP_CTRL_SET(vop, afbdc_sel, s->afbdc_win_id);
		VOP_CTRL_SET(vop, afbdc_hdr_ptr, s->afbdc_win_ptr);
		pic_size = (s->afbdc_win_width & 0xffff);
		pic_size |= s->afbdc_win_height << 16;
		VOP_CTRL_SET(vop, afbdc_pic_size, pic_size);

		VOP_CTRL_SET(vop, afbdc_pic_vir_width, s->afbdc_win_vir_width);
		pic_offset = (s->afbdc_win_xoffset & 0xffff);
		pic_offset |= s->afbdc_win_yoffset << 16;
		VOP_CTRL_SET(vop, afbdc_pic_offset, pic_offset);
	}

	VOP_CTRL_SET(vop, afbdc_en, s->afbdc_en);

	VOP_CTRL_SET(vop, dsp_layer_sel, s->dsp_layer_sel);
	if (vop_data->feature & VOP_FEATURE_OVERSCAN)
		vop_post_config(crtc);

	spin_unlock(&vop->reg_lock);
}

static bool vop_fs_irq_is_pending(struct vop *vop)
{
	if (VOP_MAJOR(vop->version) == 3 && VOP_MINOR(vop->version) >= 7)
		return VOP_INTR_GET_TYPE(vop, status, FS_FIELD_INTR);
	else
		return VOP_INTR_GET_TYPE(vop, status, FS_INTR);
}

static void vop_wait_for_irq_handler(struct vop *vop)
{
	bool pending;
	int ret;

	/*
	 * Spin until frame start interrupt status bit goes low, which means
	 * that interrupt handler was invoked and cleared it. The timeout of
	 * 10 msecs is really too long, but it is just a safety measure if
	 * something goes really wrong. The wait will only happen in the very
	 * unlikely case of a vblank happening exactly at the same time and
	 * shouldn't exceed microseconds range.
	 */
	ret = readx_poll_timeout_atomic(vop_fs_irq_is_pending, vop, pending,
					!pending, 0, 10 * 1000);
	if (ret)
		DRM_DEV_ERROR(vop->dev, "VOP vblank IRQ stuck for 10 ms\n");

	synchronize_irq(vop->irq);
}

static void vop_crtc_atomic_flush(struct drm_crtc *crtc,
				  struct drm_atomic_state *state)
{
	struct drm_crtc_state *old_crtc_state = drm_atomic_get_old_crtc_state(state,
									      crtc);
	struct drm_atomic_state *old_state = old_crtc_state->state;
	struct drm_plane_state *old_plane_state;
	struct vop *vop = to_vop(crtc);
	struct drm_plane *plane;
	int i;
	unsigned long flags;
	struct rockchip_crtc_state *s =
		to_rockchip_crtc_state(crtc->state);

	vop_cfg_update(crtc, old_crtc_state);

	if (!vop->is_iommu_enabled && vop->is_iommu_needed) {
		int ret;

		if (s->mode_update)
			VOP_CTRL_SET(vop, dma_stop, 1);

		ret = rockchip_drm_dma_attach_device(vop->drm_dev, vop->dev);
		if (ret) {
			vop->is_iommu_enabled = false;
			vop_disable_all_planes(vop);
			dev_err(vop->dev, "failed to attach dma mapping, %d\n",
				ret);
		} else {
			vop->is_iommu_enabled = true;
			VOP_CTRL_SET(vop, dma_stop, 0);
		}
	}

	vop_update_hdr(crtc, old_crtc_state);
	if (old_crtc_state->color_mgmt_changed || old_crtc_state->active_changed) {
		if (crtc->state->gamma_lut || vop->gamma_lut) {
			if (old_crtc_state->gamma_lut)
				vop->gamma_lut = old_crtc_state->gamma_lut->data;
			vop_crtc_atomic_gamma_set(crtc, old_crtc_state);
		}
	}

	spin_lock_irqsave(&vop->irq_lock, flags);
	vop->pre_overlay = s->hdr.pre_overlay;
	vop_cfg_done(vop);
	rockchip_drm_dbg(vop->dev, VOP_DEBUG_CFG_DONE, "cfg_done\n\n");
	/*
	 * rk322x and rk332x odd-even field will mistake when in interlace mode.
	 * we must switch to frame effect before switch screen and switch to
	 * field effect after switch screen complete.
	 */
	if (VOP_MAJOR(vop->version) == 3 &&
	    (VOP_MINOR(vop->version) == 7 || VOP_MINOR(vop->version) == 8)) {
		if (!s->mode_update && VOP_CTRL_GET(vop, reg_done_frm))
			VOP_CTRL_SET(vop, reg_done_frm, 0);
	} else {
		VOP_CTRL_SET(vop, reg_done_frm, 0);
	}
	if (vop->mcu_timing.mcu_pix_total)
		VOP_CTRL_SET(vop, mcu_hold_mode, 0);

	spin_unlock_irqrestore(&vop->irq_lock, flags);

	/*
	 * There is a (rather unlikely) possiblity that a vblank interrupt
	 * fired before we set the cfg_done bit. To avoid spuriously
	 * signalling flip completion we need to wait for it to finish.
	 */
	vop_wait_for_irq_handler(vop);

	spin_lock_irq(&crtc->dev->event_lock);
	if (crtc->state->event) {
		WARN_ON(drm_crtc_vblank_get(crtc) != 0);
		WARN_ON(vop->event);

		vop->event = crtc->state->event;
		crtc->state->event = NULL;
	}
	spin_unlock_irq(&crtc->dev->event_lock);

	for_each_old_plane_in_state(old_state, plane, old_plane_state, i) {
		if (!old_plane_state->fb)
			continue;

		if (old_plane_state->fb == plane->state->fb)
			continue;

		drm_framebuffer_get(old_plane_state->fb);
		WARN_ON(drm_crtc_vblank_get(crtc) != 0);
		drm_flip_work_queue(&vop->fb_unref_work, old_plane_state->fb);
		set_bit(VOP_PENDING_FB_UNREF, &vop->pending);
	}
}

static const struct drm_crtc_helper_funcs vop_crtc_helper_funcs = {
	.mode_fixup = vop_crtc_mode_fixup,
	.mode_valid = vop_crtc_mode_valid,
	.atomic_check = vop_crtc_atomic_check,
	.atomic_flush = vop_crtc_atomic_flush,
	.atomic_enable = vop_crtc_atomic_enable,
	.atomic_disable = vop_crtc_atomic_disable,
};

static void vop_crtc_destroy(struct drm_crtc *crtc)
{
	drm_crtc_cleanup(crtc);
}

static void vop_crtc_reset(struct drm_crtc *crtc)
{
	struct rockchip_crtc_state *s = to_rockchip_crtc_state(crtc->state);

	if (crtc->state) {
		__drm_atomic_helper_crtc_destroy_state(crtc->state);
		kfree(s);
	}

	s = kzalloc(sizeof(*s), GFP_KERNEL);
	if (!s)
		return;
	crtc->state = &s->base;
	crtc->state->crtc = crtc;

	s->left_margin = 100;
	s->right_margin = 100;
	s->top_margin = 100;
	s->bottom_margin = 100;
}

static struct drm_crtc_state *vop_crtc_duplicate_state(struct drm_crtc *crtc)
{
	struct rockchip_crtc_state *rockchip_state, *old_state;

	if (WARN_ON(!crtc->state))
		return NULL;

	old_state = to_rockchip_crtc_state(crtc->state);
	rockchip_state = kmemdup(old_state, sizeof(*old_state), GFP_KERNEL);
	if (!rockchip_state)
		return NULL;

	__drm_atomic_helper_crtc_duplicate_state(crtc, &rockchip_state->base);
	return &rockchip_state->base;
}

static void vop_crtc_destroy_state(struct drm_crtc *crtc,
				   struct drm_crtc_state *state)
{
	struct rockchip_crtc_state *s = to_rockchip_crtc_state(state);

	__drm_atomic_helper_crtc_destroy_state(&s->base);
	kfree(s);
}

#ifdef CONFIG_DRM_ANALOGIX_DP
static struct drm_connector *vop_get_edp_connector(struct vop *vop)
{
	struct drm_connector *connector;
	struct drm_connector_list_iter conn_iter;

	drm_connector_list_iter_begin(vop->drm_dev, &conn_iter);
	drm_for_each_connector_iter(connector, &conn_iter) {
		if (connector->connector_type == DRM_MODE_CONNECTOR_eDP) {
			drm_connector_list_iter_end(&conn_iter);
			return connector;
		}
	}
	drm_connector_list_iter_end(&conn_iter);

	return NULL;
}

static int vop_crtc_set_crc_source(struct drm_crtc *crtc,
				   const char *source_name)
{
	struct vop *vop = to_vop(crtc);
	struct drm_connector *connector;
	int ret;

	connector = vop_get_edp_connector(vop);
	if (!connector)
		return -EINVAL;

	if (source_name && strcmp(source_name, "auto") == 0)
		ret = analogix_dp_start_crc(connector);
	else if (!source_name)
		ret = analogix_dp_stop_crc(connector);
	else
		ret = -EINVAL;

	return ret;
}

static int
vop_crtc_verify_crc_source(struct drm_crtc *crtc, const char *source_name,
			   size_t *values_cnt)
{
	if (source_name && strcmp(source_name, "auto") != 0)
		return -EINVAL;

	*values_cnt = 3;
	return 0;
}

#else
static int vop_crtc_set_crc_source(struct drm_crtc *crtc,
				   const char *source_name)
{
	return -ENODEV;
}

static int
vop_crtc_verify_crc_source(struct drm_crtc *crtc, const char *source_name,
			   size_t *values_cnt)
{
	return -ENODEV;
}
#endif

static int vop_crtc_atomic_get_property(struct drm_crtc *crtc,
					const struct drm_crtc_state *state,
					struct drm_property *property,
					uint64_t *val)
{
	struct drm_device *drm_dev = crtc->dev;
	struct rockchip_drm_private *private = drm_dev->dev_private;
	struct drm_mode_config *mode_config = &drm_dev->mode_config;
	struct rockchip_crtc_state *s = to_rockchip_crtc_state(state);
	struct vop *vop = to_vop(crtc);

	if (property == mode_config->tv_left_margin_property) {
		*val = s->left_margin;
		return 0;
	}

	if (property == mode_config->tv_right_margin_property) {
		*val = s->right_margin;
		return 0;
	}

	if (property == mode_config->tv_top_margin_property) {
		*val = s->top_margin;
		return 0;
	}

	if (property == mode_config->tv_bottom_margin_property) {
		*val = s->bottom_margin;
		return 0;
	}

	if (property == private->aclk_prop) {
		/* KHZ, keep align with mode->clock */
		*val = clk_get_rate(vop->aclk) / 1000;
		return 0;
	}

	if (property == private->bg_prop) {
		*val = vop->background;
		return 0;
	}

	if (property == private->line_flag_prop) {
		*val = vop->line_flag;
		return 0;
	}

	DRM_ERROR("failed to get vop crtc property\n");
	return -EINVAL;
}

static int vop_crtc_atomic_set_property(struct drm_crtc *crtc,
					struct drm_crtc_state *state,
					struct drm_property *property,
					uint64_t val)
{
	struct drm_device *drm_dev = crtc->dev;
	struct rockchip_drm_private *private = drm_dev->dev_private;
	struct drm_mode_config *mode_config = &drm_dev->mode_config;
	struct rockchip_crtc_state *s = to_rockchip_crtc_state(state);
	struct vop *vop = to_vop(crtc);

	if (property == mode_config->tv_left_margin_property) {
		s->left_margin = val;
		return 0;
	}

	if (property == mode_config->tv_right_margin_property) {
		s->right_margin = val;
		return 0;
	}

	if (property == mode_config->tv_top_margin_property) {
		s->top_margin = val;
		return 0;
	}

	if (property == mode_config->tv_bottom_margin_property) {
		s->bottom_margin = val;
		return 0;
	}

	if (property == private->bg_prop) {
		vop->background = val;
		return 0;
	}

	if (property == private->line_flag_prop) {
		vop->line_flag = val;
		return 0;
	}

	DRM_ERROR("failed to set vop crtc property\n");
	return -EINVAL;
}

static const struct drm_crtc_funcs vop_crtc_funcs = {
	.gamma_set = vop_crtc_legacy_gamma_set,
	.set_config = drm_atomic_helper_set_config,
	.page_flip = drm_atomic_helper_page_flip,
	.destroy = vop_crtc_destroy,
	.reset = vop_crtc_reset,
	.atomic_get_property = vop_crtc_atomic_get_property,
	.atomic_set_property = vop_crtc_atomic_set_property,
	.atomic_duplicate_state = vop_crtc_duplicate_state,
	.atomic_destroy_state = vop_crtc_destroy_state,
	.enable_vblank = vop_crtc_enable_vblank,
	.disable_vblank = vop_crtc_disable_vblank,
	.set_crc_source = vop_crtc_set_crc_source,
	.verify_crc_source = vop_crtc_verify_crc_source,
};

static void vop_fb_unref_worker(struct drm_flip_work *work, void *val)
{
	struct vop *vop = container_of(work, struct vop, fb_unref_work);
	struct drm_framebuffer *fb = val;

	drm_crtc_vblank_put(&vop->rockchip_crtc.crtc);
	drm_framebuffer_put(fb);
}

static void vop_handle_vblank(struct vop *vop)
{
	struct drm_device *drm = vop->drm_dev;
	struct drm_crtc *crtc = &vop->rockchip_crtc.crtc;
	unsigned long flags;

	spin_lock_irqsave(&drm->event_lock, flags);
	if (vop->event) {
		drm_crtc_send_vblank_event(crtc, vop->event);
		drm_crtc_vblank_put(crtc);
		vop->event = NULL;
	}
	spin_unlock_irqrestore(&drm->event_lock, flags);

	if (test_and_clear_bit(VOP_PENDING_FB_UNREF, &vop->pending))
		drm_flip_work_commit(&vop->fb_unref_work, system_unbound_wq);
}

static irqreturn_t vop_isr(int irq, void *data)
{
	struct vop *vop = data;
	struct drm_crtc *crtc = &vop->rockchip_crtc.crtc;
	uint32_t active_irqs;
	unsigned long flags;
	int ret = IRQ_NONE;

	/*
	 * The irq is shared with the iommu. If the runtime-pm state of the
	 * vop-device is disabled the irq has to be targeted at the iommu.
	 */
	if (!pm_runtime_get_if_in_use(vop->dev))
		return IRQ_NONE;

	if (vop_core_clks_enable(vop)) {
		DRM_DEV_ERROR_RATELIMITED(vop->dev, "couldn't enable clocks\n");
		goto out;
	}

	/*
	 * interrupt register has interrupt status, enable and clear bits, we
	 * must hold irq_lock to avoid a race with enable/disable_vblank().
	*/
	spin_lock_irqsave(&vop->irq_lock, flags);

	active_irqs = VOP_INTR_GET_TYPE(vop, status, INTR_MASK);
	/* Clear all active interrupt sources */
	if (active_irqs)
		VOP_INTR_SET_TYPE(vop, clear, active_irqs, 1);

	spin_unlock_irqrestore(&vop->irq_lock, flags);

	/* This is expected for vop iommu irqs, since the irq is shared */
	if (!active_irqs)
		goto out_disable;

	if (active_irqs & DSP_HOLD_VALID_INTR) {
		complete(&vop->dsp_hold_completion);
		active_irqs &= ~DSP_HOLD_VALID_INTR;
		ret = IRQ_HANDLED;
	}

	if (active_irqs & LINE_FLAG_INTR) {
		complete(&vop->line_flag_completion);
		active_irqs &= ~LINE_FLAG_INTR;
		ret = IRQ_HANDLED;
	}

	if ((active_irqs & FS_INTR) || (active_irqs & FS_FIELD_INTR)) {
		/* This is IC design not reasonable, this two register bit need
		 * frame effective, but actually it's effective immediately, so
		 * we config this register at frame start.
		 */
		rockchip_drm_dbg(vop->dev, VOP_DEBUG_VSYNC, "vsync\n");
		spin_lock_irqsave(&vop->irq_lock, flags);
		VOP_CTRL_SET(vop, level2_overlay_en, vop->pre_overlay);
		VOP_CTRL_SET(vop, alpha_hard_calc, vop->pre_overlay);
		spin_unlock_irqrestore(&vop->irq_lock, flags);
		drm_crtc_handle_vblank(crtc);
		vop_handle_vblank(vop);
		active_irqs &= ~(FS_INTR | FS_FIELD_INTR);
		ret = IRQ_HANDLED;
	}

#define ERROR_HANDLER(x) \
	do { \
		if (active_irqs & x##_INTR) {\
			DRM_DEV_ERROR_RATELIMITED(vop->dev, #x " irq err\n"); \
			active_irqs &= ~x##_INTR; \
			ret = IRQ_HANDLED; \
		} \
	} while (0)

	ERROR_HANDLER(BUS_ERROR);
	ERROR_HANDLER(WIN0_EMPTY);
	ERROR_HANDLER(WIN1_EMPTY);
	ERROR_HANDLER(WIN2_EMPTY);
	ERROR_HANDLER(WIN3_EMPTY);
	ERROR_HANDLER(HWC_EMPTY);
	ERROR_HANDLER(POST_BUF_EMPTY);

	/* Unhandled irqs are spurious. */
	if (active_irqs)
		DRM_ERROR("Unknown VOP IRQs: %#02x\n", active_irqs);

out_disable:
	vop_core_clks_disable(vop);
out:
	pm_runtime_put(vop->dev);
	return ret;
}

static void vop_plane_add_properties(struct vop *vop,
				     struct drm_plane *plane,
				     const struct vop_win *win)
{
	unsigned int flags = 0;

	flags |= (VOP_WIN_SUPPORT(vop, win, xmirror)) ? DRM_MODE_REFLECT_X : 0;
	flags |= (VOP_WIN_SUPPORT(vop, win, ymirror)) ? DRM_MODE_REFLECT_Y : 0;

	if (flags)
		drm_plane_create_rotation_property(plane, DRM_MODE_ROTATE_0,
						   DRM_MODE_ROTATE_0 | flags);
}

static int vop_plane_create_name_property(struct vop *vop, struct vop_win *win)
{
	struct drm_prop_enum_list *props = vop->plane_name_list;
	struct drm_property *prop;
	uint64_t bits = BIT_ULL(win->plane_id);

	prop = drm_property_create_bitmask(vop->drm_dev,
					   DRM_MODE_PROP_IMMUTABLE, "NAME",
					   props, vop->num_wins, bits);
	if (!prop) {
		DRM_DEV_ERROR(vop->dev, "create Name prop for %s failed\n", win->name);
		return -ENOMEM;
	}
	win->name_prop = prop;
	drm_object_attach_property(&win->base.base, win->name_prop, bits);

	return 0;
}

static int vop_plane_init(struct vop *vop, struct vop_win *win,
			  unsigned long possible_crtcs)
{
	struct rockchip_drm_private *private = vop->drm_dev->dev_private;
	unsigned int blend_caps = BIT(DRM_MODE_BLEND_PIXEL_NONE) | BIT(DRM_MODE_BLEND_PREMULTI) |
				  BIT(DRM_MODE_BLEND_COVERAGE);
	const struct vop_data *vop_data = vop->data;
	uint64_t feature = 0;
	int ret;

	ret = drm_universal_plane_init(vop->drm_dev, &win->base, possible_crtcs, &vop_plane_funcs,
				       win->data_formats, win->nformats, win->format_modifiers,
				       win->type, win->name);
	if (ret) {
		DRM_ERROR("failed to initialize plane %d\n", ret);
		return ret;
	}
	drm_plane_helper_add(&win->base, &plane_helper_funcs);

	if (win->phy->scl)
		feature |= BIT(ROCKCHIP_DRM_PLANE_FEATURE_SCALE);
	if (VOP_WIN_SUPPORT(vop, win, src_alpha_ctl) ||
	    VOP_WIN_SUPPORT(vop, win, alpha_en))
		feature |= BIT(ROCKCHIP_DRM_PLANE_FEATURE_ALPHA);
	if (win->feature & WIN_FEATURE_HDR2SDR)
		feature |= BIT(ROCKCHIP_DRM_PLANE_FEATURE_HDR2SDR);
	if (win->feature & WIN_FEATURE_SDR2HDR)
		feature |= BIT(ROCKCHIP_DRM_PLANE_FEATURE_SDR2HDR);
	if (win->feature & WIN_FEATURE_AFBDC)
		feature |= BIT(ROCKCHIP_DRM_PLANE_FEATURE_AFBDC);

	drm_object_attach_property(&win->base.base, vop->plane_feature_prop,
				   feature);
	drm_object_attach_property(&win->base.base, private->eotf_prop, 0);
	drm_object_attach_property(&win->base.base,
				   private->color_space_prop, 0);
	if (VOP_WIN_SUPPORT(vop, win, global_alpha_val))
		drm_plane_create_alpha_property(&win->base);
	drm_object_attach_property(&win->base.base,
				   private->async_commit_prop, 0);

	if (win->parent)
		drm_object_attach_property(&win->base.base, private->share_id_prop,
					   win->parent->base.base.id);
	else
		drm_object_attach_property(&win->base.base, private->share_id_prop,
					   win->base.base.id);

	drm_plane_create_blend_mode_property(&win->base, blend_caps);
	drm_plane_create_zpos_property(&win->base, win->win_id, 0, vop->num_wins - 1);
	vop_plane_create_name_property(vop, win);


	win->input_width_prop = drm_property_create_range(vop->drm_dev, DRM_MODE_PROP_IMMUTABLE,
							  "INPUT_WIDTH", 0, vop_data->max_input.width);
	win->input_height_prop = drm_property_create_range(vop->drm_dev, DRM_MODE_PROP_IMMUTABLE,
							   "INPUT_HEIGHT", 0, vop_data->max_input.height);

	win->output_width_prop = drm_property_create_range(vop->drm_dev, DRM_MODE_PROP_IMMUTABLE,
							   "OUTPUT_WIDTH", 0, vop_data->max_input.width);
	win->output_height_prop = drm_property_create_range(vop->drm_dev, DRM_MODE_PROP_IMMUTABLE,
							    "OUTPUT_HEIGHT", 0, vop_data->max_input.height);

	win->scale_prop = drm_property_create_range(vop->drm_dev, DRM_MODE_PROP_IMMUTABLE,
						    "SCALE_RATE", 8, 8);
	/*
	 * Support 24 bit(RGB888) or 16 bit(rgb565) color key.
	 * Bit 31 is used as a flag to disable (0) or enable
	 * color keying (1).
	 */
	if (VOP_WIN_SUPPORT(vop, win, color_key))
		win->color_key_prop = drm_property_create_range(vop->drm_dev, 0,
								"colorkey", 0, 0x80ffffff);
	if (!win->input_width_prop || !win->input_height_prop ||
	    !win->scale_prop) {
		DRM_ERROR("failed to create property\n");
		return -ENOMEM;
	}

	drm_object_attach_property(&win->base.base, win->input_width_prop, 0);
	drm_object_attach_property(&win->base.base, win->input_height_prop, 0);
	drm_object_attach_property(&win->base.base, win->output_width_prop, 0);
	drm_object_attach_property(&win->base.base, win->output_height_prop, 0);
	drm_object_attach_property(&win->base.base, win->scale_prop, 0);
	if (VOP_WIN_SUPPORT(vop, win, color_key))
		drm_object_attach_property(&win->base.base, win->color_key_prop, 0);

	return 0;
}

static int vop_of_init_display_lut(struct vop *vop)
{
	struct device_node *node = vop->dev->of_node;
	struct device_node *dsp_lut;
	u32 lut_len = vop->lut_len;
	struct property *prop;
	int length, i, j;
	int ret;

	if (!vop->lut)
		return -ENOMEM;

	dsp_lut = of_parse_phandle(node, "dsp-lut", 0);
	if (!dsp_lut)
		return -ENXIO;

	prop = of_find_property(dsp_lut, "gamma-lut", &length);
	if (!prop) {
		dev_err(vop->dev, "failed to find gamma_lut\n");
		return -ENXIO;
	}

	length >>= 2;

	if (length != lut_len) {
		u32 r, g, b;
		u32 *lut = kmalloc_array(length, sizeof(*lut), GFP_KERNEL);

		if (!lut)
			return -ENOMEM;
		ret = of_property_read_u32_array(dsp_lut, "gamma-lut", lut,
						 length);
		if (ret) {
			dev_err(vop->dev, "load gamma-lut failed\n");
			kfree(lut);
			return -EINVAL;
		}

		for (i = 0; i < lut_len; i++) {
			j = i * length / lut_len;
			r = lut[j] / length / length * lut_len / length;
			g = lut[j] / length % length * lut_len / length;
			b = lut[j] % length * lut_len / length;

			vop->lut[i] = r * lut_len * lut_len + g * lut_len + b;
		}

		kfree(lut);
	} else {
		of_property_read_u32_array(dsp_lut, "gamma-lut",
					   vop->lut, vop->lut_len);
	}
	vop->lut_active = true;

	return 0;
}

static int vop_crtc_create_feature_property(struct vop *vop, struct drm_crtc *crtc)
{
	const struct vop_data *vop_data = vop->data;

	struct drm_property *prop;
	u64 feature = 0;

	static const struct drm_prop_enum_list props[] = {
		{ ROCKCHIP_DRM_CRTC_FEATURE_ALPHA_SCALE, "ALPHA_SCALE" },
		{ ROCKCHIP_DRM_CRTC_FEATURE_HDR10, "HDR10" },
		{ ROCKCHIP_DRM_CRTC_FEATURE_NEXT_HDR, "NEXT_HDR" },
	};

	if (vop_data->feature & VOP_FEATURE_ALPHA_SCALE)
		feature |= BIT(ROCKCHIP_DRM_CRTC_FEATURE_ALPHA_SCALE);
	if (vop_data->feature & VOP_FEATURE_HDR10)
		feature |= BIT(ROCKCHIP_DRM_CRTC_FEATURE_HDR10);
	if (vop_data->feature & VOP_FEATURE_NEXT_HDR)
		feature |= BIT(ROCKCHIP_DRM_CRTC_FEATURE_NEXT_HDR);

	prop = drm_property_create_bitmask(vop->drm_dev,
					   DRM_MODE_PROP_IMMUTABLE, "FEATURE",
					   props, ARRAY_SIZE(props),
					   0xffffffff);
	if (!prop) {
		DRM_DEV_ERROR(vop->dev, "create FEATURE prop for vop%d failed\n", vop->id);
		return -ENOMEM;
	}

	vop->feature_prop = prop;
	drm_object_attach_property(&crtc->base, vop->feature_prop, feature);

	return 0;
}

static int vop_create_crtc(struct vop *vop)
{
	struct device *dev = vop->dev;
	struct drm_device *drm_dev = vop->drm_dev;
	struct rockchip_drm_private *private = drm_dev->dev_private;
	struct drm_plane *primary = NULL, *cursor = NULL, *plane, *tmp;
	struct drm_crtc *crtc = &vop->rockchip_crtc.crtc;
	struct device_node *port;
	int ret = 0;
	int i;

	/*
	 * Create drm_plane for primary and cursor planes first, since we need
	 * to pass them to drm_crtc_init_with_planes, which sets the
	 * "possible_crtcs" to the newly initialized crtc.
	 */
	for (i = 0; i < vop->num_wins; i++) {
		struct vop_win *win = &vop->win[i];

		if (win->type != DRM_PLANE_TYPE_PRIMARY &&
		    win->type != DRM_PLANE_TYPE_CURSOR)
			continue;

		ret = vop_plane_init(vop, win, 0);
		if (ret) {
			DRM_DEV_ERROR(vop->dev, "failed to init plane\n");
			goto err_cleanup_planes;
		}

		plane = &win->base;
		if (plane->type == DRM_PLANE_TYPE_PRIMARY)
			primary = plane;
		else if (plane->type == DRM_PLANE_TYPE_CURSOR)
			cursor = plane;
	}

	ret = drm_crtc_init_with_planes(drm_dev, crtc, primary, cursor,
					&vop_crtc_funcs, NULL);
	if (ret)
		goto err_cleanup_planes;

	drm_crtc_helper_add(crtc, &vop_crtc_helper_funcs);

	/*
	 * Create drm_planes for overlay windows with possible_crtcs restricted
	 * to the newly created crtc.
	 */
	for (i = 0; i < vop->num_wins; i++) {
		struct vop_win *win = &vop->win[i];
		unsigned long possible_crtcs = drm_crtc_mask(crtc);

		if (win->type != DRM_PLANE_TYPE_OVERLAY)
			continue;

		ret = vop_plane_init(vop, win, possible_crtcs);
		if (ret) {
			DRM_DEV_ERROR(vop->dev, "failed to init overlay\n");
			goto err_cleanup_crtc;
		}
		vop_plane_add_properties(vop, &win->base, win);
	}

	port = of_get_child_by_name(dev->of_node, "port");
	if (!port) {
		DRM_DEV_ERROR(vop->dev, "no port node found in %pOF\n",
			      dev->of_node);
		ret = -ENOENT;
		goto err_cleanup_crtc;
	}

	drm_flip_work_init(&vop->fb_unref_work, "fb_unref",
			   vop_fb_unref_worker);

	init_completion(&vop->dsp_hold_completion);
	init_completion(&vop->line_flag_completion);
	crtc->port = port;
	rockchip_register_crtc_funcs(crtc, &private_crtc_funcs);

	drm_object_attach_property(&crtc->base, private->soc_id_prop, vop->soc_id);
	drm_object_attach_property(&crtc->base, private->port_id_prop, vop->id);
	drm_object_attach_property(&crtc->base, private->aclk_prop, 0);
	drm_object_attach_property(&crtc->base, private->bg_prop, 0);
	drm_object_attach_property(&crtc->base, private->line_flag_prop, 0);

#define VOP_ATTACH_MODE_CONFIG_PROP(prop, v) \
	drm_object_attach_property(&crtc->base, drm_dev->mode_config.prop, v)

	VOP_ATTACH_MODE_CONFIG_PROP(tv_left_margin_property, 100);
	VOP_ATTACH_MODE_CONFIG_PROP(tv_right_margin_property, 100);
	VOP_ATTACH_MODE_CONFIG_PROP(tv_top_margin_property, 100);
	VOP_ATTACH_MODE_CONFIG_PROP(tv_bottom_margin_property, 100);
#undef VOP_ATTACH_MODE_CONFIG_PROP
	vop_crtc_create_feature_property(vop, crtc);
	ret = drm_self_refresh_helper_init(crtc);
	if (ret)
		DRM_DEV_DEBUG_KMS(vop->dev,
				  "Failed to init %s with SR helpers %d, ignoring\n",
				  crtc->name, ret);

	if (vop->lut_regs) {
		u16 *r_base, *g_base, *b_base;
		u32 lut_len = vop->lut_len;

		vop->lut = devm_kmalloc_array(dev, lut_len, sizeof(*vop->lut),
					      GFP_KERNEL);
		if (!vop->lut)
			goto err_unregister_crtc_funcs;

		if (vop_of_init_display_lut(vop)) {
			for (i = 0; i < lut_len; i++) {
				u32 r = i * lut_len * lut_len;
				u32 g = i * lut_len;
				u32 b = i;

				vop->lut[i] = r | g | b;
			}
		}

		drm_mode_crtc_set_gamma_size(crtc, lut_len);
		drm_crtc_enable_color_mgmt(crtc, 0, false, lut_len);
		r_base = crtc->gamma_store;
		g_base = r_base + crtc->gamma_size;
		b_base = g_base + crtc->gamma_size;

		for (i = 0; i < lut_len; i++) {
			rockchip_vop_crtc_fb_gamma_get(crtc, &r_base[i],
						       &g_base[i], &b_base[i],
						       i);
		}
	}
	return 0;

err_unregister_crtc_funcs:
	rockchip_unregister_crtc_funcs(crtc);
err_cleanup_crtc:
	drm_crtc_cleanup(crtc);
err_cleanup_planes:
	list_for_each_entry_safe(plane, tmp, &drm_dev->mode_config.plane_list,
				 head)
		drm_plane_cleanup(plane);
	return ret;
}

static void vop_destroy_crtc(struct vop *vop)
{
	struct drm_crtc *crtc = &vop->rockchip_crtc.crtc;
	struct drm_device *drm_dev = vop->drm_dev;
	struct drm_plane *plane, *tmp;

	drm_self_refresh_helper_cleanup(crtc);

	of_node_put(crtc->port);

	/*
	 * We need to cleanup the planes now.  Why?
	 *
	 * The planes are "&vop->win[i].base".  That means the memory is
	 * all part of the big "struct vop" chunk of memory.  That memory
	 * was devm allocated and associated with this component.  We need to
	 * free it ourselves before vop_unbind() finishes.
	 */
	list_for_each_entry_safe(plane, tmp, &drm_dev->mode_config.plane_list,
				 head)
		vop_plane_destroy(plane);

	/*
	 * Destroy CRTC after vop_plane_destroy() since vop_disable_plane()
	 * references the CRTC.
	 */
	drm_crtc_cleanup(crtc);
	drm_flip_work_cleanup(&vop->fb_unref_work);
}

/*
 * Win_id is the order in vop_win_data array.
 * This is related to the actual hardware plane.
 * But in the Linux platform, such as video hardware and camera preview,
 * it can only be played on the nv12 plane.
 * So set the order of zpos to PRIMARY < OVERLAY (if have) < CURSOR (if have).
 */
static int vop_plane_get_zpos(enum drm_plane_type type, unsigned int size)
{
	switch (type) {
	case DRM_PLANE_TYPE_PRIMARY:
		return 0;
	case DRM_PLANE_TYPE_OVERLAY:
		return 1;
	case DRM_PLANE_TYPE_CURSOR:
		return size - 1;
	}
	return 0;
}

/*
 * Initialize the vop->win array elements.
 */
static int vop_win_init(struct vop *vop)
{
	const struct vop_data *vop_data = vop->data;
	unsigned int i, j;
	unsigned int num_wins = 0;
	char name[DRM_PROP_NAME_LEN];
	uint8_t plane_id = 0;
	struct drm_prop_enum_list *plane_name_list;
	static const struct drm_prop_enum_list props[] = {
		{ ROCKCHIP_DRM_PLANE_FEATURE_SCALE, "scale" },
		{ ROCKCHIP_DRM_PLANE_FEATURE_ALPHA, "alpha" },
		{ ROCKCHIP_DRM_PLANE_FEATURE_HDR2SDR, "hdr2sdr" },
		{ ROCKCHIP_DRM_PLANE_FEATURE_SDR2HDR, "sdr2hdr" },
		{ ROCKCHIP_DRM_PLANE_FEATURE_AFBDC, "afbdc" },
	};

	for (i = 0; i < vop_data->win_size; i++) {
		struct vop_win *vop_win = &vop->win[num_wins];
		const struct vop_win_data *win_data = &vop_data->win[i];

		if (!win_data->phy)
			continue;

		vop_win->phy = win_data->phy;
		vop_win->csc = win_data->csc;
		vop_win->offset = win_data->base;
		vop_win->type = win_data->type;
		vop_win->data_formats = win_data->phy->data_formats;
		vop_win->nformats = win_data->phy->nformats;
		vop_win->format_modifiers = win_data->format_modifiers;
		vop_win->feature = win_data->feature;
		vop_win->vop = vop;
		vop_win->win_id = i;
		vop_win->area_id = 0;
		vop_win->plane_id = plane_id++;
		snprintf(name, sizeof(name), "VOP%d-win%d-%d", vop->id, vop_win->win_id, vop_win->area_id);
		vop_win->name = devm_kstrdup(vop->dev, name, GFP_KERNEL);
		vop_win->zpos = vop_plane_get_zpos(win_data->type,
						   vop_data->win_size);

		num_wins++;

		if (!vop->support_multi_area)
			continue;

		for (j = 0; j < win_data->area_size; j++) {
			struct vop_win *vop_area = &vop->win[num_wins];
			const struct vop_win_phy *area = win_data->area[j];

			vop_area->parent = vop_win;
			vop_area->offset = vop_win->offset;
			vop_area->phy = area;
			vop_area->type = DRM_PLANE_TYPE_OVERLAY;
			vop_area->data_formats = vop_win->data_formats;
			vop_area->nformats = vop_win->nformats;
			vop_area->format_modifiers = win_data->format_modifiers;
			vop_area->vop = vop;
			vop_area->win_id = i;
			vop_area->area_id = j + 1;
			vop_area->plane_id = plane_id++;
			snprintf(name, sizeof(name), "VOP%d-win%d-%d", vop->id, vop_area->win_id, vop_area->area_id);
			vop_area->name = devm_kstrdup(vop->dev, name, GFP_KERNEL);
			num_wins++;
		}
	}

	vop->num_wins = num_wins;

	vop->plane_feature_prop = drm_property_create_bitmask(vop->drm_dev,
				DRM_MODE_PROP_IMMUTABLE, "FEATURE",
				props, ARRAY_SIZE(props),
				BIT(ROCKCHIP_DRM_PLANE_FEATURE_SCALE) |
				BIT(ROCKCHIP_DRM_PLANE_FEATURE_ALPHA) |
				BIT(ROCKCHIP_DRM_PLANE_FEATURE_HDR2SDR) |
				BIT(ROCKCHIP_DRM_PLANE_FEATURE_SDR2HDR) |
				BIT(ROCKCHIP_DRM_PLANE_FEATURE_AFBDC));
	if (!vop->plane_feature_prop) {
		DRM_ERROR("failed to create feature property\n");
		return -EINVAL;
	}

	plane_name_list = devm_kzalloc(vop->dev,
				       vop->num_wins * sizeof(*plane_name_list),
				       GFP_KERNEL);
	if (!plane_name_list) {
		DRM_DEV_ERROR(vop->dev, "failed to alloc memory for plane_name_list\n");
		return -ENOMEM;
	}

	for (i = 0; i < vop->num_wins; i++) {
		struct vop_win *vop_win = &vop->win[i];

		plane_name_list[i].type = vop_win->plane_id;
		plane_name_list[i].name = vop_win->name;
	}

	vop->plane_name_list = plane_name_list;

	return 0;
}

static int vop_bind(struct device *dev, struct device *master, void *data)
{
	struct platform_device *pdev = to_platform_device(dev);
	const struct vop_data *vop_data;
	struct drm_device *drm_dev = data;
	struct vop *vop;
	struct resource *res;
	size_t alloc_size;
	int ret, irq, i;
	int num_wins = 0;
	bool dual_channel_swap = false;
	struct device_node *mcu = NULL;

	vop_data = of_device_get_match_data(dev);
	if (!vop_data)
		return -ENODEV;

	for (i = 0; i < vop_data->win_size; i++) {
		const struct vop_win_data *win_data = &vop_data->win[i];

		num_wins += win_data->area_size + 1;
	}

	/* Allocate vop struct and its vop_win array */
	alloc_size = sizeof(*vop) + sizeof(*vop->win) * num_wins;
	vop = devm_kzalloc(dev, alloc_size, GFP_KERNEL);
	if (!vop)
		return -ENOMEM;

	vop->dev = dev;
	vop->data = vop_data;
	vop->drm_dev = drm_dev;
	vop->num_wins = num_wins;
	vop->version = vop_data->version;
	vop->soc_id = vop_data->soc_id;
	vop->id = vop_data->vop_id;
	dev_set_drvdata(dev, vop);
	vop->support_multi_area = of_property_read_bool(dev->of_node, "support-multi-area");

	ret = vop_win_init(vop);
	if (ret)
		return ret;

	res = platform_get_resource_byname(pdev, IORESOURCE_MEM, "regs");
	if (!res) {
		dev_warn(vop->dev, "failed to get vop register byname\n");
		res = platform_get_resource(pdev, IORESOURCE_MEM, 0);
	}
	vop->regs = devm_ioremap_resource(dev, res);
	if (IS_ERR(vop->regs))
		return PTR_ERR(vop->regs);
	vop->len = resource_size(res);

	vop->regsbak = devm_kzalloc(dev, vop->len, GFP_KERNEL);
	if (!vop->regsbak)
		return -ENOMEM;

	res = platform_get_resource_byname(pdev, IORESOURCE_MEM, "gamma_lut");
	if (res) {
		vop->lut_len = resource_size(res) / sizeof(*vop->lut);
		if (vop->lut_len != 256 && vop->lut_len != 1024) {
			dev_err(vop->dev, "unsupported lut sizes %d\n",
				vop->lut_len);
			return -EINVAL;
		}
		vop->lut_regs = devm_ioremap_resource(dev, res);
		if (IS_ERR(vop->lut_regs))
			return PTR_ERR(vop->lut_regs);
	}
	vop->grf = syscon_regmap_lookup_by_phandle(dev->of_node,
						   "rockchip,grf");
	if (IS_ERR(vop->grf))
		dev_err(dev, "missing rockchip,grf property\n");
	vop->hclk = devm_clk_get(vop->dev, "hclk_vop");
	if (IS_ERR(vop->hclk)) {
		dev_err(vop->dev, "failed to get hclk source\n");
		return PTR_ERR(vop->hclk);
	}
	vop->aclk = devm_clk_get(vop->dev, "aclk_vop");
	if (IS_ERR(vop->aclk)) {
		dev_err(vop->dev, "failed to get aclk source\n");
		return PTR_ERR(vop->aclk);
	}
	vop->dclk = devm_clk_get(vop->dev, "dclk_vop");
	if (IS_ERR(vop->dclk)) {
		dev_err(vop->dev, "failed to get dclk source\n");
		return PTR_ERR(vop->dclk);
	}
	vop->dclk_source = devm_clk_get(vop->dev, "dclk_source");
	if (PTR_ERR(vop->dclk_source) == -ENOENT) {
		vop->dclk_source = NULL;
	} else if (PTR_ERR(vop->dclk_source) == -EPROBE_DEFER) {
		return -EPROBE_DEFER;
	} else if (IS_ERR(vop->dclk_source)) {
		dev_err(vop->dev, "failed to get dclk source parent\n");
		return PTR_ERR(vop->dclk_source);
	}
	irq = platform_get_irq(pdev, 0);
	if (irq < 0) {
		DRM_DEV_ERROR(dev, "cannot find irq for vop\n");
		return irq;
	}
	vop->irq = (unsigned int)irq;

	spin_lock_init(&vop->reg_lock);
	spin_lock_init(&vop->irq_lock);
	mutex_init(&vop->vop_lock);

	ret = devm_request_irq(dev, vop->irq, vop_isr,
			       IRQF_SHARED, dev_name(dev), vop);
	if (ret)
		return ret;
	ret = vop_create_crtc(vop);
	if (ret)
		return ret;

	pm_runtime_enable(&pdev->dev);


	mcu = of_get_child_by_name(dev->of_node, "mcu-timing");
	if (!mcu) {
		dev_dbg(dev, "no mcu-timing node found in %s\n",
			dev->of_node->full_name);
	} else {
		u32 val;

		if (!of_property_read_u32(mcu, "mcu-pix-total", &val))
			vop->mcu_timing.mcu_pix_total = val;
		if (!of_property_read_u32(mcu, "mcu-cs-pst", &val))
			vop->mcu_timing.mcu_cs_pst = val;
		if (!of_property_read_u32(mcu, "mcu-cs-pend", &val))
			vop->mcu_timing.mcu_cs_pend = val;
		if (!of_property_read_u32(mcu, "mcu-rw-pst", &val))
			vop->mcu_timing.mcu_rw_pst = val;
		if (!of_property_read_u32(mcu, "mcu-rw-pend", &val))
			vop->mcu_timing.mcu_rw_pend = val;
		if (!of_property_read_u32(mcu, "mcu-hold-mode", &val))
			vop->mcu_timing.mcu_hold_mode = val;
	}

	dual_channel_swap = of_property_read_bool(dev->of_node,
						  "rockchip,dual-channel-swap");
	vop->dual_channel_swap = dual_channel_swap;

	rockchip_drm_dma_init_device(drm_dev, dev);

	return 0;
}

static void vop_unbind(struct device *dev, struct device *master, void *data)
{
	struct vop *vop = dev_get_drvdata(dev);

	pm_runtime_disable(dev);
	vop_destroy_crtc(vop);
}

const struct component_ops vop_component_ops = {
	.bind = vop_bind,
	.unbind = vop_unbind,
};
EXPORT_SYMBOL_GPL(vop_component_ops);<|MERGE_RESOLUTION|>--- conflicted
+++ resolved
@@ -1876,22 +1876,7 @@
 		return -EINVAL;
 	}
 
-<<<<<<< HEAD
 	if (rockchip_afbc(plane, new_plane_state->fb->modifier)) {
-=======
-	if (rockchip_afbc(fb->modifier)) {
-		struct vop *vop = to_vop(crtc);
-
-		if (!vop->data->afbc) {
-			DRM_DEBUG_KMS("vop does not support AFBC\n");
-			return -EINVAL;
-		}
-
-		ret = vop_convert_afbc_format(fb->format->format);
-		if (ret < 0)
-			return ret;
-
->>>>>>> 082280fe
 		if (new_plane_state->src.x1 || new_plane_state->src.y1) {
 			DRM_DEBUG_KMS("AFBC does not support offset display, " \
 				      "xpos=%d, ypos=%d, offset=%d\n",
