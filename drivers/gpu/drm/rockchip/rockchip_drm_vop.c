// SPDX-License-Identifier: GPL-2.0-only
/*
 * Copyright (C) Fuzhou Rockchip Electronics Co.Ltd
 * Author:Mark Yao <mark.yao@rock-chips.com>
 */

#include <linux/clk.h>
#include <linux/component.h>
#include <linux/debugfs.h>
#include <linux/delay.h>
#include <linux/fixp-arith.h>
#include <linux/iopoll.h>
#include <linux/kernel.h>
#include <linux/log2.h>
#include <linux/mfd/syscon.h>
#include <linux/module.h>
#include <linux/of.h>
#include <linux/of_device.h>
#include <linux/overflow.h>
#include <linux/platform_device.h>
#include <linux/pm_domain.h>
#include <linux/pm_runtime.h>
#include <linux/regmap.h>
#include <linux/reset.h>
#include <linux/sort.h>

#include <drm/drm.h>
#include <drm/drm_atomic.h>
#include <drm/drm_atomic_uapi.h>
#include <drm/drm_blend.h>
#include <drm/drm_crtc.h>
#include <drm/drm_crtc_helper.h>
#include <drm/drm_debugfs.h>
#include <drm/drm_flip_work.h>
#include <drm/drm_fourcc.h>
#include <drm/drm_framebuffer.h>
#include <drm/drm_gem_atomic_helper.h>
#include <drm/drm_gem_framebuffer_helper.h>
#include <drm/drm_probe_helper.h>
#include <drm/drm_self_refresh_helper.h>
#include <drm/drm_vblank.h>

#ifdef CONFIG_DRM_ANALOGIX_DP
#include <drm/bridge/analogix_dp.h>
#endif

#include <soc/rockchip/rockchip_dmc.h>
#include <soc/rockchip/rockchip_system_monitor.h>
#include <soc/rockchip/rockchip-system-status.h>
#include <uapi/linux/videodev2.h>
#include "../drm_crtc_internal.h"

#include "rockchip_drm_drv.h"
#include "rockchip_drm_gem.h"
#include "rockchip_drm_fb.h"
#include "rockchip_drm_vop.h"
#include "rockchip_rgb.h"

#define VOP_REG_SUPPORT(vop, reg) \
		(reg.mask && \
		 (!reg.major || \
		  (reg.major == VOP_MAJOR(vop->version) && \
		   reg.begin_minor <= VOP_MINOR(vop->version) && \
		   reg.end_minor >= VOP_MINOR(vop->version))))

#define VOP_WIN_SUPPORT(vop, win, name) \
		VOP_REG_SUPPORT(vop, win->phy->name)

#define VOP_WIN_SCL_EXT_SUPPORT(vop, win, name) \
		(win->phy->scl->ext && \
		VOP_REG_SUPPORT(vop, win->phy->scl->ext->name))

#define VOP_CTRL_SUPPORT(vop, name) \
		VOP_REG_SUPPORT(vop, vop->data->ctrl->name)

#define VOP_INTR_SUPPORT(vop, name) \
		VOP_REG_SUPPORT(vop, vop->data->intr->name)

#define __REG_SET(x, off, mask, shift, v, write_mask, relaxed) \
		vop_mask_write(x, off, mask, shift, v, write_mask, relaxed)

#define _REG_SET(vop, name, off, reg, mask, v, relaxed) \
	do { \
		if (VOP_REG_SUPPORT(vop, reg)) \
			__REG_SET(vop, off + reg.offset, mask, reg.shift, \
				  v, reg.write_mask, relaxed); \
		else \
			dev_dbg(vop->dev, "Warning: not support "#name"\n"); \
	} while (0)

#define REG_SET(x, name, off, reg, v, relaxed) \
		_REG_SET(x, name, off, reg, reg.mask, v, relaxed)
#define REG_SET_MASK(x, name, off, reg, mask, v, relaxed) \
		_REG_SET(x, name, off, reg, reg.mask & mask, v, relaxed)

#define VOP_WIN_SET(x, win, name, v) \
		REG_SET(x, name, win->offset, VOP_WIN_NAME(win, name), v, true)
#define VOP_WIN_SET_EXT(x, win, ext, name, v) \
		REG_SET(x, name, 0, win->ext->name, v, true)
#define VOP_SCL_SET(x, win, name, v) \
		REG_SET(x, name, win->offset, win->phy->scl->name, v, true)
#define VOP_SCL_SET_EXT(x, win, name, v) \
		REG_SET(x, name, win->offset, win->phy->scl->ext->name, v, true)

#define VOP_CTRL_SET(x, name, v) \
		REG_SET(x, name, 0, (x)->data->ctrl->name, v, false)

#define VOP_INTR_GET(vop, name) \
		vop_read_reg(vop, 0, &vop->data->ctrl->name)

#define VOP_INTR_SET(vop, name, v) \
		REG_SET(vop, name, 0, vop->data->intr->name, \
			v, false)
#define VOP_INTR_SET_MASK(vop, name, mask, v) \
		REG_SET_MASK(vop, name, 0, vop->data->intr->name, \
			     mask, v, false)

#define VOP_REG_SET(vop, group, name, v) \
		    vop_reg_set(vop, &vop->data->group->name, 0, ~0, v, #name)

#define VOP_HAS_REG(vop, group, name) \
		(!!(vop->data->group->name.mask))

#define VOP_INTR_SET_TYPE(vop, name, type, v) \
	do { \
		int i, reg = 0, mask = 0; \
		for (i = 0; i < vop->data->intr->nintrs; i++) { \
			if (vop->data->intr->intrs[i] & type) { \
				reg |= (v) << i; \
				mask |= 1 << i; \
			} \
		} \
		VOP_INTR_SET_MASK(vop, name, mask, reg); \
	} while (0)
#define VOP_INTR_GET_TYPE(vop, name, type) \
		vop_get_intr_type(vop, &vop->data->intr->name, type)

#define VOP_CTRL_GET(x, name) \
		vop_read_reg(x, 0, &vop->data->ctrl->name)

#define VOP_WIN_GET(vop, win, name) \
		vop_read_reg(vop, win->offset, &VOP_WIN_NAME(win, name))

#define VOP_WIN_NAME(win, name) \
		(vop_get_win_phy(win, &win->phy->name)->name)

#define VOP_WIN_TO_INDEX(vop_win) \
	((vop_win) - (vop_win)->vop->win)

#define VOP_GRF_SET(vop, grf, reg, v) \
	do { \
		if (vop->data->grf) { \
			vop_grf_writel(vop->grf, vop->data->grf->reg, v); \
		} \
	} while (0)

#define to_vop_win(x) container_of(x, struct vop_win, base)
#define to_vop_plane_state(x) container_of(x, struct vop_plane_state, base)
#define AFBC_Y2R_COLOR_TRANSFORM (1 << 4)

enum vop_pending {
	VOP_PENDING_FB_UNREF,
};

struct vop_zpos {
	int win_id;
	int zpos;
};

struct vop_plane_state {
	struct drm_plane_state base;
	int format;
	int zpos;
	struct drm_rect src;
	struct drm_rect dest;
	dma_addr_t yrgb_mst;
	dma_addr_t uv_mst;
	const uint32_t *y2r_table;
	const uint32_t *r2r_table;
	const uint32_t *r2y_table;
	int eotf;
	bool y2r_en;
	bool r2r_en;
	bool r2y_en;
	u32 color_key;
	unsigned int csc_mode;
	int global_alpha;
	int blend_mode;
	unsigned long offset;
	int pdaf_data_type;
	bool async_commit;
	struct vop_dump_list *planlist;
};

struct vop_win {
	struct vop_win *parent;
	struct drm_plane base;

	int win_id;
	int area_id;
	u8 plane_id; /* unique plane id */
	const char *name;

	int zpos;
	uint32_t offset;
	enum drm_plane_type type;
	const struct vop_win_phy *phy;
	const struct vop_csc *csc;
	const uint32_t *data_formats;
	uint32_t nformats;
	const uint64_t *format_modifiers;
	u64 feature;
	struct vop *vop;
	struct vop_plane_state state;

	struct drm_property *input_width_prop;
	struct drm_property *input_height_prop;
	struct drm_property *output_width_prop;
	struct drm_property *output_height_prop;
	struct drm_property *color_key_prop;
	struct drm_property *scale_prop;
	struct drm_property *name_prop;
};

struct vop {
	struct rockchip_crtc rockchip_crtc;
	struct device *dev;
	struct device *genpd_dev0;
	struct device *genpd_dev1;
	struct drm_device *drm_dev;
	struct dentry *debugfs;
	struct drm_info_list *debugfs_files;
	struct drm_property *plane_feature_prop;
	struct drm_property *feature_prop;

	bool is_iommu_enabled;
	bool is_iommu_needed;
	bool is_enabled;
	bool support_multi_area;

	bool aclk_rate_reset;
	unsigned long aclk_rate;

	u32 version;
	u32 background;
	u32 line_flag;
	u8 id;
	u64 soc_id;
	struct drm_prop_enum_list *plane_name_list;

	struct drm_tv_connector_state active_tv_state;
	bool pre_overlay;
	bool loader_protect;
	struct completion dsp_hold_completion;

	/* protected by dev->event_lock */
	struct drm_pending_vblank_event *event;

	struct drm_flip_work fb_unref_work;
	unsigned long pending;

	struct completion line_flag_completion;

	const struct vop_data *data;
	int num_wins;

	uint32_t *regsbak;
	struct resource *res;
	void __iomem *regs;
	struct regmap *grf;
	struct regmap *vo0_grf;

	/* physical map length of vop register */
	uint32_t len;

	void __iomem *lut_regs;
	u32 *lut;
	u32 lut_len;
	bool lut_active;
	/* gamma look up table */
	struct drm_color_lut *gamma_lut;
	bool dual_channel_swap;
	/* one time only one process allowed to config the register */
	spinlock_t reg_lock;
	/* lock vop irq reg */
	spinlock_t irq_lock;
	/* protects crtc enable/disable */
	struct mutex vop_lock;

	unsigned int irq;

	/* vop AHP clk */
	struct clk *hclk;
	/* vop dclk */
	struct clk *dclk;
	/* vop share memory frequency */
	struct clk *aclk;
	/* vop source handling, optional */
	struct clk *dclk_source;

	/* vop dclk reset */
	struct reset_control *dclk_rst;

	struct rockchip_dclk_pll *pll;

	struct rockchip_mcu_timing mcu_timing;

	struct vop_win win[];
};

/*
 * bus-format types.
 */
struct drm_bus_format_enum_list {
	int type;
	const char *name;
};

static const struct drm_bus_format_enum_list drm_bus_format_enum_list[] = {
	{ DRM_MODE_CONNECTOR_Unknown, "Unknown" },
	{ MEDIA_BUS_FMT_RGB565_1X16, "RGB565_1X16" },
	{ MEDIA_BUS_FMT_RGB666_1X18, "RGB666_1X18" },
	{ MEDIA_BUS_FMT_RGB666_1X24_CPADHI, "RGB666_1X24_CPADHI" },
	{ MEDIA_BUS_FMT_RGB666_1X7X3_SPWG, "RGB666_1X7X3_SPWG" },
	{ MEDIA_BUS_FMT_YUV8_1X24, "YUV8_1X24" },
	{ MEDIA_BUS_FMT_UYYVYY8_0_5X24, "UYYVYY8_0_5X24" },
	{ MEDIA_BUS_FMT_YUV10_1X30, "YUV10_1X30" },
	{ MEDIA_BUS_FMT_UYYVYY10_0_5X30, "UYYVYY10_0_5X30" },
	{ MEDIA_BUS_FMT_RGB565_2X8_LE, "RGB565_2X8_LE" },
	{ MEDIA_BUS_FMT_RGB666_3X6, "RGB666_3X6" },
	{ MEDIA_BUS_FMT_RGB888_3X8, "RGB888_3X8" },
	{ MEDIA_BUS_FMT_RGB888_DUMMY_4X8, "RGB888_DUMMY_4X8" },
	{ MEDIA_BUS_FMT_RGB888_1X24, "RGB888_1X24" },
	{ MEDIA_BUS_FMT_RGB888_1X7X4_SPWG, "RGB888_1X7X4_SPWG" },
	{ MEDIA_BUS_FMT_RGB888_1X7X4_JEIDA, "RGB888_1X7X4_JEIDA" },
	{ MEDIA_BUS_FMT_UYVY8_2X8, "UYVY8_2X8" },
	{ MEDIA_BUS_FMT_YUYV8_1X16, "YUYV8_1X16" },
	{ MEDIA_BUS_FMT_UYVY8_1X16, "UYVY8_1X16" },
};

static DRM_ENUM_NAME_FN(drm_get_bus_format_name, drm_bus_format_enum_list)

static inline struct vop *to_vop(struct drm_crtc *crtc)
{
	struct rockchip_crtc *rockchip_crtc;

	rockchip_crtc = container_of(crtc, struct rockchip_crtc, crtc);

	return container_of(rockchip_crtc, struct vop, rockchip_crtc);
}

static void vop_lock(struct vop *vop)
{
	mutex_lock(&vop->vop_lock);
	rockchip_dmcfreq_lock();
}

static void vop_unlock(struct vop *vop)
{
	rockchip_dmcfreq_unlock();
	mutex_unlock(&vop->vop_lock);
}

static inline void vop_grf_writel(struct regmap *regmap, struct vop_reg reg, u32 v)
{
	u32 val = 0;

	if (IS_ERR_OR_NULL(regmap))
		return;

	if (reg.mask) {
		val = (v << reg.shift) | (reg.mask << (reg.shift + 16));
		regmap_write(regmap, reg.offset, val);
	}
}

static inline void vop_writel(struct vop *vop, uint32_t offset, uint32_t v)
{
	writel(v, vop->regs + offset);
	vop->regsbak[offset >> 2] = v;
}

static inline uint32_t vop_readl(struct vop *vop, uint32_t offset)
{
	return readl(vop->regs + offset);
}

static inline uint32_t vop_read_reg(struct vop *vop, uint32_t base,
				    const struct vop_reg *reg)
{
	return (vop_readl(vop, base + reg->offset) >> reg->shift) & reg->mask;
}

static inline void vop_mask_write(struct vop *vop, uint32_t offset,
				  uint32_t mask, uint32_t shift, uint32_t v,
				  bool write_mask, bool relaxed)
{
	if (!mask)
		return;

	if (write_mask) {
		v = ((v & mask) << shift) | (mask << (shift + 16));
	} else {
		uint32_t cached_val = vop->regsbak[offset >> 2];

		v = (cached_val & ~(mask << shift)) | ((v & mask) << shift);
		vop->regsbak[offset >> 2] = v;
	}

	if (relaxed)
		writel_relaxed(v, vop->regs + offset);
	else
		writel(v, vop->regs + offset);
}

static inline const struct vop_win_phy *
vop_get_win_phy(struct vop_win *win, const struct vop_reg *reg)
{
	if (!reg->mask && win->parent)
		return win->parent->phy;

	return win->phy;
}

static inline uint32_t vop_get_intr_type(struct vop *vop,
					 const struct vop_reg *reg, int type)
{
	uint32_t i, ret = 0;
	uint32_t regs = vop_read_reg(vop, 0, reg);

	for (i = 0; i < vop->data->intr->nintrs; i++) {
		if ((type & vop->data->intr->intrs[i]) && (regs & 1 << i))
			ret |= vop->data->intr->intrs[i];
	}

	return ret;
}

static void vop_load_hdr2sdr_table(struct vop *vop)
{
	int i;
	const struct vop_hdr_table *table = vop->data->hdr_table;
	uint32_t hdr2sdr_eetf_oetf_yn[33];

	for (i = 0; i < 33; i++)
		hdr2sdr_eetf_oetf_yn[i] = table->hdr2sdr_eetf_yn[i] +
				(table->hdr2sdr_bt1886oetf_yn[i] << 16);

	vop_writel(vop, table->hdr2sdr_eetf_oetf_y0_offset,
		   hdr2sdr_eetf_oetf_yn[0]);
	for (i = 1; i < 33; i++)
		vop_writel(vop,
			   table->hdr2sdr_eetf_oetf_y1_offset + (i - 1) * 4,
			   hdr2sdr_eetf_oetf_yn[i]);

	vop_writel(vop, table->hdr2sdr_sat_y0_offset,
		   table->hdr2sdr_sat_yn[0]);
	for (i = 1; i < 9; i++)
		vop_writel(vop, table->hdr2sdr_sat_y1_offset + (i - 1) * 4,
			   table->hdr2sdr_sat_yn[i]);

	VOP_CTRL_SET(vop, hdr2sdr_src_min, table->hdr2sdr_src_range_min);
	VOP_CTRL_SET(vop, hdr2sdr_src_max, table->hdr2sdr_src_range_max);
	VOP_CTRL_SET(vop, hdr2sdr_normfaceetf, table->hdr2sdr_normfaceetf);
	VOP_CTRL_SET(vop, hdr2sdr_dst_min, table->hdr2sdr_dst_range_min);
	VOP_CTRL_SET(vop, hdr2sdr_dst_max, table->hdr2sdr_dst_range_max);
	VOP_CTRL_SET(vop, hdr2sdr_normfacgamma, table->hdr2sdr_normfacgamma);
}

static void vop_load_sdr2hdr_table(struct vop *vop, uint32_t cmd)
{
	int i;
	const struct vop_hdr_table *table = vop->data->hdr_table;
	uint32_t sdr2hdr_eotf_oetf_yn[65];
	uint32_t sdr2hdr_oetf_dx_dxpow[64];

	if (cmd != SDR2HDR_FOR_BT2020 && cmd != SDR2HDR_FOR_HDR && cmd != SDR2HDR_FOR_HLG_HDR) {
		DRM_WARN("unknown sdr2hdr oetf: %d\n", cmd);
		return;
	}

	for (i = 0; i < 65; i++) {
		if (cmd == SDR2HDR_FOR_BT2020)
			sdr2hdr_eotf_oetf_yn[i] =
				table->sdr2hdr_bt1886eotf_yn_for_bt2020[i] +
				(table->sdr2hdr_st2084oetf_yn_for_bt2020[i] << 18);
		else if (cmd == SDR2HDR_FOR_HDR)
			sdr2hdr_eotf_oetf_yn[i] =
				table->sdr2hdr_bt1886eotf_yn_for_hdr[i] +
				(table->sdr2hdr_st2084oetf_yn_for_hdr[i] << 18);
		else if (cmd == SDR2HDR_FOR_HLG_HDR)
			sdr2hdr_eotf_oetf_yn[i] =
				table->sdr2hdr_bt1886eotf_yn_for_hlg_hdr[i] +
				(table->sdr2hdr_st2084oetf_yn_for_hlg_hdr[i] << 18);
	}
	vop_writel(vop, table->sdr2hdr_eotf_oetf_y0_offset,
		   sdr2hdr_eotf_oetf_yn[0]);
	for (i = 1; i < 65; i++)
		vop_writel(vop, table->sdr2hdr_eotf_oetf_y1_offset +
			   (i - 1) * 4, sdr2hdr_eotf_oetf_yn[i]);

	for (i = 0; i < 64; i++) {
		sdr2hdr_oetf_dx_dxpow[i] = table->sdr2hdr_st2084oetf_dxn[i] +
				(table->sdr2hdr_st2084oetf_dxn_pow2[i] << 16);
		vop_writel(vop, table->sdr2hdr_oetf_dx_dxpow1_offset + i * 4,
			   sdr2hdr_oetf_dx_dxpow[i]);
	}

	for (i = 0; i < 63; i++)
		vop_writel(vop, table->sdr2hdr_oetf_xn1_offset + i * 4,
			   table->sdr2hdr_st2084oetf_xn[i]);
}

static void vop_load_csc_table(struct vop *vop, u32 offset, const u32 *table)
{
	int i;

	/*
	 * so far the csc offset is not 0 and in the feature the csc offset
	 * impossible be 0, so when the offset is 0, should return here.
	 */
	if (!table || offset == 0)
		return;

	for (i = 0; i < 8; i++)
		vop_writel(vop, offset + i * 4, table[i]);
}

static inline void vop_cfg_done(struct vop *vop)
{
	VOP_CTRL_SET(vop, cfg_done, 1);
}

static bool vop_is_allwin_disabled(struct vop *vop)
{
	int i;

	for (i = 0; i < vop->num_wins; i++) {
		struct vop_win *win = &vop->win[i];

		if (VOP_WIN_GET(vop, win, enable) != 0)
			return false;
	}

	return true;
}

static void vop_win_disable(struct vop *vop, struct vop_win *win)
{
	/*
	 * FIXUP: some of the vop scale would be abnormal after windows power
	 * on/off so deinit scale to scale_none mode.
	 */
	if (win->phy->scl && win->phy->scl->ext) {
		VOP_SCL_SET_EXT(vop, win, yrgb_hor_scl_mode, SCALE_NONE);
		VOP_SCL_SET_EXT(vop, win, yrgb_ver_scl_mode, SCALE_NONE);
		VOP_SCL_SET_EXT(vop, win, cbcr_hor_scl_mode, SCALE_NONE);
		VOP_SCL_SET_EXT(vop, win, cbcr_ver_scl_mode, SCALE_NONE);
	}

	VOP_WIN_SET(vop, win, enable, 0);
	if (win->area_id == 0)
		VOP_WIN_SET(vop, win, gate, 0);
}

static void vop_disable_allwin(struct vop *vop)
{
	int i;

	for (i = 0; i < vop->num_wins; i++) {
		struct vop_win *win = &vop->win[i];

		vop_win_disable(vop, win);
	}
}

static inline void vop_write_lut(struct vop *vop, uint32_t offset, uint32_t v)
{
	writel(v, vop->lut_regs + offset);
}

static inline uint32_t vop_read_lut(struct vop *vop, uint32_t offset)
{
	return readl(vop->lut_regs + offset);
}

static bool has_rb_swapped(uint32_t version, uint32_t format)
{
	switch (format) {
	case DRM_FORMAT_XBGR8888:
	case DRM_FORMAT_ABGR8888:
	case DRM_FORMAT_BGR565:
		return true;
	/*
	 * full framework (IP version 3.x) only need rb swapped for RGB888 and
	 * little framework (IP version 2.x) only need rb swapped for BGR888,
	 * check for 3.x to also only rb swap BGR888 for unknown vop version
	 */
	case DRM_FORMAT_RGB888:
		return VOP_MAJOR(version) == 3;
	case DRM_FORMAT_BGR888:
		return VOP_MAJOR(version) != 3;
	default:
		return false;
	}
}

static bool has_uv_swapped(uint32_t format)
{
	switch (format) {
	case DRM_FORMAT_NV21:
	case DRM_FORMAT_NV61:
	case DRM_FORMAT_NV42:
		return true;
	default:
		return false;
	}
}

static enum vop_data_format vop_convert_format(uint32_t format)
{
	switch (format) {
	case DRM_FORMAT_XRGB8888:
	case DRM_FORMAT_ARGB8888:
	case DRM_FORMAT_XBGR8888:
	case DRM_FORMAT_ABGR8888:
		return VOP_FMT_ARGB8888;
	case DRM_FORMAT_RGB888:
	case DRM_FORMAT_BGR888:
		return VOP_FMT_RGB888;
	case DRM_FORMAT_RGB565:
	case DRM_FORMAT_BGR565:
		return VOP_FMT_RGB565;
	case DRM_FORMAT_NV12:
	case DRM_FORMAT_NV21:
	case DRM_FORMAT_NV15:
		return VOP_FMT_YUV420SP;
	case DRM_FORMAT_NV16:
	case DRM_FORMAT_NV61:
	case DRM_FORMAT_NV20:
		return VOP_FMT_YUV422SP;
	case DRM_FORMAT_NV24:
	case DRM_FORMAT_NV42:
	case DRM_FORMAT_NV30:
		return VOP_FMT_YUV444SP;
	case DRM_FORMAT_YVYU:
	case DRM_FORMAT_VYUY:
	case DRM_FORMAT_YUYV:
	case DRM_FORMAT_UYVY:
		return VOP_FMT_YUYV;
	default:
		DRM_ERROR("unsupported format[%08x]\n", format);
		return -EINVAL;
	}
}

static int vop_convert_afbc_format(uint32_t format)
{
	switch (format) {
	case DRM_FORMAT_XRGB8888:
	case DRM_FORMAT_ARGB8888:
	case DRM_FORMAT_XBGR8888:
	case DRM_FORMAT_ABGR8888:
		return AFBDC_FMT_U8U8U8U8;
	case DRM_FORMAT_RGB888:
	case DRM_FORMAT_BGR888:
		return AFBDC_FMT_U8U8U8;
	case DRM_FORMAT_RGB565:
	case DRM_FORMAT_BGR565:
		return AFBDC_FMT_RGB565;
	/* either of the below should not be reachable */
	default:
		DRM_WARN_ONCE("unsupported AFBC format[%08x]\n", format);
		return -EINVAL;
	}

	return -EINVAL;
}

static bool is_uv_swap(uint32_t bus_format, uint32_t output_mode)
{
	/*
	 * FIXME:
	 *
	 * There is no media type for YUV444 output,
	 * so when out_mode is AAAA or P888, assume output is YUV444 on
	 * yuv format.
	 *
	 * From H/W testing, YUV444 mode need a rb swap.
	 */
	if (bus_format == MEDIA_BUS_FMT_YVYU8_1X16 ||
	    bus_format == MEDIA_BUS_FMT_VYUY8_1X16 ||
	    bus_format == MEDIA_BUS_FMT_YVYU8_2X8 ||
	    bus_format == MEDIA_BUS_FMT_VYUY8_2X8 ||
	    ((bus_format == MEDIA_BUS_FMT_YUV8_1X24 ||
	      bus_format == MEDIA_BUS_FMT_YUV10_1X30) &&
	     (output_mode == ROCKCHIP_OUT_MODE_AAAA ||
	      output_mode == ROCKCHIP_OUT_MODE_P888)))
		return true;
	else
		return false;
}

static bool is_rb_swap(uint32_t bus_format, uint32_t output_mode)
{
	/*
	 * The default component order of serial formats
	 * is BGR. So it is needed to enable RB swap.
	 */
	if (bus_format == MEDIA_BUS_FMT_RGB888_3X8 ||
	    bus_format == MEDIA_BUS_FMT_RGB888_DUMMY_4X8 ||
	    bus_format == MEDIA_BUS_FMT_RGB666_3X6 ||
	    bus_format == MEDIA_BUS_FMT_RGB565_2X8_LE)
		return true;
	else
		return false;
}

static bool is_yc_swap(uint32_t bus_format)
{
	switch (bus_format) {
	case MEDIA_BUS_FMT_YUYV8_1X16:
	case MEDIA_BUS_FMT_YVYU8_1X16:
	case MEDIA_BUS_FMT_YUYV8_2X8:
	case MEDIA_BUS_FMT_YVYU8_2X8:
		return true;
	default:
		return false;
	}
}

static bool is_yuv_output(uint32_t bus_format)
{
	switch (bus_format) {
	case MEDIA_BUS_FMT_YUV8_1X24:
	case MEDIA_BUS_FMT_YUV10_1X30:
	case MEDIA_BUS_FMT_UYYVYY8_0_5X24:
	case MEDIA_BUS_FMT_UYYVYY10_0_5X30:
	case MEDIA_BUS_FMT_YUYV8_2X8:
	case MEDIA_BUS_FMT_YVYU8_2X8:
	case MEDIA_BUS_FMT_UYVY8_2X8:
	case MEDIA_BUS_FMT_VYUY8_2X8:
	case MEDIA_BUS_FMT_YUYV8_1X16:
	case MEDIA_BUS_FMT_YVYU8_1X16:
	case MEDIA_BUS_FMT_UYVY8_1X16:
	case MEDIA_BUS_FMT_VYUY8_1X16:
		return true;
	default:
		return false;
	}
}

static bool is_yuv_support(uint32_t format)
{
	switch (format) {
	case DRM_FORMAT_NV12:
	case DRM_FORMAT_NV15:
	case DRM_FORMAT_NV16:
	case DRM_FORMAT_NV20:
	case DRM_FORMAT_NV24:
	case DRM_FORMAT_NV30:
	case DRM_FORMAT_YVYU:
	case DRM_FORMAT_VYUY:
	case DRM_FORMAT_YUYV:
	case DRM_FORMAT_UYVY:
		return true;
	default:
		return false;
	}
}

static bool is_yuyv_format(uint32_t format)
{
	switch (format) {
	case DRM_FORMAT_YVYU:
	case DRM_FORMAT_VYUY:
	case DRM_FORMAT_YUYV:
	case DRM_FORMAT_UYVY:
		return true;
	default:
		return false;
	}
}

static bool is_yuv_10bit(uint32_t format)
{
	switch (format) {
	case DRM_FORMAT_NV15:
	case DRM_FORMAT_NV20:
	case DRM_FORMAT_NV30:
		return true;
	default:
		return false;
	}
}

static bool is_alpha_support(uint32_t format)
{
	switch (format) {
	case DRM_FORMAT_ARGB8888:
	case DRM_FORMAT_ABGR8888:
		return true;
	default:
		return false;
	}
}

static inline bool rockchip_afbc(struct drm_plane *plane, u64 modifier)
{
	return rockchip_drm_is_afbc(plane, modifier);
}

static uint16_t scl_vop_cal_scale(enum scale_mode mode, uint32_t src,
				  uint32_t dst, bool is_horizontal,
				  int vsu_mode, int *vskiplines)
{
	uint16_t val = 1 << SCL_FT_DEFAULT_FIXPOINT_SHIFT;

	if (vskiplines)
		*vskiplines = 0;

	if (is_horizontal) {
		if (mode == SCALE_UP)
			val = GET_SCL_FT_BIC(src, dst);
		else if (mode == SCALE_DOWN)
			val = GET_SCL_FT_BILI_DN(src, dst);
	} else {
		if (mode == SCALE_UP) {
			if (vsu_mode == SCALE_UP_BIL)
				val = GET_SCL_FT_BILI_UP(src, dst);
			else
				val = GET_SCL_FT_BIC(src, dst);
		} else if (mode == SCALE_DOWN) {
			if (vskiplines) {
				*vskiplines = scl_get_vskiplines(src, dst);
				val = scl_get_bili_dn_vskip(src, dst,
							    *vskiplines);
			} else {
				val = GET_SCL_FT_BILI_DN(src, dst);
			}
		}
	}

	return val;
}

static void scl_vop_cal_scl_fac(struct vop *vop, const struct vop_win *win,
				uint32_t src_w, uint32_t src_h, uint32_t dst_w,
				uint32_t dst_h, uint32_t pixel_format)
{
	uint16_t yrgb_hor_scl_mode, yrgb_ver_scl_mode;
	uint16_t cbcr_hor_scl_mode = SCALE_NONE;
	uint16_t cbcr_ver_scl_mode = SCALE_NONE;
	const struct drm_format_info *info = drm_format_info(pixel_format);
	uint8_t hsub = info->hsub;
	uint8_t vsub = info->vsub;
	bool is_yuv = false;
	uint16_t cbcr_src_w = src_w / hsub;
	uint16_t cbcr_src_h = src_h / vsub;
	uint16_t vsu_mode;
	uint16_t lb_mode;
	uint32_t val;
	const struct vop_data *vop_data = vop->data;
	struct drm_display_mode *adjusted_mode = &vop->rockchip_crtc.crtc.state->adjusted_mode;
	int vskiplines;

	if (!win->phy->scl)
		return;

	if ((adjusted_mode->flags & DRM_MODE_FLAG_INTERLACE) && vop->version == VOP_VERSION(2, 2)) {
		VOP_SCL_SET(vop, win, scale_yrgb_x, ((src_w << 12) / dst_w));
		VOP_SCL_SET(vop, win, scale_yrgb_y, ((src_h << 12) / dst_h));
		if (is_yuv) {
			VOP_SCL_SET(vop, win, scale_cbcr_x, ((cbcr_src_w << 12) / dst_w));
			VOP_SCL_SET(vop, win, scale_cbcr_y, ((cbcr_src_h << 12) / dst_h));
		}
		return;
	}

	if (!(vop_data->feature & VOP_FEATURE_ALPHA_SCALE)) {
		if (is_alpha_support(pixel_format) &&
		    (src_w != dst_w || src_h != dst_h))
			DRM_ERROR("ERROR: unsupported ppixel alpha&scale\n");
	}

	if (info->is_yuv)
		is_yuv = true;

	if (!win->phy->scl->ext) {
		VOP_SCL_SET(vop, win, scale_yrgb_x,
			    scl_cal_scale2(src_w, dst_w));
		VOP_SCL_SET(vop, win, scale_yrgb_y,
			    scl_cal_scale2(src_h, dst_h));
		if (is_yuv) {
			VOP_SCL_SET(vop, win, scale_cbcr_x,
				    scl_cal_scale2(cbcr_src_w, dst_w));
			VOP_SCL_SET(vop, win, scale_cbcr_y,
				    scl_cal_scale2(cbcr_src_h, dst_h));
		}
		return;
	}

	yrgb_hor_scl_mode = scl_get_scl_mode(src_w, dst_w);
	yrgb_ver_scl_mode = scl_get_scl_mode(src_h, dst_h);

	if (is_yuv) {
		cbcr_hor_scl_mode = scl_get_scl_mode(cbcr_src_w, dst_w);
		cbcr_ver_scl_mode = scl_get_scl_mode(cbcr_src_h, dst_h);
		if (cbcr_hor_scl_mode == SCALE_DOWN)
			lb_mode = scl_vop_cal_lb_mode(dst_w, true);
		else
			lb_mode = scl_vop_cal_lb_mode(cbcr_src_w, true);
	} else {
		if (yrgb_hor_scl_mode == SCALE_DOWN)
			lb_mode = scl_vop_cal_lb_mode(dst_w, false);
		else
			lb_mode = scl_vop_cal_lb_mode(src_w, false);
	}

	VOP_SCL_SET_EXT(vop, win, lb_mode, lb_mode);
	if (lb_mode == LB_RGB_3840X2) {
		if (yrgb_ver_scl_mode != SCALE_NONE) {
			DRM_DEV_ERROR(vop->dev, "not allow yrgb ver scale\n");
			return;
		}
		if (cbcr_ver_scl_mode != SCALE_NONE) {
			DRM_DEV_ERROR(vop->dev, "not allow cbcr ver scale\n");
			return;
		}
		vsu_mode = SCALE_UP_BIL;
	} else if (lb_mode == LB_RGB_2560X4) {
		vsu_mode = SCALE_UP_BIL;
	} else {
		vsu_mode = SCALE_UP_BIC;
	}

	val = scl_vop_cal_scale(yrgb_hor_scl_mode, src_w, dst_w,
				true, 0, NULL);
	VOP_SCL_SET(vop, win, scale_yrgb_x, val);
	val = scl_vop_cal_scale(yrgb_ver_scl_mode, src_h, dst_h,
				false, vsu_mode, &vskiplines);
	VOP_SCL_SET(vop, win, scale_yrgb_y, val);

	VOP_SCL_SET_EXT(vop, win, vsd_yrgb_gt4, vskiplines == 4);
	VOP_SCL_SET_EXT(vop, win, vsd_yrgb_gt2, vskiplines == 2);

	VOP_SCL_SET_EXT(vop, win, yrgb_hor_scl_mode, yrgb_hor_scl_mode);
	VOP_SCL_SET_EXT(vop, win, yrgb_ver_scl_mode, yrgb_ver_scl_mode);
	VOP_SCL_SET_EXT(vop, win, yrgb_hsd_mode, SCALE_DOWN_BIL);
	VOP_SCL_SET_EXT(vop, win, yrgb_vsd_mode, SCALE_DOWN_BIL);
	VOP_SCL_SET_EXT(vop, win, yrgb_vsu_mode, vsu_mode);
	if (is_yuv) {
		val = scl_vop_cal_scale(cbcr_hor_scl_mode, cbcr_src_w,
					dst_w, true, 0, NULL);
		VOP_SCL_SET(vop, win, scale_cbcr_x, val);
		val = scl_vop_cal_scale(cbcr_ver_scl_mode, cbcr_src_h,
					dst_h, false, vsu_mode, &vskiplines);
		VOP_SCL_SET(vop, win, scale_cbcr_y, val);

		VOP_SCL_SET_EXT(vop, win, vsd_cbcr_gt4, vskiplines == 4);
		VOP_SCL_SET_EXT(vop, win, vsd_cbcr_gt2, vskiplines == 2);
		VOP_SCL_SET_EXT(vop, win, cbcr_hor_scl_mode, cbcr_hor_scl_mode);
		VOP_SCL_SET_EXT(vop, win, cbcr_ver_scl_mode, cbcr_ver_scl_mode);
		VOP_SCL_SET_EXT(vop, win, cbcr_hsd_mode, SCALE_DOWN_BIL);
		VOP_SCL_SET_EXT(vop, win, cbcr_vsd_mode, SCALE_DOWN_BIL);
		VOP_SCL_SET_EXT(vop, win, cbcr_vsu_mode, vsu_mode);
	}
}

/*
 * rk3328 HDR/CSC path
 *
 * HDR/SDR --> win0  --> HDR2SDR ----\
 *		  \		      MUX --\
 *                 \ --> SDR2HDR/CSC--/      \
 *                                            \
 * SDR --> win1 -->pre_overlay ->SDR2HDR/CSC --> post_ovrlay-->post CSC-->output
 * SDR --> win2 -/
 *
 */

static int vop_hdr_atomic_check(struct drm_crtc *crtc,
				struct drm_crtc_state *crtc_state)
{
	struct drm_atomic_state *state = crtc_state->state;
	struct rockchip_crtc_state *s = to_rockchip_crtc_state(crtc_state);
	struct drm_plane_state *pstate;
	struct drm_plane *plane;
	struct vop *vop = to_vop(crtc);
	int pre_sdr2hdr_state = 0, post_sdr2hdr_state = 0;
	int pre_sdr2hdr_mode = 0, post_sdr2hdr_mode = 0, sdr2hdr_func = 0;
	bool pre_overlay = false;
	int hdr2sdr_en = 0, plane_id = 0;

	if (!vop->data->hdr_table)
		return 0;
	/* hdr cover */
	drm_atomic_crtc_state_for_each_plane(plane, crtc_state) {
		struct vop_plane_state *vop_plane_state;
		struct vop_win *win = to_vop_win(plane);

		pstate = drm_atomic_get_plane_state(state, plane);
		if (IS_ERR(pstate))
			return PTR_ERR(pstate);
		vop_plane_state = to_vop_plane_state(pstate);
		if (!pstate->fb)
			continue;

		if (vop_plane_state->eotf > s->eotf)
			if (win->feature & WIN_FEATURE_HDR2SDR)
				hdr2sdr_en = 1;
		if (vop_plane_state->eotf < s->eotf) {
			if (win->feature & WIN_FEATURE_PRE_OVERLAY)
				pre_sdr2hdr_state |= BIT(plane_id);
			else
				post_sdr2hdr_state |= BIT(plane_id);
		}
		plane_id++;
	}

	if (pre_sdr2hdr_state || post_sdr2hdr_state || hdr2sdr_en) {
		pre_overlay = true;
		pre_sdr2hdr_mode = BT709_TO_BT2020;
		post_sdr2hdr_mode = BT709_TO_BT2020;
		sdr2hdr_func = SDR2HDR_FOR_HDR;
		goto exit_hdr_convert;
	}

	/* overlay mode */
	plane_id = 0;
	pre_overlay = false;
	pre_sdr2hdr_mode = 0;
	post_sdr2hdr_mode = 0;
	pre_sdr2hdr_state = 0;
	post_sdr2hdr_state = 0;
	drm_atomic_crtc_state_for_each_plane(plane, crtc_state) {
		struct vop_win *win = to_vop_win(plane);

		pstate = drm_atomic_get_plane_state(state, plane);
		if (IS_ERR(pstate))
			return PTR_ERR(pstate);
		if (!pstate->fb)
			continue;

		/* bt.2020 to bt.709 */
		if (pstate->color_encoding == DRM_COLOR_YCBCR_BT2020 &&
		    s->color_encoding != DRM_COLOR_YCBCR_BT2020) {
			if (win->feature & WIN_FEATURE_PRE_OVERLAY) {
				pre_sdr2hdr_mode = BT2020_TO_BT709;
				pre_sdr2hdr_state |= BIT(plane_id);
			} else {
				post_sdr2hdr_mode = BT2020_TO_BT709;
				post_sdr2hdr_state |= BIT(plane_id);
			}
		}

		/* bt.709 to bt.2020 */
		if (s->color_encoding == DRM_COLOR_YCBCR_BT2020 &&
		    pstate->color_encoding != DRM_COLOR_YCBCR_BT2020) {
			if (win->feature & WIN_FEATURE_PRE_OVERLAY) {
				pre_sdr2hdr_mode = BT709_TO_BT2020;
				pre_sdr2hdr_state |= BIT(plane_id);
			} else {
				post_sdr2hdr_mode = BT709_TO_BT2020;
				post_sdr2hdr_state |= BIT(plane_id);
			}
		}
		plane_id++;
	}

	if (pre_sdr2hdr_state || post_sdr2hdr_state) {
		pre_overlay = true;
		sdr2hdr_func = SDR2HDR_FOR_BT2020;
	}

exit_hdr_convert:
	s->hdr.pre_overlay = pre_overlay;
	s->hdr.hdr2sdr_en = hdr2sdr_en;
	if (s->hdr.pre_overlay)
		s->yuv_overlay = 0;

	s->hdr.sdr2hdr_state.bt1886eotf_pre_conv_en = !!pre_sdr2hdr_state;
	s->hdr.sdr2hdr_state.rgb2rgb_pre_conv_en = !!pre_sdr2hdr_state;
	s->hdr.sdr2hdr_state.rgb2rgb_pre_conv_mode = pre_sdr2hdr_mode;
	s->hdr.sdr2hdr_state.st2084oetf_pre_conv_en = !!pre_sdr2hdr_state;

	s->hdr.sdr2hdr_state.bt1886eotf_post_conv_en = !!post_sdr2hdr_state;
	s->hdr.sdr2hdr_state.rgb2rgb_post_conv_en = !!post_sdr2hdr_state;
	s->hdr.sdr2hdr_state.rgb2rgb_post_conv_mode = post_sdr2hdr_mode;
	s->hdr.sdr2hdr_state.st2084oetf_post_conv_en = !!post_sdr2hdr_state;
	s->hdr.sdr2hdr_state.sdr2hdr_func = sdr2hdr_func;

	return 0;
}

static enum vop_csc_format to_vop_csc_mode(enum drm_color_encoding color_encoding,
					   enum drm_color_range color_range)
{
	bool full_range = color_range == DRM_COLOR_YCBCR_FULL_RANGE ? 1 : 0;
	enum vop_csc_format csc_mode = CSC_BT709L;

	switch (color_encoding) {
	case DRM_COLOR_YCBCR_BT601:
		if (full_range)
			csc_mode = CSC_BT601F;
		else
			csc_mode = CSC_BT601L;
		break;

	case DRM_COLOR_YCBCR_BT709:
		if (full_range) {
			csc_mode = CSC_BT601F;
			DRM_DEBUG("Unsupported bt709f at 10bit csc depth, use bt601f instead\n");
		} else {
			csc_mode = CSC_BT709L;
		}
		break;

	case DRM_COLOR_YCBCR_BT2020:
		if (full_range) {
			csc_mode = CSC_BT601F;
			DRM_DEBUG("Unsupported bt2020f at 10bit csc depth, use bt601f instead\n");
		} else {
			csc_mode = CSC_BT2020L;
		}
		break;

	default:
		DRM_ERROR("Unsuport color_encoding:%d\n", color_encoding);
	}

	return csc_mode;
}

static void vop_disable_all_planes(struct vop *vop)
{
	bool active;
	int ret;

	vop_disable_allwin(vop);
	vop_cfg_done(vop);
	ret = readx_poll_timeout_atomic(vop_is_allwin_disabled,
					vop, active, active,
					0, 500 * 1000);
	if (ret)
		dev_err(vop->dev, "wait win close timeout\n");
}

/*
 * rk3399 colorspace path:
 *      Input        Win csc                     Output
 * 1. YUV(2020)  --> Y2R->2020To709->R2Y   --> YUV_OUTPUT(601/709)
 *    RGB        --> R2Y                  __/
 *
 * 2. YUV(2020)  --> bypasss               --> YUV_OUTPUT(2020)
 *    RGB        --> 709To2020->R2Y       __/
 *
 * 3. YUV(2020)  --> Y2R->2020To709        --> RGB_OUTPUT(709)
 *    RGB        --> R2Y                  __/
 *
 * 4. YUV(601/709)-> Y2R->709To2020->R2Y   --> YUV_OUTPUT(2020)
 *    RGB        --> 709To2020->R2Y       __/
 *
 * 5. YUV(601/709)-> bypass                --> YUV_OUTPUT(709)
 *    RGB        --> R2Y                  __/
 *
 * 6. YUV(601/709)-> bypass                --> YUV_OUTPUT(601)
 *    RGB        --> R2Y(601)             __/
 *
 * 7. YUV        --> Y2R(709)              --> RGB_OUTPUT(709)
 *    RGB        --> bypass               __/
 *
 * 8. RGB        --> 709To2020->R2Y        --> YUV_OUTPUT(2020)
 *
 * 9. RGB        --> R2Y(709)              --> YUV_OUTPUT(709)
 *
 * 10. RGB       --> R2Y(601)              --> YUV_OUTPUT(601)
 *
 * 11. RGB       --> bypass                --> RGB_OUTPUT(709)
 */
static int vop_setup_csc_table(struct rockchip_crtc_state *s,
			       struct drm_plane_state *pstate, const struct vop_csc_table *csc_table,
			       const uint32_t **y2r_table,
			       const uint32_t **r2r_table,
			       const uint32_t **r2y_table)
{
	bool is_input_yuv = is_yuv_support(pstate->fb->format->format);
	bool is_output_yuv = is_yuv_output(s->bus_format);
	int input_csc = pstate->color_encoding;
	int output_csc = s->color_encoding;

	*y2r_table = NULL;
	*r2r_table = NULL;
	*r2y_table = NULL;

	if (!csc_table)
		return 0;

	if (is_output_yuv) {
		if (output_csc == DRM_COLOR_YCBCR_BT2020) {
			if (is_input_yuv) {
				if (input_csc == DRM_COLOR_YCBCR_BT2020)
					return 0;
				*y2r_table = csc_table->y2r_bt709;
			}
			if (input_csc != DRM_COLOR_YCBCR_BT2020)
				*r2r_table = csc_table->r2r_bt709_to_bt2020;
			*r2y_table = csc_table->r2y_bt2020;
		} else {
			if (is_input_yuv && input_csc == DRM_COLOR_YCBCR_BT2020)
				*y2r_table = csc_table->y2r_bt2020;
			if (input_csc == DRM_COLOR_YCBCR_BT2020)
				*r2r_table = csc_table->r2r_bt2020_to_bt709;
			if (!is_input_yuv || *y2r_table) {
				if (output_csc == DRM_COLOR_YCBCR_BT709)
					*r2y_table = csc_table->r2y_bt709;
				else if (output_csc == DRM_COLOR_YCBCR_BT601 &&
					 s->color_range == DRM_COLOR_YCBCR_LIMITED_RANGE)
					*r2y_table = csc_table->r2y_bt601_12_235; /* bt601 limit */
				else
					*r2y_table = csc_table->r2y_bt601; /* bt601 full */
			}
		}
	} else {
		if (!is_input_yuv)
			return 0;

		/*
		 * is possible use bt2020 on rgb mode?
		 */
		if (WARN_ON(output_csc == DRM_COLOR_YCBCR_BT2020))
			return -EINVAL;

		if (input_csc == DRM_COLOR_YCBCR_BT2020)
			*y2r_table = csc_table->y2r_bt2020;
		else if (input_csc == DRM_COLOR_YCBCR_BT709)
			*y2r_table = csc_table->y2r_bt709;
		else if (input_csc == DRM_COLOR_YCBCR_BT601 &&
			 pstate->color_range == DRM_COLOR_YCBCR_LIMITED_RANGE)
			*y2r_table = csc_table->y2r_bt601_12_235; /* bt601 limit */
		else
			*y2r_table = csc_table->y2r_bt601;  /* bt601 full */

		if (input_csc == DRM_COLOR_YCBCR_BT2020)
			/*
			 * We don't have bt601 to bt709 table, force use bt709.
			 */
			*r2r_table = csc_table->r2r_bt2020_to_bt709;
	}

	return 0;
}

static int vop_csc_atomic_check(struct drm_crtc *crtc,
				struct drm_crtc_state *crtc_state)
{
	struct vop *vop = to_vop(crtc);
	struct drm_atomic_state *state = crtc_state->state;
	struct rockchip_crtc_state *s = to_rockchip_crtc_state(crtc_state);
	const struct vop_csc_table *csc_table = vop->data->csc_table;
	struct drm_plane_state *pstate;
	struct drm_plane *plane;
	bool is_input_yuv, is_output_yuv;
	int ret;

	is_output_yuv = is_yuv_output(s->bus_format);

	drm_atomic_crtc_state_for_each_plane(plane, crtc_state) {
		struct vop_plane_state *vop_plane_state;
		struct vop_win *win = to_vop_win(plane);

		pstate = drm_atomic_get_plane_state(state, plane);
		if (IS_ERR(pstate))
			return PTR_ERR(pstate);
		vop_plane_state = to_vop_plane_state(pstate);

		if (!pstate->fb)
			continue;
		is_input_yuv = is_yuv_support(pstate->fb->format->format);
		vop_plane_state->y2r_en = false;
		vop_plane_state->r2r_en = false;
		vop_plane_state->r2y_en = false;

		ret = vop_setup_csc_table(s, pstate, csc_table,
					  &vop_plane_state->y2r_table,
					  &vop_plane_state->r2r_table,
					  &vop_plane_state->r2y_table);
		if (ret)
			return ret;

		if (is_input_yuv && !is_output_yuv) {
			vop_plane_state->y2r_en = true;
			vop_plane_state->csc_mode = to_vop_csc_mode(pstate->color_encoding, pstate->color_range);
		} else if (!is_input_yuv && is_output_yuv) {
			vop_plane_state->r2y_en = true;
			vop_plane_state->csc_mode = to_vop_csc_mode(s->color_encoding, s->color_range);
		}

		if (csc_table) {
			vop_plane_state->y2r_en = !!vop_plane_state->y2r_table;
			vop_plane_state->r2r_en = !!vop_plane_state->r2r_table;
			vop_plane_state->r2y_en = !!vop_plane_state->r2y_table;
			continue;
		}

		/*
		 * This is update for IC design not reasonable, when enable
		 * hdr2sdr on rk3328, vop can't support per-pixel alpha * global
		 * alpha,so we must back to gpu, but gpu can't support hdr2sdr,
		 * gpu output hdr UI, vop will do:
		 * UI(rgbx) -> yuv -> rgb ->hdr2sdr -> overlay -> output.
		 */
		if (s->hdr.hdr2sdr_en &&
		    vop_plane_state->eotf == HDMI_EOTF_SMPTE_ST2084 &&
		    !is_yuv_support(pstate->fb->format->format))
			vop_plane_state->r2y_en = true;
		if (win->feature & WIN_FEATURE_PRE_OVERLAY)
			vop_plane_state->r2r_en =
				s->hdr.sdr2hdr_state.rgb2rgb_pre_conv_en;
		else if (win->feature & WIN_FEATURE_HDR2SDR)
			vop_plane_state->r2r_en =
				s->hdr.sdr2hdr_state.rgb2rgb_post_conv_en;
	}

	return 0;
}

static void vop_enable_debug_irq(struct drm_crtc *crtc)
{
	struct vop *vop = to_vop(crtc);
	uint32_t irqs;

	irqs = BUS_ERROR_INTR | WIN0_EMPTY_INTR | WIN1_EMPTY_INTR |
		WIN2_EMPTY_INTR | WIN3_EMPTY_INTR | HWC_EMPTY_INTR |
		POST_BUF_EMPTY_INTR;
	VOP_INTR_SET_TYPE(vop, clear, irqs, 1);
	VOP_INTR_SET_TYPE(vop, enable, irqs, 1);
}

static void vop_dsp_hold_valid_irq_enable(struct vop *vop)
{
	unsigned long flags;

	if (WARN_ON(!vop->is_enabled))
		return;

	spin_lock_irqsave(&vop->irq_lock, flags);

	VOP_INTR_SET_TYPE(vop, clear, DSP_HOLD_VALID_INTR, 1);
	VOP_INTR_SET_TYPE(vop, enable, DSP_HOLD_VALID_INTR, 1);

	spin_unlock_irqrestore(&vop->irq_lock, flags);
}

static void vop_dsp_hold_valid_irq_disable(struct vop *vop)
{
	unsigned long flags;

	if (WARN_ON(!vop->is_enabled))
		return;

	spin_lock_irqsave(&vop->irq_lock, flags);

	VOP_INTR_SET_TYPE(vop, enable, DSP_HOLD_VALID_INTR, 0);

	spin_unlock_irqrestore(&vop->irq_lock, flags);
}

/*
 * (1) each frame starts at the start of the Vsync pulse which is signaled by
 *     the "FRAME_SYNC" interrupt.
 * (2) the active data region of each frame ends at dsp_vact_end
 * (3) we should program this same number (dsp_vact_end) into dsp_line_frag_num,
 *      to get "LINE_FLAG" interrupt at the end of the active on screen data.
 *
 * VOP_INTR_CTRL0.dsp_line_frag_num = VOP_DSP_VACT_ST_END.dsp_vact_end
 * Interrupts
 * LINE_FLAG -------------------------------+
 * FRAME_SYNC ----+                         |
 *                |                         |
 *                v                         v
 *                | Vsync | Vbp |  Vactive  | Vfp |
 *                        ^     ^           ^     ^
 *                        |     |           |     |
 *                        |     |           |     |
 * dsp_vs_end ------------+     |           |     |   VOP_DSP_VTOTAL_VS_END
 * dsp_vact_start --------------+           |     |   VOP_DSP_VACT_ST_END
 * dsp_vact_end ----------------------------+     |   VOP_DSP_VACT_ST_END
 * dsp_total -------------------------------------+   VOP_DSP_VTOTAL_VS_END
 */
static bool vop_line_flag_irq_is_enabled(struct vop *vop)
{
	uint32_t line_flag_irq;
	unsigned long flags;

	spin_lock_irqsave(&vop->irq_lock, flags);

	line_flag_irq = VOP_INTR_GET_TYPE(vop, enable, LINE_FLAG_INTR);

	spin_unlock_irqrestore(&vop->irq_lock, flags);

	return !!line_flag_irq;
}

static void vop_line_flag_irq_enable(struct vop *vop)
{
	unsigned long flags;

	if (WARN_ON(!vop->is_enabled))
		return;

	spin_lock_irqsave(&vop->irq_lock, flags);

	VOP_INTR_SET_TYPE(vop, clear, LINE_FLAG_INTR, 1);
	VOP_INTR_SET_TYPE(vop, enable, LINE_FLAG_INTR, 1);

	spin_unlock_irqrestore(&vop->irq_lock, flags);
}

static void vop_line_flag_irq_disable(struct vop *vop)
{
	unsigned long flags;

	if (WARN_ON(!vop->is_enabled))
		return;

	spin_lock_irqsave(&vop->irq_lock, flags);

	VOP_INTR_SET_TYPE(vop, enable, LINE_FLAG_INTR, 0);

	spin_unlock_irqrestore(&vop->irq_lock, flags);
}

static int vop_core_clks_enable(struct vop *vop)
{
	int ret;

	ret = clk_enable(vop->hclk);
	if (ret < 0)
		return ret;

	ret = clk_enable(vop->aclk);
	if (ret < 0)
		goto err_disable_hclk;

	return 0;

err_disable_hclk:
	clk_disable(vop->hclk);
	return ret;
}

static void vop_core_clks_disable(struct vop *vop)
{
	clk_disable(vop->aclk);
	clk_disable(vop->hclk);
}

static void vop_crtc_load_lut(struct drm_crtc *crtc)
{
	struct vop *vop = to_vop(crtc);
	int i, dle, lut_idx = 0;

	if (!vop->is_enabled || !vop->lut || !vop->lut_regs)
		return;

	if (WARN_ON(!drm_modeset_is_locked(&crtc->mutex)))
		return;

	if (!VOP_CTRL_SUPPORT(vop, update_gamma_lut)) {
		spin_lock(&vop->reg_lock);
		VOP_CTRL_SET(vop, dsp_lut_en, 0);
		vop_cfg_done(vop);
		spin_unlock(&vop->reg_lock);

#define CTRL_GET(name) VOP_CTRL_GET(vop, name)
		readx_poll_timeout(CTRL_GET, dsp_lut_en,
				dle, !dle, 5, 33333);
	} else {
		lut_idx = CTRL_GET(lut_buffer_index);
	}

	for (i = 0; i < vop->lut_len; i++)
		vop_write_lut(vop, i << 2, vop->lut[i]);

	spin_lock(&vop->reg_lock);

	VOP_CTRL_SET(vop, dsp_lut_en, 1);
	VOP_CTRL_SET(vop, update_gamma_lut, 1);
	vop_cfg_done(vop);
	vop->lut_active = true;

	spin_unlock(&vop->reg_lock);

	if (VOP_CTRL_SUPPORT(vop, update_gamma_lut)) {
		readx_poll_timeout(CTRL_GET, lut_buffer_index,
				   dle, dle != lut_idx, 5, 33333);
		/* FIXME:
		 * update_gamma value auto clean to 0 by HW, should not
		 * bakeup it.
		 */
		VOP_CTRL_SET(vop, update_gamma_lut, 0);
	}
#undef CTRL_GET
}

static void rockchip_vop_crtc_fb_gamma_set(struct drm_crtc *crtc, u16 red,
					   u16 green, u16 blue, int regno)
{
	struct vop *vop = to_vop(crtc);
	u32 lut_len = vop->lut_len;
	u32 r, g, b;

	if (regno >= lut_len || !vop->lut)
		return;

	r = red * (lut_len - 1) / 0xffff;
	g = green * (lut_len - 1) / 0xffff;
	b = blue * (lut_len - 1) / 0xffff;
	vop->lut[regno] = r * lut_len * lut_len + g * lut_len + b;
}

static void rockchip_vop_crtc_fb_gamma_get(struct drm_crtc *crtc, u16 *red,
					   u16 *green, u16 *blue, int regno)
{
	struct vop *vop = to_vop(crtc);
	u32 lut_len = vop->lut_len;
	u32 r, g, b;

	if (regno >= lut_len || !vop->lut)
		return;

	r = (vop->lut[regno] / lut_len / lut_len) & (lut_len - 1);
	g = (vop->lut[regno] / lut_len) & (lut_len - 1);
	b = vop->lut[regno] & (lut_len - 1);
	*red = r * 0xffff / (lut_len - 1);
	*green = g * 0xffff / (lut_len - 1);
	*blue = b * 0xffff / (lut_len - 1);
}

static int vop_crtc_legacy_gamma_set(struct drm_crtc *crtc, u16 *red, u16 *green,
				     u16 *blue, uint32_t size,
				     struct drm_modeset_acquire_ctx *ctx)
{
	struct vop *vop = to_vop(crtc);
	int len = min(size, vop->lut_len);
	int i;

	if (!vop->lut)
		return -EINVAL;

	for (i = 0; i < len; i++)
		rockchip_vop_crtc_fb_gamma_set(crtc, red[i], green[i], blue[i], i);

	vop_crtc_load_lut(crtc);

	return 0;
}

static int vop_crtc_atomic_gamma_set(struct drm_crtc *crtc,
				     struct drm_crtc_state *old_state)
{
	struct vop *vop = to_vop(crtc);
	struct drm_color_lut *lut = vop->gamma_lut;
	unsigned int i;

	for (i = 0; i < vop->lut_len; i++)
		rockchip_vop_crtc_fb_gamma_set(crtc, lut[i].red, lut[i].green,
					       lut[i].blue, i);
	vop_crtc_load_lut(crtc);

	return 0;
}

static void vop_regsbak(struct vop *vop)
{
	int i;

	/*
	 * No need to backup DSC/GAMMA_LUT/BPP_LUT/MMU
	 */
	for (i = 0; i < vop->len; i += sizeof(u32))
		vop->regsbak[i / 4] = readl_relaxed(vop->regs + i);
}

static void vop_power_enable(struct drm_crtc *crtc)
{
	struct vop *vop = to_vop(crtc);
	int ret;

	ret = clk_prepare_enable(vop->hclk);
	if (ret < 0) {
		dev_err(vop->dev, "failed to enable hclk - %d\n", ret);
		return;
	}

	ret = clk_prepare_enable(vop->dclk);
	if (ret < 0) {
		dev_err(vop->dev, "failed to enable dclk - %d\n", ret);
		goto err_disable_hclk;
	}

	ret = clk_prepare_enable(vop->aclk);
	if (ret < 0) {
		dev_err(vop->dev, "failed to enable aclk - %d\n", ret);
		goto err_disable_dclk;
	}

	if (vop->genpd_dev0) {
		ret = pm_runtime_resume_and_get(vop->genpd_dev0);
		if (ret < 0) {
			dev_err(vop->dev,
				"failed to get pm runtime for pd0, ret = %d\n", ret);
			goto err_disable_aclk;
		}
	}

	if (vop->genpd_dev1) {
		ret = pm_runtime_resume_and_get(vop->genpd_dev1);
		if (ret < 0) {
			dev_err(vop->dev,
				"failed to get pm runtime for pd1, ret = %d\n", ret);
			goto err_put_genpd_dev0;
		}
	}

	ret = pm_runtime_resume_and_get(vop->dev);
	if (ret < 0) {
		dev_err(vop->dev, "failed to get pm runtime: %d\n", ret);
		goto err_put_genpd_dev1;
	}

	vop_regsbak(vop);

	if (VOP_CTRL_SUPPORT(vop, version)) {
		uint32_t version = VOP_CTRL_GET(vop, version);

		/*
		 * Fixup rk3288w version.
		 */
		if (version && version == 0x0a05)
			vop->version = VOP_VERSION(3, 1);
	}

	vop->is_enabled = true;

	return;

err_put_genpd_dev1:
	pm_runtime_put_sync(vop->genpd_dev1);
err_put_genpd_dev0:
	pm_runtime_put_sync(vop->genpd_dev0);
err_disable_aclk:
	clk_disable_unprepare(vop->aclk);
err_disable_dclk:
	clk_disable_unprepare(vop->dclk);
err_disable_hclk:
	clk_disable_unprepare(vop->hclk);
}

static void vop_initial(struct drm_crtc *crtc)
{
	struct vop *vop = to_vop(crtc);
	int i;

	vop_power_enable(crtc);

	VOP_CTRL_SET(vop, global_regdone_en, 1);
	VOP_CTRL_SET(vop, dsp_blank, 0);
	VOP_CTRL_SET(vop, axi_outstanding_max_num, 30);
	VOP_CTRL_SET(vop, axi_max_outstanding_en, 1);
	VOP_CTRL_SET(vop, dither_up_en, 1);

	/*
	 * We need to make sure that all windows are disabled before resume
	 * the crtc. Otherwise we might try to scan from a destroyed
	 * buffer later.
	 */
	for (i = 0; i < vop->num_wins; i++) {
		struct vop_win *win = &vop->win[i];
		int channel = i * 2 + 1;

		VOP_WIN_SET(vop, win, channel, (channel + 1) << 4 | channel);
	}
	VOP_CTRL_SET(vop, afbdc_en, 0);
	vop_enable_debug_irq(crtc);

	if (vop->version == VOP_VERSION(2, 0xd)) {
		VOP_GRF_SET(vop, grf, grf_vopl_sel, 1);
		VOP_CTRL_SET(vop, enable, 1);
	}
}

static void vop_crtc_atomic_disable_for_psr(struct drm_crtc *crtc,
					    struct drm_crtc_state *old_state)
{
	struct vop *vop = to_vop(crtc);

	vop_disable_all_planes(vop);
	drm_crtc_vblank_off(crtc);
	vop->aclk_rate = clk_get_rate(vop->aclk);
	clk_set_rate(vop->aclk, vop->aclk_rate / 3);
	vop->aclk_rate_reset = true;
}

static void vop_crtc_atomic_disable(struct drm_crtc *crtc,
				    struct drm_atomic_state *state)
{
	struct drm_crtc_state *old_state = drm_atomic_get_old_crtc_state(state, crtc);
	struct vop *vop = to_vop(crtc);
	int sys_status = drm_crtc_index(crtc) ?
				SYS_STATUS_LCDC1 : SYS_STATUS_LCDC0;
	unsigned long status;

	WARN_ON(vop->event);

	if (crtc->state->self_refresh_active) {
		vop_crtc_atomic_disable_for_psr(crtc, old_state);
		goto out;
	}

	vop_lock(vop);
	VOP_CTRL_SET(vop, reg_done_frm, 1);
	VOP_CTRL_SET(vop, dsp_interlace, 0);
	drm_crtc_vblank_off(crtc);
	VOP_CTRL_SET(vop, out_mode, ROCKCHIP_OUT_MODE_P888);
	VOP_CTRL_SET(vop, afbdc_en, 0);
	VOP_CTRL_SET(vop, out_dresetn, 0);
	vop_disable_all_planes(vop);

	/*
	 * Vop standby will take effect at end of current frame,
	 * if dsp hold valid irq happen, it means standby complete.
	 *
	 * we must wait standby complete when we want to disable aclk,
	 * if not, memory bus maybe dead.
	 */
	reinit_completion(&vop->dsp_hold_completion);
	vop_dsp_hold_valid_irq_enable(vop);

	spin_lock(&vop->reg_lock);

	VOP_CTRL_SET(vop, standby, 1);

	spin_unlock(&vop->reg_lock);

	if (!wait_for_completion_timeout(&vop->dsp_hold_completion,
					 msecs_to_jiffies(200)))
		WARN(1, "%s: timed out waiting for DSP hold", crtc->name);

	vop_dsp_hold_valid_irq_disable(vop);

	vop->is_enabled = false;
	if (vop->is_iommu_enabled) {
		/*
		 * vop standby complete, so iommu detach is safe.
		 */
		VOP_CTRL_SET(vop, dma_stop, 1);
		rockchip_drm_dma_detach_device(vop->drm_dev, vop->dev);
		vop->is_iommu_enabled = false;
	}

	pm_runtime_put_sync(vop->dev);

	if (vop->genpd_dev1)
		pm_runtime_put_sync(vop->genpd_dev1);

	if (vop->genpd_dev0)
		pm_runtime_put_sync(vop->genpd_dev0);

	clk_disable_unprepare(vop->dclk);
	clk_disable_unprepare(vop->aclk);
	clk_disable_unprepare(vop->hclk);
	vop_unlock(vop);

	rockchip_clear_system_status(sys_status);
	status = rockchip_get_system_status();
	if (!(status & SYS_STATUS_LCDC0) && !(status & SYS_STATUS_LCDC1))
		rockchip_request_early_suspend();

out:
	if (crtc->state->event && !crtc->state->active) {
		spin_lock_irq(&crtc->dev->event_lock);
		drm_crtc_send_vblank_event(crtc, crtc->state->event);
		spin_unlock_irq(&crtc->dev->event_lock);

		crtc->state->event = NULL;
	}
}

static int vop_plane_prepare_fb(struct drm_plane *plane,
				struct drm_plane_state *new_state)
{
	if (plane->state->fb)
		drm_framebuffer_get(plane->state->fb);

	return 0;
}

static void vop_plane_cleanup_fb(struct drm_plane *plane,
				 struct drm_plane_state *old_state)
{
	if (old_state->fb)
		drm_framebuffer_put(old_state->fb);
}

static bool rockchip_vop_mod_supported(struct drm_plane *plane,
				       u32 format, u64 modifier)
{
	if (modifier == DRM_FORMAT_MOD_LINEAR)
		return true;

	if (!rockchip_afbc(plane, modifier)) {
		DRM_DEBUG_KMS("Unsupported format modifier 0x%llx\n", modifier);

		return false;
	}

	return vop_convert_afbc_format(format) >= 0;
}

static int vop_plane_atomic_check(struct drm_plane *plane,
			   struct drm_atomic_state *state)
{
	struct drm_plane_state *new_plane_state = drm_atomic_get_new_plane_state(state,
										 plane);
	struct drm_crtc *crtc = new_plane_state->crtc;
	struct drm_crtc_state *crtc_state;
	struct drm_framebuffer *fb = new_plane_state->fb;
	struct vop_win *win = to_vop_win(plane);
	struct vop_plane_state *vop_plane_state = to_vop_plane_state(new_plane_state);
	const struct vop_data *vop_data;
	struct vop *vop;
	int ret;
	struct drm_rect *dest = &vop_plane_state->dest;
	struct drm_rect *src = &vop_plane_state->src;
	struct drm_gem_object *obj, *uv_obj;
	struct rockchip_gem_object *rk_obj, *rk_uv_obj;
	int min_scale = win->phy->scl ? FRAC_16_16(1, 8) :
					DRM_PLANE_NO_SCALING;
	int max_scale = win->phy->scl ? FRAC_16_16(8, 1) :
					DRM_PLANE_NO_SCALING;
	unsigned long offset;
	dma_addr_t dma_addr;

	crtc = crtc ? crtc : plane->state->crtc;
	if (!crtc || !fb) {
		plane->state->visible = false;
		return 0;
	}

	crtc_state = drm_atomic_get_existing_crtc_state(state,
							crtc);
	if (WARN_ON(!crtc_state))
		return -EINVAL;

	vop_plane_state->zpos = new_plane_state->zpos;
	vop_plane_state->blend_mode = new_plane_state->pixel_blend_mode;

	ret = drm_atomic_helper_check_plane_state(new_plane_state, crtc_state,
						  min_scale, max_scale,
						  true, true);
	if (ret)
		return ret;

	if (!new_plane_state->visible) {
		DRM_ERROR("%s is invisible(src: pos[%d, %d] rect[%d x %d] dst: pos[%d, %d] rect[%d x %d]\n",
			  plane->name, new_plane_state->src_x >> 16, new_plane_state->src_y >> 16, new_plane_state->src_w >> 16,
			  new_plane_state->src_h >> 16, new_plane_state->crtc_x, new_plane_state->crtc_y, new_plane_state->crtc_w,
			  new_plane_state->crtc_h);
		return 0;
	}

	src->x1 = new_plane_state->src.x1;
	src->y1 = new_plane_state->src.y1;
	src->x2 = new_plane_state->src.x2;
	src->y2 = new_plane_state->src.y2;
	dest->x1 = new_plane_state->dst.x1;
	dest->y1 = new_plane_state->dst.y1;
	dest->x2 = new_plane_state->dst.x2;
	dest->y2 = new_plane_state->dst.y2;

	vop_plane_state->format = vop_convert_format(fb->format->format);
	if (vop_plane_state->format < 0)
		return vop_plane_state->format;

	vop = to_vop(crtc);
	vop_data = vop->data;

	if (VOP_MAJOR(vop->version) == 2 && is_alpha_support(fb->format->format) &&
	    vop_plane_state->global_alpha != 0xff) {
		DRM_ERROR("Pixel alpha and global alpha can't be enabled at the same time\n");
		return -EINVAL;
	}

	if (drm_rect_width(src) >> 16 < 4 || drm_rect_height(src) >> 16 < 4 ||
	    drm_rect_width(dest) < 4 || drm_rect_width(dest) < 4) {
		DRM_ERROR("Invalid size: %dx%d->%dx%d, min size is 4x4\n",
			  drm_rect_width(src) >> 16, drm_rect_height(src) >> 16,
			  drm_rect_width(dest), drm_rect_height(dest));
		new_plane_state->visible = false;
		return 0;
	}

	if (drm_rect_width(src) >> 16 > vop_data->max_input.width ||
	    drm_rect_height(src) >> 16 > vop_data->max_input.height) {
		DRM_ERROR("Invalid source: %dx%d. max input: %dx%d\n",
			  drm_rect_width(src) >> 16,
			  drm_rect_height(src) >> 16,
			  vop_data->max_input.width,
			  vop_data->max_input.height);
		return -EINVAL;
	}

	/*
	 * Src.x1 can be odd when do clip, but yuv plane start point
	 * need align with 2 pixel.
	 */
	if (fb->format->is_yuv && ((new_plane_state->src.x1 >> 16) % 2)) {
		DRM_DEBUG_KMS("Invalid Source: Yuv format not support odd xpos\n");
		return -EINVAL;
	}

	if (fb->format->is_yuv && new_plane_state->rotation & DRM_MODE_REFLECT_Y) {
		DRM_DEBUG_KMS("Invalid Source: Yuv format does not support this rotation\n");
		return -EINVAL;
	}

	if (rockchip_afbc(plane, new_plane_state->fb->modifier)) {
		if (new_plane_state->src.x1 || new_plane_state->src.y1) {
			DRM_DEBUG_KMS("AFBC does not support offset display, " \
				      "xpos=%d, ypos=%d, offset=%d\n",
				      new_plane_state->src.x1, new_plane_state->src.y1,
				      fb->offsets[0]);
			return -EINVAL;
		}

		if (new_plane_state->rotation && new_plane_state->rotation != DRM_MODE_ROTATE_0) {
			DRM_DEBUG_KMS("No rotation support in AFBC, rotation=%d\n",
				      new_plane_state->rotation);
			return -EINVAL;
		}
	}

	offset = (src->x1 >> 16) * fb->format->cpp[0];
	vop_plane_state->offset = offset + fb->offsets[0];
	if (new_plane_state->rotation & DRM_MODE_REFLECT_Y)
		offset += ((src->y2 >> 16) - 1) * fb->pitches[0];
	else
		offset += (src->y1 >> 16) * fb->pitches[0];

	obj = fb->obj[0];
	rk_obj = to_rockchip_obj(obj);
	vop_plane_state->yrgb_mst = rk_obj->dma_addr + offset + fb->offsets[0];
	if (fb->format->is_yuv) {
		int hsub = fb->format->hsub;
		int vsub = fb->format->vsub;

		offset = (src->x1 >> 16) * fb->format->cpp[1] / hsub;
		offset += (src->y1 >> 16) * fb->pitches[1] / vsub;

		uv_obj = fb->obj[1];
		rk_uv_obj = to_rockchip_obj(uv_obj);

		dma_addr = rk_uv_obj->dma_addr + offset + fb->offsets[1];
		vop_plane_state->uv_mst = dma_addr;
	}

	return 0;
}

static void vop_plane_atomic_disable(struct drm_plane *plane,
				     struct drm_atomic_state *state)
{
	struct drm_plane_state *old_state = drm_atomic_get_old_plane_state(state,
									   plane);
	struct vop_win *win = to_vop_win(plane);
	struct vop *vop = to_vop(old_state->crtc);
#if defined(CONFIG_ROCKCHIP_DRM_DEBUG)
	struct vop_plane_state *vop_plane_state =
					to_vop_plane_state(plane->state);
#endif

	if (!old_state->crtc)
		return;

	rockchip_drm_dbg(vop->dev, VOP_DEBUG_PLANE, "disable win%d-area%d by %s\n",
			 win->win_id, win->area_id, current->comm);

	spin_lock(&vop->reg_lock);

	vop_win_disable(vop, win);

	/*
	 * IC design bug: in the bandwidth tension environment when close win2,
	 * vop will access the freed memory lead to iommu pagefault.
	 * so we add this reset to workaround.
	 */
	if (VOP_MAJOR(vop->version) == 2 && VOP_MINOR(vop->version) == 5 &&
	    win->win_id == 2)
		VOP_WIN_SET(vop, win, yrgb_mst, 0);

#if defined(CONFIG_ROCKCHIP_DRM_DEBUG)
	kfree(vop_plane_state->planlist);
	vop_plane_state->planlist = NULL;
#endif

	spin_unlock(&vop->reg_lock);
}

static void vop_plane_setup_color_key(struct drm_plane *plane)
{
	struct drm_plane_state *pstate = plane->state;
	struct vop_plane_state *vpstate = to_vop_plane_state(pstate);
	struct drm_framebuffer *fb = pstate->fb;
	struct vop_win *win = to_vop_win(plane);
	struct vop *vop = win->vop;
	uint32_t color_key_en = 0;
	uint32_t color_key;
	uint32_t r = 0;
	uint32_t g = 0;
	uint32_t b = 0;

	if (!(vpstate->color_key & VOP_COLOR_KEY_MASK) || fb->format->is_yuv) {
		VOP_WIN_SET(vop, win, color_key_en, 0);
		return;
	}

	switch (fb->format->format) {
	case DRM_FORMAT_RGB565:
	case DRM_FORMAT_BGR565:
		r = (vpstate->color_key & 0xf800) >> 11;
		g = (vpstate->color_key & 0x7e0) >> 5;
		b = (vpstate->color_key & 0x1f);
		if (VOP_WIN_SUPPORT(vop, win, fmt_10)) {
			r <<= 5;
			g <<= 4;
			b <<= 5;
		} else {
			r <<= 3;
			g <<= 2;
			b <<= 3;
		}
		color_key_en = 1;
		break;
	case DRM_FORMAT_XRGB8888:
	case DRM_FORMAT_ARGB8888:
	case DRM_FORMAT_XBGR8888:
	case DRM_FORMAT_ABGR8888:
	case DRM_FORMAT_RGB888:
	case DRM_FORMAT_BGR888:
		r = (vpstate->color_key & 0xff0000) >> 16;
		g = (vpstate->color_key & 0xff00) >> 8;
		b = (vpstate->color_key & 0xff);
		if (VOP_WIN_SUPPORT(vop, win, fmt_10)) {
			r <<= 2;
			g <<= 2;
			b <<= 2;
		}
		color_key_en = 1;
		break;
	}

	if (VOP_WIN_SUPPORT(vop, win, fmt_10))
		color_key = (r << 20) | (g << 10) | b;
	else
		color_key = (r << 16) | (g << 8) | b;

	VOP_WIN_SET(vop, win, color_key_en, color_key_en);
	VOP_WIN_SET(vop, win, color_key, color_key);
}

static void vop_plane_atomic_update(struct drm_plane *plane,
				    struct drm_atomic_state *state)
{
	struct drm_plane_state *new_state = drm_atomic_get_new_plane_state(state,
									   plane);
	struct drm_crtc *crtc = new_state->crtc;
	struct drm_display_mode *mode = NULL;
	struct vop_win *win = to_vop_win(plane);
	struct vop_plane_state *vop_plane_state = to_vop_plane_state(new_state);
	struct drm_display_mode *adjusted_mode = &crtc->state->adjusted_mode;
	struct rockchip_crtc_state *s;
	struct vop *vop = to_vop(new_state->crtc);
	struct drm_framebuffer *fb = new_state->fb;
	unsigned int actual_w, actual_h, dsp_w, dsp_h;
	unsigned int dsp_stx, dsp_sty;
	uint32_t act_info, dsp_info, dsp_st;
	struct drm_rect *src = &vop_plane_state->src;
	struct drm_rect *dest = &vop_plane_state->dest;
	const uint32_t *y2r_table = vop_plane_state->y2r_table;
	const uint32_t *r2r_table = vop_plane_state->r2r_table;
	const uint32_t *r2y_table = vop_plane_state->r2y_table;
	uint32_t val;
	bool rb_swap, global_alpha_en, uv_swap;
	int is_yuv = fb->format->is_yuv;
	bool afbc_en = false;

#if defined(CONFIG_ROCKCHIP_DRM_DEBUG)
	struct vop_dump_list *planlist;
	unsigned long num_pages;
	struct page **pages;
	struct drm_gem_object *obj;
	struct rockchip_gem_object *rk_obj;

	num_pages = 0;
	pages = NULL;
	obj = fb->obj[0];
	rk_obj = to_rockchip_obj(obj);
	if (rk_obj) {
		num_pages = rk_obj->num_pages;
		pages = rk_obj->pages;
	}
#endif

	/*
	 * can't update plane when vop is disabled.
	 */
	if (WARN_ON(!crtc))
		return;

	if (WARN_ON(!vop->is_enabled))
		return;

	if (!new_state->visible) {
		vop_plane_atomic_disable(plane, state);
		return;
	}

	mode = &crtc->state->adjusted_mode;
	actual_w = drm_rect_width(src) >> 16;
	actual_h = drm_rect_height(src) >> 16;

	dsp_w = drm_rect_width(dest);
	if (dest->x1 + dsp_w > adjusted_mode->hdisplay) {
		DRM_ERROR("%s win%d dest->x1[%d] + dsp_w[%d] exceed mode hdisplay[%d]\n",
			  crtc->name, win->win_id, dest->x1, dsp_w, adjusted_mode->hdisplay);
		dsp_w = adjusted_mode->hdisplay - dest->x1;
		if (dsp_w < 4)
			dsp_w = 4;
		actual_w = dsp_w * actual_w / drm_rect_width(dest);
	}
	dsp_h = drm_rect_height(dest);
	if (dest->y1 + dsp_h > adjusted_mode->vdisplay) {
		DRM_ERROR("%s win%d dest->y1[%d] + dsp_h[%d] exceed mode vdisplay[%d]\n",
			  crtc->name, win->win_id, dest->y1, dsp_h, adjusted_mode->vdisplay);
		dsp_h = adjusted_mode->vdisplay - dest->y1;
		if (dsp_h < 4)
			dsp_h = 4;
		actual_h = dsp_h * actual_h / drm_rect_height(dest);
	}
	if ((vop->version == VOP_VERSION(2, 2) || vop->version == VOP_VERSION(2, 0xd)) &&
	    (adjusted_mode->flags & DRM_MODE_FLAG_INTERLACE))
		dsp_h = dsp_h / 2;

	act_info = (actual_h - 1) << 16 | ((actual_w - 1) & 0xffff);

	/*
	 * For y-mirroring we need to move address
	 * to the beginning of the last line.
	 */
	dsp_info = (dsp_h - 1) << 16;
	dsp_info |= (dsp_w - 1) & 0xffff;

	dsp_stx = dest->x1 + mode->crtc_htotal - mode->crtc_hsync_start;
	dsp_sty = dest->y1 + mode->crtc_vtotal - mode->crtc_vsync_start;
	if ((vop->version == VOP_VERSION(2, 2) || vop->version == VOP_VERSION(2, 0xd)) &&
	    (adjusted_mode->flags & DRM_MODE_FLAG_INTERLACE))
		dsp_sty = dest->y1 / 2 + mode->crtc_vtotal - mode->crtc_vsync_start;
	dsp_st = dsp_sty << 16 | (dsp_stx & 0xffff);

	s = to_rockchip_crtc_state(crtc->state);
	spin_lock(&vop->reg_lock);

	VOP_WIN_SET(vop, win, format, vop_plane_state->format);

	VOP_WIN_SET(vop, win, interlace_read,
		    (adjusted_mode->flags & DRM_MODE_FLAG_INTERLACE) ? 1 : 0);

	VOP_WIN_SET(vop, win, yrgb_vir, DIV_ROUND_UP(fb->pitches[0], 4));
	VOP_WIN_SET(vop, win, yrgb_mst, vop_plane_state->yrgb_mst);

	VOP_WIN_SET(vop, win, ymirror,
		    (new_state->rotation & DRM_MODE_REFLECT_Y) ? 1 : 0);
	VOP_WIN_SET(vop, win, xmirror,
		    (new_state->rotation & DRM_MODE_REFLECT_X) ? 1 : 0);

	if (is_yuv) {
		VOP_WIN_SET(vop, win, uv_vir, DIV_ROUND_UP(fb->pitches[1], 4));
		VOP_WIN_SET(vop, win, uv_mst, vop_plane_state->uv_mst);
		uv_swap = has_uv_swapped(fb->format->format);
		VOP_WIN_SET(vop, win, uv_swap, uv_swap);
	}
	VOP_WIN_SET(vop, win, fmt_10, is_yuv_10bit(fb->format->format));
	VOP_WIN_SET(vop, win, fmt_yuyv, is_yuyv_format(fb->format->format));

	if (win->phy->scl)
		scl_vop_cal_scl_fac(vop, win, actual_w, actual_h,
				    drm_rect_width(dest), dsp_h,
				    fb->format->format);

	if (VOP_WIN_SUPPORT(vop, win, color_key))
		vop_plane_setup_color_key(&win->base);

	VOP_WIN_SET(vop, win, act_info, act_info);
	VOP_WIN_SET(vop, win, dsp_info, dsp_info);
	VOP_WIN_SET(vop, win, dsp_st, dsp_st);

<<<<<<< HEAD
	rb_swap = has_rb_swapped(fb->format->format);
=======
	rb_swap = has_rb_swapped(vop->data->version, fb->format->format);
	VOP_WIN_SET(vop, win, rb_swap, rb_swap);

>>>>>>> 883d1a95
	/*
	 * VOP full need to do rb swap to show rgb888/bgr888 format color correctly
	 */
	if ((fb->format->format == DRM_FORMAT_RGB888 || fb->format->format == DRM_FORMAT_BGR888) &&
	    VOP_MAJOR(vop->version) == 3)
		rb_swap = !rb_swap;
	VOP_WIN_SET(vop, win, rb_swap, rb_swap);

	global_alpha_en = (vop_plane_state->global_alpha == 0xff) ? 0 : 1;
	if ((is_alpha_support(fb->format->format) || global_alpha_en) &&
	    (s->dsp_layer_sel & 0x3) != win->win_id) {
		int src_blend_m0;
		int pre_multi_alpha = ALPHA_SRC_PRE_MUL;

		if (is_alpha_support(fb->format->format) && global_alpha_en)
			src_blend_m0 = ALPHA_PER_PIX_GLOBAL;
		else if (is_alpha_support(fb->format->format))
			src_blend_m0 = ALPHA_PER_PIX;
		else
			src_blend_m0 = ALPHA_GLOBAL;

		if (vop_plane_state->blend_mode != DRM_MODE_BLEND_PREMULTI || src_blend_m0 == ALPHA_GLOBAL)
			pre_multi_alpha = ALPHA_SRC_NO_PRE_MUL;

		VOP_WIN_SET(vop, win, dst_alpha_ctl,
			    DST_FACTOR_M0(ALPHA_SRC_INVERSE));
		val = SRC_ALPHA_EN(1) | SRC_COLOR_M0(pre_multi_alpha) |
			SRC_ALPHA_M0(ALPHA_STRAIGHT) |
			SRC_BLEND_M0(src_blend_m0) |
			SRC_ALPHA_CAL_M0(ALPHA_SATURATION) |
			SRC_FACTOR_M0(global_alpha_en ?
				      ALPHA_SRC_GLOBAL : ALPHA_ONE);
		VOP_WIN_SET(vop, win, src_alpha_ctl, val);
		VOP_WIN_SET(vop, win, alpha_pre_mul, !pre_multi_alpha); /* VOP lite only */
		VOP_WIN_SET(vop, win, alpha_mode, src_blend_m0); /* VOP lite only */
		VOP_WIN_SET(vop, win, alpha_en, 1);
	} else {
		VOP_WIN_SET(vop, win, src_alpha_ctl, SRC_ALPHA_EN(0));
		VOP_WIN_SET(vop, win, alpha_en, 0);
	}
	VOP_WIN_SET(vop, win, global_alpha_val, vop_plane_state->global_alpha);

	VOP_WIN_SET(vop, win, csc_mode, vop_plane_state->csc_mode);
	if (win->csc) {
		vop_load_csc_table(vop, win->csc->y2r_offset, y2r_table);
		vop_load_csc_table(vop, win->csc->r2r_offset, r2r_table);
		vop_load_csc_table(vop, win->csc->r2y_offset, r2y_table);
		VOP_WIN_SET_EXT(vop, win, csc, y2r_en, vop_plane_state->y2r_en);
		VOP_WIN_SET_EXT(vop, win, csc, r2r_en, vop_plane_state->r2r_en);
		VOP_WIN_SET_EXT(vop, win, csc, r2y_en, vop_plane_state->r2y_en);
		VOP_WIN_SET_EXT(vop, win, csc, csc_mode, vop_plane_state->csc_mode);
	}
	VOP_WIN_SET(vop, win, enable, 1);
	VOP_WIN_SET(vop, win, gate, 1);
	spin_unlock(&vop->reg_lock);

	if (rockchip_afbc(plane, fb->modifier))
		afbc_en = true;
	rockchip_drm_dbg(vop->dev, VOP_DEBUG_PLANE,
			 "update win%d-area%d [%dx%d->%dx%d@(%d, %d)] zpos:%d fmt[%p4cc%s] addr[%pad] by %s\n",
			 win->win_id, win->area_id, actual_w, actual_h,
			 dsp_w, dsp_h, dest->x1, dest->y1, vop_plane_state->zpos, &fb->format->format,
			 afbc_en ? "[AFBC]" : "",
			 &vop_plane_state->yrgb_mst, current->comm);
	/*
	 * spi interface(vop_plane_state->yrgb_kvaddr, fb->pixel_format,
	 * actual_w, actual_h)
	 */
	vop->is_iommu_needed = true;
#if defined(CONFIG_ROCKCHIP_DRM_DEBUG)
	kfree(vop_plane_state->planlist);
	vop_plane_state->planlist = NULL;

	planlist = kmalloc(sizeof(*planlist), GFP_KERNEL);
	if (planlist) {
		planlist->dump_info.AFBC_flag = afbc_en;
		planlist->dump_info.area_id = win->area_id;
		planlist->dump_info.win_id = win->win_id;
		planlist->dump_info.yuv_format =
			is_yuv_support(fb->format->format);
		planlist->dump_info.num_pages = num_pages;
		planlist->dump_info.pages = pages;
		planlist->dump_info.offset = vop_plane_state->offset;
		planlist->dump_info.pitches = fb->pitches[0];
		planlist->dump_info.height = actual_h;
		planlist->dump_info.format = fb->format;
		list_add_tail(&planlist->entry, &vop->rockchip_crtc.vop_dump_list_head);
		vop_plane_state->planlist = planlist;
	} else {
		DRM_ERROR("can't alloc a node of planlist %p\n", planlist);
		return;
	}
	if (vop->rockchip_crtc.vop_dump_status == DUMP_KEEP ||
	    vop->rockchip_crtc.vop_dump_times > 0) {
		rockchip_drm_dump_plane_buffer(&planlist->dump_info, vop->rockchip_crtc.frame_count);
		vop->rockchip_crtc.vop_dump_times--;
	}
#endif
}

static int vop_plane_atomic_async_check(struct drm_plane *plane,
					struct drm_atomic_state *state)
{
	struct drm_plane_state *new_plane_state = drm_atomic_get_new_plane_state(state,
										 plane);
	struct vop_win *win = to_vop_win(plane);
	int min_scale = win->phy->scl ? FRAC_16_16(1, 8) :
					DRM_PLANE_NO_SCALING;
	int max_scale = win->phy->scl ? FRAC_16_16(8, 1) :
					DRM_PLANE_NO_SCALING;
	struct drm_crtc_state *crtc_state;

	if (plane != new_plane_state->crtc->cursor)
		return -EINVAL;

	if (!plane->state)
		return -EINVAL;

	if (!plane->state->fb)
		return -EINVAL;

	if (state)
		crtc_state = drm_atomic_get_existing_crtc_state(state,
								new_plane_state->crtc);
	else /* Special case for asynchronous cursor updates. */
		crtc_state = plane->crtc->state;

	return drm_atomic_helper_check_plane_state(plane->state, crtc_state,
						   min_scale, max_scale,
						   true, true);
}

static void vop_plane_atomic_async_update(struct drm_plane *plane,
					  struct drm_atomic_state *state)
{
	struct drm_plane_state *new_state = drm_atomic_get_new_plane_state(state,
									   plane);
	struct vop *vop = to_vop(plane->state->crtc);
	struct drm_framebuffer *old_fb = plane->state->fb;

	plane->state->crtc_x = new_state->crtc_x;
	plane->state->crtc_y = new_state->crtc_y;
	plane->state->crtc_h = new_state->crtc_h;
	plane->state->crtc_w = new_state->crtc_w;
	plane->state->src_x = new_state->src_x;
	plane->state->src_y = new_state->src_y;
	plane->state->src_h = new_state->src_h;
	plane->state->src_w = new_state->src_w;
	swap(plane->state->fb, new_state->fb);

	if (vop->is_enabled) {
		vop_plane_atomic_update(plane, state);
		spin_lock(&vop->reg_lock);
		vop_cfg_done(vop);
		spin_unlock(&vop->reg_lock);

		/*
		 * A scanout can still be occurring, so we can't drop the
		 * reference to the old framebuffer. To solve this we get a
		 * reference to old_fb and set a worker to release it later.
		 * FIXME: if we perform 500 async_update calls before the
		 * vblank, then we can have 500 different framebuffers waiting
		 * to be released.
		 */
		if (old_fb && plane->state->fb != old_fb) {
			drm_framebuffer_get(old_fb);
			WARN_ON(drm_crtc_vblank_get(plane->state->crtc) != 0);
			drm_flip_work_queue(&vop->fb_unref_work, old_fb);
			set_bit(VOP_PENDING_FB_UNREF, &vop->pending);
		}
	}
}

static const struct drm_plane_helper_funcs plane_helper_funcs = {
	.prepare_fb = vop_plane_prepare_fb,
	.cleanup_fb = vop_plane_cleanup_fb,
	.atomic_check = vop_plane_atomic_check,
	.atomic_update = vop_plane_atomic_update,
	.atomic_disable = vop_plane_atomic_disable,
	.atomic_async_check = vop_plane_atomic_async_check,
	.atomic_async_update = vop_plane_atomic_async_update,
};

/**
 * rockchip_atomic_helper_update_plane - copy from drm_atomic_helper_update_plane
 * be designed to support async commit at ioctl DRM_IOCTL_MODE_SETPLANE.
 * @plane: plane object to update
 * @crtc: owning CRTC of owning plane
 * @fb: framebuffer to flip onto plane
 * @crtc_x: x offset of primary plane on crtc
 * @crtc_y: y offset of primary plane on crtc
 * @crtc_w: width of primary plane rectangle on crtc
 * @crtc_h: height of primary plane rectangle on crtc
 * @src_x: x offset of @fb for panning
 * @src_y: y offset of @fb for panning
 * @src_w: width of source rectangle in @fb
 * @src_h: height of source rectangle in @fb
 * @ctx: lock acquire context
 *
 * Provides a default plane update handler using the atomic driver interface.
 *
 * RETURNS:
 * Zero on success, error code on failure
 */
static int __maybe_unused
rockchip_atomic_helper_update_plane(struct drm_plane *plane,
				    struct drm_crtc *crtc,
				    struct drm_framebuffer *fb,
				    int crtc_x, int crtc_y,
				    unsigned int crtc_w, unsigned int crtc_h,
				    uint32_t src_x, uint32_t src_y,
				    uint32_t src_w, uint32_t src_h,
				    struct drm_modeset_acquire_ctx *ctx)
{
	struct drm_atomic_state *state;
	struct drm_plane_state *plane_state;
	struct vop_plane_state *vop_plane_state;
	int ret = 0;

	state = drm_atomic_state_alloc(plane->dev);
	if (!state)
		return -ENOMEM;

	state->acquire_ctx = ctx;
	plane_state = drm_atomic_get_plane_state(state, plane);
	if (IS_ERR(plane_state)) {
		ret = PTR_ERR(plane_state);
		goto fail;
	}

	vop_plane_state = to_vop_plane_state(plane_state);

	ret = drm_atomic_set_crtc_for_plane(plane_state, crtc);
	if (ret != 0)
		goto fail;
	drm_atomic_set_fb_for_plane(plane_state, fb);
	plane_state->crtc_x = crtc_x;
	plane_state->crtc_y = crtc_y;
	plane_state->crtc_w = crtc_w;
	plane_state->crtc_h = crtc_h;
	plane_state->src_x = src_x;
	plane_state->src_y = src_y;
	plane_state->src_w = src_w;
	plane_state->src_h = src_h;

	if (plane == crtc->cursor || vop_plane_state->async_commit)
		state->legacy_cursor_update = true;

	ret = drm_atomic_commit(state);
fail:
	drm_atomic_state_put(state);
	return ret;
}


/**
 * rockchip_atomic_helper_disable_plane - copy from drm_atomic_helper_disable_plane
 * be designed to support async commit at ioctl DRM_IOCTL_MODE_SETPLANE.
 *
 * @plane: plane to disable
 * @ctx: lock acquire context
 *
 * Provides a default plane disable handler using the atomic driver interface.
 *
 * RETURNS:
 * Zero on success, error code on failure
 */
static int __maybe_unused
rockchip_atomic_helper_disable_plane(struct drm_plane *plane,
				     struct drm_modeset_acquire_ctx *ctx)
{
	struct drm_atomic_state *state;
	struct drm_plane_state *plane_state;
	struct vop_plane_state *vop_plane_state;
	int ret = 0;

	state = drm_atomic_state_alloc(plane->dev);
	if (!state)
		return -ENOMEM;

	state->acquire_ctx = ctx;
	plane_state = drm_atomic_get_plane_state(state, plane);
	if (IS_ERR(plane_state)) {
		ret = PTR_ERR(plane_state);
		goto fail;
	}
	vop_plane_state = to_vop_plane_state(plane_state);

	if ((plane_state->crtc && plane_state->crtc->cursor == plane) ||
	    vop_plane_state->async_commit)
		plane_state->state->legacy_cursor_update = true;

	ret = __drm_atomic_helper_disable_plane(plane, plane_state);
	if (ret != 0)
		goto fail;

	ret = drm_atomic_commit(state);
fail:
	drm_atomic_state_put(state);
	return ret;
}

static void vop_plane_destroy(struct drm_plane *plane)
{
	drm_plane_cleanup(plane);
}

static void vop_atomic_plane_reset(struct drm_plane *plane)
{
	struct vop_plane_state *vop_plane_state;
	struct vop_win *win = to_vop_win(plane);

	if (plane->state) {
		__drm_atomic_helper_plane_destroy_state(plane->state);
		vop_plane_state = to_vop_plane_state(plane->state);
		kfree(vop_plane_state);
		plane->state = NULL;
	}
	vop_plane_state = kzalloc(sizeof(*vop_plane_state), GFP_KERNEL);
	if (!vop_plane_state)
		return;

	__drm_atomic_helper_plane_reset(plane, &vop_plane_state->base);
	vop_plane_state->base.zpos = win->zpos;
	vop_plane_state->global_alpha = 0xff;
}

static struct drm_plane_state *
vop_atomic_plane_duplicate_state(struct drm_plane *plane)
{
	struct vop_plane_state *old_vop_plane_state;
	struct vop_plane_state *vop_plane_state;

	if (WARN_ON(!plane->state))
		return NULL;

	old_vop_plane_state = to_vop_plane_state(plane->state);
	vop_plane_state = kmemdup(old_vop_plane_state,
				  sizeof(*vop_plane_state), GFP_KERNEL);
	if (!vop_plane_state)
		return NULL;

	__drm_atomic_helper_plane_duplicate_state(plane,
						  &vop_plane_state->base);

	return &vop_plane_state->base;
}

static void vop_atomic_plane_destroy_state(struct drm_plane *plane,
					   struct drm_plane_state *state)
{
	struct vop_plane_state *vop_state = to_vop_plane_state(state);

	__drm_atomic_helper_plane_destroy_state(state);

	kfree(vop_state);
}

static int vop_atomic_plane_set_property(struct drm_plane *plane,
					 struct drm_plane_state *state,
					 struct drm_property *property,
					 uint64_t val)
{
	struct rockchip_drm_private *private = plane->dev->dev_private;
	struct vop_win *win = to_vop_win(plane);
	struct vop_plane_state *plane_state = to_vop_plane_state(state);

	if (property == private->eotf_prop) {
		plane_state->eotf = val;
		return 0;
	}

	if (property == private->async_commit_prop) {
		plane_state->async_commit = val;
		return 0;
	}

	if (property == win->color_key_prop) {
		plane_state->color_key = val;
		return 0;
	}

	DRM_ERROR("failed to set vop plane property id:%d, name:%s\n",
		   property->base.id, property->name);

	return -EINVAL;
}

static int vop_atomic_plane_get_property(struct drm_plane *plane,
					 const struct drm_plane_state *state,
					 struct drm_property *property,
					 uint64_t *val)
{
	struct vop_plane_state *plane_state = to_vop_plane_state(state);
	struct vop_win *win = to_vop_win(plane);
	struct rockchip_drm_private *private = plane->dev->dev_private;

	if (property == private->eotf_prop) {
		*val = plane_state->eotf;
		return 0;
	}

	if (property == private->async_commit_prop) {
		*val = plane_state->async_commit;
		return 0;
	}

	if (property == private->share_id_prop) {
		int i;
		struct drm_mode_object *obj = &plane->base;

		for (i = 0; i < obj->properties->count; i++) {
			if (obj->properties->properties[i] == property) {
				*val = obj->properties->values[i];
				return 0;
			}
		}
	}

	if (property == win->color_key_prop) {
		*val = plane_state->color_key;
		return 0;
	}

	DRM_ERROR("failed to get vop plane property id:%d, name:%s\n",
		   property->base.id, property->name);

	return -EINVAL;
}

static const struct drm_plane_funcs vop_plane_funcs = {
	.update_plane	= rockchip_atomic_helper_update_plane,
	.disable_plane	= rockchip_atomic_helper_disable_plane,
	.destroy = vop_plane_destroy,
	.reset = vop_atomic_plane_reset,
	.atomic_duplicate_state = vop_atomic_plane_duplicate_state,
	.atomic_destroy_state = vop_atomic_plane_destroy_state,
	.atomic_set_property = vop_atomic_plane_set_property,
	.atomic_get_property = vop_atomic_plane_get_property,
	.format_mod_supported = rockchip_vop_mod_supported,
};

static int vop_crtc_enable_vblank(struct drm_crtc *crtc)
{
	struct vop *vop = to_vop(crtc);
	unsigned long flags;

	if (WARN_ON(!vop->is_enabled))
		return -EPERM;

	spin_lock_irqsave(&vop->irq_lock, flags);

	if (VOP_MAJOR(vop->version) == 3 && VOP_MINOR(vop->version) >= 7) {
		VOP_INTR_SET_TYPE(vop, clear, FS_FIELD_INTR, 1);
		VOP_INTR_SET_TYPE(vop, enable, FS_FIELD_INTR, 1);
	} else {
		VOP_INTR_SET_TYPE(vop, clear, FS_INTR, 1);
		VOP_INTR_SET_TYPE(vop, enable, FS_INTR, 1);
	}

	spin_unlock_irqrestore(&vop->irq_lock, flags);

	return 0;
}

static void vop_crtc_disable_vblank(struct drm_crtc *crtc)
{
	struct vop *vop = to_vop(crtc);
	unsigned long flags;

	if (WARN_ON(!vop->is_enabled))
		return;

	spin_lock_irqsave(&vop->irq_lock, flags);

	if (VOP_MAJOR(vop->version) == 3 && VOP_MINOR(vop->version) >= 7)
		VOP_INTR_SET_TYPE(vop, enable, FS_FIELD_INTR, 0);
	else
		VOP_INTR_SET_TYPE(vop, enable, FS_INTR, 0);

	spin_unlock_irqrestore(&vop->irq_lock, flags);
}

static void vop_crtc_cancel_pending_vblank(struct drm_crtc *crtc,
					   struct drm_file *file_priv)
{
	struct drm_device *drm = crtc->dev;
	struct vop *vop = to_vop(crtc);
	struct drm_pending_vblank_event *e;
	unsigned long flags;

	spin_lock_irqsave(&drm->event_lock, flags);
	e = vop->event;
	if (e && e->base.file_priv == file_priv) {
		vop->event = NULL;

		/* e->base.destroy(&e->base);//todo */
		file_priv->event_space += sizeof(e->event);
	}
	spin_unlock_irqrestore(&drm->event_lock, flags);
}

static int vop_crtc_loader_protect(struct drm_crtc *crtc, bool on, void *data)
{
	struct rockchip_drm_private *private = crtc->dev->dev_private;
	struct vop *vop = to_vop(crtc);
	int sys_status = drm_crtc_index(crtc) ?
				SYS_STATUS_LCDC1 : SYS_STATUS_LCDC0;

	if (on == vop->loader_protect)
		return 0;

	if (on) {
		if (vop->dclk_source) {
			struct clk *parent;

			parent = clk_get_parent(vop->dclk_source);
			if (parent) {
				if (clk_is_match(private->default_pll.pll, parent))
					vop->pll = &private->default_pll;
				else if (clk_is_match(private->hdmi_pll.pll, parent))
					vop->pll = &private->hdmi_pll;
				if (vop->pll)
					vop->pll->use_count++;
			}
		}

		rockchip_set_system_status(sys_status);
		vop_initial(crtc);
		drm_crtc_vblank_on(crtc);
		vop->loader_protect = true;
	} else {
		vop_crtc_atomic_disable(crtc, NULL);

		if (vop->dclk_source && vop->pll) {
			vop->pll->use_count--;
			vop->pll = NULL;
		}
		vop->loader_protect = false;
	}

	return 0;
}

#define DEBUG_PRINT(args...) \
		do { \
			if (s) \
				seq_printf(s, args); \
			else \
				pr_err(args); \
		} while (0)

static int vop_plane_info_dump(struct seq_file *s, struct drm_plane *plane)
{
	struct vop_win *win = to_vop_win(plane);
	struct drm_plane_state *state = plane->state;
	struct vop_plane_state *pstate = to_vop_plane_state(state);
	struct drm_rect *src, *dest;
	struct drm_framebuffer *fb = state->fb;
	int i;
	struct drm_gem_object *obj;
	struct rockchip_gem_object *rk_obj;
	dma_addr_t fb_addr;

	DEBUG_PRINT("    win%d-%d: %s\n", win->win_id, win->area_id,
		    state->crtc ? "ACTIVE" : "DISABLED");
	if (!fb)
		return 0;

	src = &pstate->src;
	dest = &pstate->dest;

	DEBUG_PRINT("\tformat: %p4cc%s%s[%d] color-encoding[%d] color-range[%d]\n",
		    &fb->format->format,
		    rockchip_afbc(plane, state->fb->modifier) ? "[AFBC]" : "",
		    pstate->eotf ? " HDR" : " SDR", pstate->eotf,
		    state->color_encoding, state->color_range);
	DEBUG_PRINT("\tcsc: y2r[%d] r2r[%d] r2y[%d] csc mode[%d]\n",
		    pstate->y2r_en, pstate->r2r_en, pstate->r2y_en,
		    pstate->csc_mode);
	DEBUG_PRINT("\tzpos: %d\n", pstate->zpos);
	DEBUG_PRINT("\tsrc: pos[%dx%d] rect[%dx%d]\n", src->x1 >> 16,
		    src->y1 >> 16, drm_rect_width(src) >> 16,
		    drm_rect_height(src) >> 16);
	DEBUG_PRINT("\tdst: pos[%dx%d] rect[%dx%d]\n", dest->x1, dest->y1,
		    drm_rect_width(dest), drm_rect_height(dest));

	for (i = 0; i < fb->format->num_planes; i++) {
		obj = fb->obj[0];
		rk_obj = to_rockchip_obj(obj);
		fb_addr = rk_obj->dma_addr + fb->offsets[0];

		DEBUG_PRINT("\tbuf[%d]: addr: %pad pitch: %d offset: %d\n",
			    i, &fb_addr, fb->pitches[i], fb->offsets[i]);
	}

	return 0;
}

static void vop_dump_connector_on_crtc(struct drm_crtc *crtc, struct seq_file *s)
{
	struct drm_connector_list_iter conn_iter;
	struct drm_connector *connector;

	drm_connector_list_iter_begin(crtc->dev, &conn_iter);
	drm_for_each_connector_iter(connector, &conn_iter) {
		if (crtc->state->connector_mask & drm_connector_mask(connector))
			DEBUG_PRINT("    Connector: %s\n", connector->name);

	}
	drm_connector_list_iter_end(&conn_iter);
}

static int vop_crtc_debugfs_dump(struct drm_crtc *crtc, struct seq_file *s)
{
	struct vop *vop = to_vop(crtc);
	struct drm_crtc_state *crtc_state = crtc->state;
	struct drm_display_mode *mode = &crtc->state->adjusted_mode;
	struct rockchip_crtc_state *state = to_rockchip_crtc_state(crtc->state);
	bool interlaced = !!(mode->flags & DRM_MODE_FLAG_INTERLACE);
	struct drm_plane *plane;
	int i;

	DEBUG_PRINT("VOP [%s]: %s\n", dev_name(vop->dev),
		    crtc_state->active ? "ACTIVE" : "DISABLED");

	if (!crtc_state->active)
		return 0;

	vop_dump_connector_on_crtc(crtc, s);
	DEBUG_PRINT("\tbus_format[%x]: %s\n", state->bus_format,
		    drm_get_bus_format_name(state->bus_format));
	DEBUG_PRINT("\toverlay_mode[%d] output_mode[%x]",
		    state->yuv_overlay, state->output_mode);
	DEBUG_PRINT("color-encoding[%d] color-range[%d]\n",
		    state->color_encoding, state->color_range);
	DEBUG_PRINT("    Display mode: %dx%d%s%d\n",
		    mode->hdisplay, mode->vdisplay, interlaced ? "i" : "p",
		    drm_mode_vrefresh(mode));
	DEBUG_PRINT("\tclk[%d] real_clk[%d] type[%x] flag[%x]\n",
		    mode->clock, mode->crtc_clock, mode->type, mode->flags);
	DEBUG_PRINT("\tH: %d %d %d %d\n", mode->hdisplay, mode->hsync_start,
		    mode->hsync_end, mode->htotal);
	DEBUG_PRINT("\tV: %d %d %d %d\n", mode->vdisplay, mode->vsync_start,
		    mode->vsync_end, mode->vtotal);

	for (i = 0; i < vop->num_wins; i++) {
		plane = &vop->win[i].base;
		vop_plane_info_dump(s, plane);
	}
	DEBUG_PRINT("    post: sdr2hdr[%d] hdr2sdr[%d]\n",
		    state->hdr.sdr2hdr_state.bt1886eotf_post_conv_en,
		    state->hdr.hdr2sdr_en);
	DEBUG_PRINT("    pre : sdr2hdr[%d]\n",
		    state->hdr.sdr2hdr_state.bt1886eotf_pre_conv_en);
	DEBUG_PRINT("    post CSC: r2y[%d] y2r[%d] CSC mode[%d]\n",
		    state->post_r2y_en, state->post_y2r_en,
		    state->post_csc_mode);

	return 0;
}

static void vop_crtc_regs_dump(struct drm_crtc *crtc, struct seq_file *s)
{
	struct vop *vop = to_vop(crtc);
	struct drm_crtc_state *crtc_state = crtc->state;
	int dump_len = vop->len > 0x400 ? 0x400 : vop->len;
	resource_size_t offset_addr;
	int i;

	if (!crtc_state->active)
		return;

	offset_addr = vop->res->start;
	for (i = 0; i < dump_len; i += 16) {
		DEBUG_PRINT("0x%08x: %08x %08x %08x %08x\n", (u32)offset_addr + i,
			    vop_readl(vop, i), vop_readl(vop, i + 4),
			    vop_readl(vop, i + 8), vop_readl(vop, i + 12));
	}
}

static int vop_gamma_show(struct seq_file *s, void *data)
{
	struct drm_info_node *node = s->private;
	struct vop *vop = node->info_ent->data;
	int i;

	if (!vop->lut || !vop->lut_active || !vop->lut_regs)
		return 0;

	for (i = 0; i < vop->lut_len; i++) {
		if (i % 8 == 0)
			DEBUG_PRINT("\n");
		DEBUG_PRINT("0x%08x ", vop->lut[i]);
	}
	DEBUG_PRINT("\n");

	return 0;
}

#undef DEBUG_PRINT

static struct drm_info_list vop_debugfs_files[] = {
	{ "gamma_lut", vop_gamma_show, 0, NULL },
};

static int vop_crtc_debugfs_init(struct drm_minor *minor, struct drm_crtc *crtc)
{
	struct vop *vop = to_vop(crtc);
	int ret, i;

	vop->debugfs = debugfs_create_dir(dev_name(vop->dev),
					  minor->debugfs_root);

	if (!vop->debugfs)
		return -ENOMEM;

	vop->debugfs_files = kmemdup(vop_debugfs_files,
				     sizeof(vop_debugfs_files),
				     GFP_KERNEL);
	if (!vop->debugfs_files) {
		ret = -ENOMEM;
		goto remove;
	}
#if defined(CONFIG_ROCKCHIP_DRM_DEBUG)
	rockchip_drm_add_dump_buffer(crtc, vop->debugfs);
#endif
	for (i = 0; i < ARRAY_SIZE(vop_debugfs_files); i++)
		vop->debugfs_files[i].data = vop;

	drm_debugfs_create_files(vop->debugfs_files, ARRAY_SIZE(vop_debugfs_files),
				 vop->debugfs, minor);

	return 0;
remove:
	debugfs_remove(vop->debugfs);
	vop->debugfs = NULL;
	return ret;
}

static enum drm_mode_status
vop_crtc_mode_valid(struct drm_crtc *crtc, const struct drm_display_mode *mode)
{
	struct vop *vop = to_vop(crtc);
	struct rockchip_crtc_state *s = to_rockchip_crtc_state(crtc->state);
	const struct vop_data *vop_data = vop->data;
	int request_clock = mode->clock;
	int clock;

	if (mode->hdisplay > vop_data->max_output.width)
		return MODE_BAD_HVALUE;

	if ((mode->flags & DRM_MODE_FLAG_INTERLACE) &&
	    VOP_MAJOR(vop->version) == 3 &&
	    VOP_MINOR(vop->version) <= 2)
		return MODE_BAD;

	/*
	 * Dclk need to be double if BT656 interface and vop version >= 2.12.
	 */
	if (mode->flags & DRM_MODE_FLAG_DBLCLK ||
	    (VOP_MAJOR(vop->version) == 2 && VOP_MINOR(vop->version) >= 12 &&
	     s->output_if & VOP_OUTPUT_IF_BT656))
		request_clock *= 2;
	clock = clk_round_rate(vop->dclk, request_clock * 1000) / 1000;

	/*
	 * Hdmi or DisplayPort request a Accurate clock.
	 */
	if (s->output_type == DRM_MODE_CONNECTOR_HDMIA ||
	    s->output_type == DRM_MODE_CONNECTOR_DisplayPort)
		if (clock != request_clock)
			return MODE_CLOCK_RANGE;

	return MODE_OK;
}

struct vop_bandwidth {
	size_t bandwidth;
	int y1;
	int y2;
};

static int vop_bandwidth_cmp(const void *a, const void *b)
{
	struct vop_bandwidth *pa = (struct vop_bandwidth *)a;
	struct vop_bandwidth *pb = (struct vop_bandwidth *)b;

	return pa->y1 - pb->y2;
}

static size_t vop_plane_line_bandwidth(struct drm_plane_state *pstate)
{
	struct vop_plane_state *vop_plane_state = to_vop_plane_state(pstate);
	struct vop_win *win = to_vop_win(pstate->plane);
	struct drm_crtc *crtc = pstate->crtc;
	struct vop *vop = to_vop(crtc);
	struct drm_framebuffer *fb = pstate->fb;
	struct drm_rect *dest = &vop_plane_state->dest;
	struct drm_rect *src = &vop_plane_state->src;
	int bpp = fb->format->cpp[0] << 3;
	int src_width = drm_rect_width(src) >> 16;
	int src_height = drm_rect_height(src) >> 16;
	int dest_width = drm_rect_width(dest);
	int dest_height = drm_rect_height(dest);
	int vskiplines = scl_get_vskiplines(src_height, dest_height);
	size_t bandwidth;

	if (src_width <= 0 || src_height <= 0 || dest_width <= 0 ||
	    dest_height <= 0)
		return 0;

	bandwidth = src_width * bpp / 8;

	bandwidth = bandwidth * src_width / dest_width;
	bandwidth = bandwidth * src_height / dest_height;
	if (vskiplines == 2 && VOP_WIN_SCL_EXT_SUPPORT(vop, win, vsd_yrgb_gt2))
		bandwidth /= 2;
	else if (vskiplines == 4 &&
		 VOP_WIN_SCL_EXT_SUPPORT(vop, win, vsd_yrgb_gt4))
		bandwidth /= 4;

	return bandwidth;
}

static u64 vop_calc_max_bandwidth(struct vop_bandwidth *bw, int start,
				  int count, int y2)
{
	u64 max_bandwidth = 0;
	int i;

	for (i = start; i < count; i++) {
		u64 bandwidth = 0;

		if (bw[i].y1 > y2)
			continue;
		bandwidth = bw[i].bandwidth;
		bandwidth += vop_calc_max_bandwidth(bw, i + 1, count,
						    min(bw[i].y2, y2));

		if (bandwidth > max_bandwidth)
			max_bandwidth = bandwidth;
	}

	return max_bandwidth;
}

static size_t vop_crtc_bandwidth(struct drm_crtc *crtc,
				 struct drm_crtc_state *crtc_state,
				 struct dmcfreq_vop_info *vop_bw_info)
{
	struct drm_display_mode *adjusted_mode = &crtc_state->adjusted_mode;
	u16 htotal = adjusted_mode->crtc_htotal;
	u16 vdisplay = adjusted_mode->crtc_vdisplay;
	int clock = adjusted_mode->crtc_clock;
	struct vop_plane_state *vop_plane_state;
	struct drm_plane_state *pstate;
	struct vop_bandwidth *pbandwidth;
	struct drm_plane *plane;
	u64 line_bw_mbyte = 0;
	int cnt = 0, plane_num = 0;
	struct drm_atomic_state *state = crtc_state->state;
#if defined(CONFIG_ROCKCHIP_DRM_DEBUG)
	struct vop_dump_list *pos, *n;
	struct vop *vop = to_vop(crtc);
#endif

	if (!htotal || !vdisplay)
		return 0;

#if defined(CONFIG_ROCKCHIP_DRM_DEBUG)
	if (!vop->rockchip_crtc.vop_dump_list_init_flag) {
		INIT_LIST_HEAD(&vop->rockchip_crtc.vop_dump_list_head);
		vop->rockchip_crtc.vop_dump_list_init_flag = true;
	}
	list_for_each_entry_safe(pos, n, &vop->rockchip_crtc.vop_dump_list_head, entry) {
		list_del(&pos->entry);
	}
	if (vop->rockchip_crtc.vop_dump_status == DUMP_KEEP ||
	    vop->rockchip_crtc.vop_dump_times > 0) {
		vop->rockchip_crtc.frame_count++;
	}
#endif

	drm_atomic_crtc_state_for_each_plane(plane, crtc_state)
		plane_num++;

	vop_bw_info->plane_num += plane_num;
	pbandwidth = kmalloc_array(plane_num, sizeof(*pbandwidth),
				   GFP_KERNEL);
	if (!pbandwidth)
		return -ENOMEM;

	drm_atomic_crtc_state_for_each_plane(plane, crtc_state) {
		int act_w, act_h, cpp, afbc_fac;

		pstate = drm_atomic_get_existing_plane_state(state, plane);
		if (pstate->crtc != crtc || !pstate->fb)
			continue;

		/* This is an empirical value, if it's afbc format, the frame buffer size div 2 */
		afbc_fac = rockchip_afbc(plane, pstate->fb->modifier) ? 2 : 1;

		vop_plane_state = to_vop_plane_state(pstate);
		pbandwidth[cnt].y1 = vop_plane_state->dest.y1;
		pbandwidth[cnt].y2 = vop_plane_state->dest.y2;
		pbandwidth[cnt++].bandwidth = vop_plane_line_bandwidth(pstate) / afbc_fac;

		act_w = drm_rect_width(&pstate->src) >> 16;
		act_h = drm_rect_height(&pstate->src) >> 16;
		cpp = pstate->fb->format->cpp[0];

		vop_bw_info->frame_bw_mbyte += act_w * act_h / 1000 * cpp * drm_mode_vrefresh(adjusted_mode) / 1000;

	}

	sort(pbandwidth, cnt, sizeof(pbandwidth[0]), vop_bandwidth_cmp, NULL);

	vop_bw_info->line_bw_mbyte = vop_calc_max_bandwidth(pbandwidth, 0, cnt, vdisplay);
	kfree(pbandwidth);
	/*
	 * line_bandwidth(MB/s)
	 *    = line_bandwidth / line_time
	 *    = line_bandwidth(Byte) * clock(KHZ) / 1000 / htotal
	 */
	line_bw_mbyte *= clock;
	do_div(line_bw_mbyte, htotal * 1000);
	vop_bw_info->line_bw_mbyte = line_bw_mbyte;

	return vop_bw_info->line_bw_mbyte;
}

static void vop_crtc_close(struct drm_crtc *crtc)
{
	struct vop *vop = NULL;

	if (!crtc)
		return;
	vop = to_vop(crtc);
	mutex_lock(&vop->vop_lock);
	if (!vop->is_enabled) {
		mutex_unlock(&vop->vop_lock);
		return;
	}

	vop_disable_all_planes(vop);
	mutex_unlock(&vop->vop_lock);
}

static u32 vop_mode_done(struct vop *vop)
{
	return VOP_CTRL_GET(vop, out_mode);
}

static void vop_set_out_mode(struct vop *vop, u32 mode)
{
	int ret;
	u32 val;

	VOP_CTRL_SET(vop, out_mode, mode);
	vop_cfg_done(vop);
	ret = readx_poll_timeout(vop_mode_done, vop, val, val == mode,
				 1000, 500 * 1000);
	if (ret)
		dev_err(vop->dev, "wait mode 0x%x timeout\n", mode);
}

static void vop_mcu_bypass_mode_setup(struct drm_crtc *crtc)
{
	struct vop *vop = to_vop(crtc);

	/*
	 * If mcu_hold_mode is 1, set 1 to mcu_frame_st will
	 * refresh one frame from ddr. So mcu_frame_st is needed
	 * to be initialized as 0.
	 */
	VOP_CTRL_SET(vop, mcu_frame_st, 0);
	VOP_CTRL_SET(vop, mcu_clk_sel, 1);
	VOP_CTRL_SET(vop, mcu_type, 1);

	VOP_CTRL_SET(vop, mcu_hold_mode, 1);
	VOP_CTRL_SET(vop, mcu_pix_total, 53);
	VOP_CTRL_SET(vop, mcu_cs_pst, 6);
	VOP_CTRL_SET(vop, mcu_cs_pend, 48);
	VOP_CTRL_SET(vop, mcu_rw_pst, 12);
	VOP_CTRL_SET(vop, mcu_rw_pend, 30);
}

static void vop_mcu_mode_setup(struct drm_crtc *crtc)
{
	struct vop *vop = to_vop(crtc);

	/*
	 * If mcu_hold_mode is 1, set 1 to mcu_frame_st will
	 * refresh one frame from ddr. So mcu_frame_st is needed
	 * to be initialized as 0.
	 */
	VOP_CTRL_SET(vop, mcu_frame_st, 0);
	VOP_CTRL_SET(vop, mcu_clk_sel, 1);
	VOP_CTRL_SET(vop, mcu_type, 1);

	VOP_CTRL_SET(vop, mcu_hold_mode, 1);
	VOP_CTRL_SET(vop, mcu_pix_total, vop->mcu_timing.mcu_pix_total);
	VOP_CTRL_SET(vop, mcu_cs_pst, vop->mcu_timing.mcu_cs_pst);
	VOP_CTRL_SET(vop, mcu_cs_pend, vop->mcu_timing.mcu_cs_pend);
	VOP_CTRL_SET(vop, mcu_rw_pst, vop->mcu_timing.mcu_rw_pst);
	VOP_CTRL_SET(vop, mcu_rw_pend, vop->mcu_timing.mcu_rw_pend);
}

static void vop_crtc_send_mcu_cmd(struct drm_crtc *crtc,  u32 type, u32 value)
{
	struct drm_display_mode *adjusted_mode;
	struct vop *vop = NULL;

	if (!crtc)
		return;

	vop = to_vop(crtc);
	adjusted_mode = &crtc->state->adjusted_mode;

	if (vop->version == VOP_VERSION(2, 0xd)) {
		/*
		 * 1.set mcu bypass mode timing.
		 * 2.set dclk rate to 150M.
		 */
		if ((type == MCU_SETBYPASS) && value) {
			vop_mcu_bypass_mode_setup(crtc);
			clk_set_rate(vop->dclk, 150000000);
		}
	}

	mutex_lock(&vop->vop_lock);
	if (vop && vop->is_enabled) {
		switch (type) {
		case MCU_WRCMD:
			VOP_CTRL_SET(vop, mcu_rs, 0);
			VOP_CTRL_SET(vop, mcu_rw_bypass_port, value);
			VOP_CTRL_SET(vop, mcu_rs, 1);
			break;
		case MCU_WRDATA:
			VOP_CTRL_SET(vop, mcu_rs, 1);
			VOP_CTRL_SET(vop, mcu_rw_bypass_port, value);
			break;
		case MCU_SETBYPASS:
			VOP_CTRL_SET(vop, mcu_bypass, value ? 1 : 0);
			break;
		default:
			break;
		}
	}
	mutex_unlock(&vop->vop_lock);

	if (vop->version == VOP_VERSION(2, 0xd)) {
		/*
		 * 1.restore mcu data mode timing.
		 * 2.restore dclk rate to crtc_clock.
		 */
		if ((type == MCU_SETBYPASS) && !value) {
			vop_mcu_mode_setup(crtc);
			clk_set_rate(vop->dclk, adjusted_mode->crtc_clock * 1000);
		}
	}
}

static int vop_crtc_wait_vact_end(struct drm_crtc *crtc, unsigned int mstimeout)
{
	struct vop *vop = to_vop(crtc);
	unsigned long jiffies_left;
	int ret = 0;

	if (!vop->is_enabled)
		return -ENODEV;

	mutex_lock(&vop->vop_lock);

	if (vop_line_flag_irq_is_enabled(vop)) {
		ret = -EBUSY;
		goto out;
	}

	reinit_completion(&vop->line_flag_completion);
	vop_line_flag_irq_enable(vop);

	jiffies_left = wait_for_completion_timeout(&vop->line_flag_completion,
						   msecs_to_jiffies(mstimeout));
	vop_line_flag_irq_disable(vop);

	if (jiffies_left == 0) {
		DRM_DEV_ERROR(vop->dev, "timeout waiting for lineflag IRQ\n");
		ret = -ETIMEDOUT;
		goto out;
	}

out:
	mutex_unlock(&vop->vop_lock);
	return ret;
}

static const struct rockchip_crtc_funcs private_crtc_funcs = {
	.loader_protect = vop_crtc_loader_protect,
	.cancel_pending_vblank = vop_crtc_cancel_pending_vblank,
	.debugfs_init = vop_crtc_debugfs_init,
	.debugfs_dump = vop_crtc_debugfs_dump,
	.active_regs_dump = vop_crtc_regs_dump,
	.regs_dump = vop_crtc_regs_dump,
	.bandwidth = vop_crtc_bandwidth,
	.crtc_close = vop_crtc_close,
	.crtc_send_mcu_cmd = vop_crtc_send_mcu_cmd,
	.wait_vact_end = vop_crtc_wait_vact_end,
};

static bool vop_crtc_mode_fixup(struct drm_crtc *crtc,
				const struct drm_display_mode *mode,
				struct drm_display_mode *adj_mode)
{
	struct vop *vop = to_vop(crtc);
	const struct vop_data *vop_data = vop->data;
	struct drm_crtc_state *new_crtc_state = container_of(mode, struct drm_crtc_state, mode);
	struct rockchip_crtc_state *s = to_rockchip_crtc_state(new_crtc_state);
	unsigned long rate;

	if (mode->hdisplay > vop_data->max_output.width)
		return false;

	drm_mode_set_crtcinfo(adj_mode,
			      CRTC_INTERLACE_HALVE_V | CRTC_STEREO_DOUBLE);

	/*
	 * Dclk need to be double if BT656 interface and vop version >= 2.12.
	 */
	if (mode->flags & DRM_MODE_FLAG_DBLCLK ||
	    (VOP_MAJOR(vop->version) == 2 && VOP_MINOR(vop->version) >= 12 &&
	     s->output_if & VOP_OUTPUT_IF_BT656))
		adj_mode->crtc_clock *= 2;

	if (vop->mcu_timing.mcu_pix_total)
		adj_mode->crtc_clock *= rockchip_drm_get_cycles_per_pixel(s->bus_format) *
					(vop->mcu_timing.mcu_pix_total + 1);

	/*
	 * Clock craziness.
	 *
	 * Key points:
	 *
	 * - DRM works in kHz.
	 * - Clock framework works in Hz.
	 * - Rockchip's clock driver picks the clock rate that is the
	 *   same _OR LOWER_ than the one requested.
	 *
	 * Action plan:
	 *
	 * 1. Try to set the exact rate first, and confirm the clock framework
	 *    can provide it.
	 *
	 * 2. If the clock framework cannot provide the exact rate, we should
	 *    add 999 Hz to the requested rate.  That way if the clock we need
	 *    is 60000001 Hz (~60 MHz) and DRM tells us to make 60000 kHz then
	 *    the clock framework will actually give us the right clock.
	 *
	 * 3. Get the clock framework to round the rate for us to tell us
	 *    what it will actually make.
	 *
	 * 4. Store the rounded up rate so that we don't need to worry about
	 *    this in the actual clk_set_rate().
	 */
	rate = clk_round_rate(vop->dclk, adj_mode->crtc_clock * 1000);
	if (rate / 1000 != adj_mode->crtc_clock)
		rate = clk_round_rate(vop->dclk,
				      adj_mode->crtc_clock * 1000 + 999);
	adj_mode->crtc_clock = DIV_ROUND_UP(rate, 1000);

	return true;
}

static void vop_dither_setup(struct drm_crtc *crtc)
{
	struct rockchip_crtc_state *s =
			to_rockchip_crtc_state(crtc->state);
	struct vop *vop = to_vop(crtc);

	/*
	 * VOP MCU interface can't work right when dither enabled.
	 * (1) the MCU CMD will be treated as data then changed by dither algorithm
	 * (2) the dither algorithm works wrong in mcu mode
	 */
	if (vop->mcu_timing.mcu_pix_total)
		return;

	switch (s->bus_format) {
	case MEDIA_BUS_FMT_RGB565_1X16:
	case MEDIA_BUS_FMT_RGB565_2X8_LE:
		VOP_CTRL_SET(vop, dither_down_en, 1);
		VOP_CTRL_SET(vop, dither_down_mode, RGB888_TO_RGB565);
		break;
	case MEDIA_BUS_FMT_RGB666_1X18:
	case MEDIA_BUS_FMT_RGB666_1X24_CPADHI:
	case MEDIA_BUS_FMT_RGB666_1X7X3_SPWG:
	case MEDIA_BUS_FMT_RGB666_3X6:
		VOP_CTRL_SET(vop, dither_down_en, 1);
		VOP_CTRL_SET(vop, dither_down_mode, RGB888_TO_RGB666);
		break;
	case MEDIA_BUS_FMT_YUV8_1X24:
	case MEDIA_BUS_FMT_UYYVYY8_0_5X24:
		VOP_CTRL_SET(vop, dither_down_en, 0);
		VOP_CTRL_SET(vop, pre_dither_down_en, 1);
		break;
	case MEDIA_BUS_FMT_YUV10_1X30:
	case MEDIA_BUS_FMT_UYYVYY10_0_5X30:
		VOP_CTRL_SET(vop, dither_down_en, 0);
		VOP_CTRL_SET(vop, pre_dither_down_en, 0);
		break;
	case MEDIA_BUS_FMT_RGB888_3X8:
	case MEDIA_BUS_FMT_RGB888_DUMMY_4X8:
	case MEDIA_BUS_FMT_RGB888_1X24:
	case MEDIA_BUS_FMT_RGB888_1X7X4_SPWG:
	case MEDIA_BUS_FMT_RGB888_1X7X4_JEIDA:
	default:
		VOP_CTRL_SET(vop, dither_down_en, 0);
		VOP_CTRL_SET(vop, pre_dither_down_en, 0);
		break;
	}

	VOP_CTRL_SET(vop, pre_dither_down_en,
		     s->output_mode == ROCKCHIP_OUT_MODE_AAAA ? 0 : 1);
	VOP_CTRL_SET(vop, dither_down_sel, DITHER_DOWN_ALLEGRO);
}

static void vop_update_csc(struct drm_crtc *crtc)
{
	struct rockchip_crtc_state *s =
			to_rockchip_crtc_state(crtc->state);
	struct vop *vop = to_vop(crtc);
	u32 val;

	if ((s->output_mode == ROCKCHIP_OUT_MODE_AAAA &&
	     !(vop->data->feature & VOP_FEATURE_OUTPUT_10BIT)) ||
	    (VOP_MAJOR(vop->version) == 2 && VOP_MINOR(vop->version) >= 12 &&
	     s->output_if & VOP_OUTPUT_IF_BT656))
		s->output_mode = ROCKCHIP_OUT_MODE_P888;

	if (is_uv_swap(s->bus_format, s->output_mode) ||
	    is_rb_swap(s->bus_format, s->output_mode))
		VOP_CTRL_SET(vop, dsp_rb_swap, 1);
	else
		VOP_CTRL_SET(vop, dsp_data_swap, 0);

	/*
	 * For RK3576 vopl, rg_swap and rb_swap need to be enabled in
	 * YUV444 bus_format.
	 */
	if ((VOP_MAJOR(vop->version) == 2 && VOP_MINOR(vop->version) == 0xd) &&
	    s->bus_format == MEDIA_BUS_FMT_YUV8_1X24)
		VOP_CTRL_SET(vop, dsp_data_swap, DSP_RG_SWAP | DSP_RB_SWAP);

	VOP_CTRL_SET(vop, out_mode, s->output_mode);

	vop_dither_setup(crtc);
	VOP_CTRL_SET(vop, dclk_ddr,
		     s->output_mode == ROCKCHIP_OUT_MODE_YUV420 ? 1 : 0);
	VOP_CTRL_SET(vop, hdmi_dclk_out_en,
		     s->output_mode == ROCKCHIP_OUT_MODE_YUV420 ? 1 : 0);

	VOP_CTRL_SET(vop, overlay_mode, s->yuv_overlay);
	VOP_CTRL_SET(vop, dsp_out_yuv, is_yuv_output(s->bus_format));

	/*
	 * Background color is 10bit depth if vop version >= 3.5
	 */
	if (!is_yuv_output(s->bus_format))
		val = 0;
	else if (vop->version == VOP_VERSION(2, 0xd))
		val = 0;
	else if (VOP_MAJOR(vop->version) == 3 && VOP_MINOR(vop->version) == 8 &&
		 s->hdr.pre_overlay)
		val = 0;
	else if (VOP_MAJOR(vop->version) == 3 && VOP_MINOR(vop->version) >= 5)
		val = 0x20010200;
	else
		val = 0x801080;
	VOP_CTRL_SET(vop, dsp_background, val);
}

/*
 * if adjusted mode update, return true, else return false
 */
static bool vop_crtc_mode_update(struct drm_crtc *crtc)
{
	struct vop *vop = to_vop(crtc);
	struct drm_display_mode *adjusted_mode = &crtc->state->adjusted_mode;
	u16 hsync_len = adjusted_mode->crtc_hsync_end -
				adjusted_mode->crtc_hsync_start;
	u16 hdisplay = adjusted_mode->crtc_hdisplay;
	u16 htotal = adjusted_mode->crtc_htotal;
	u16 hact_st = adjusted_mode->crtc_htotal -
				adjusted_mode->crtc_hsync_start;
	u16 hact_end = hact_st + hdisplay;
	u16 vdisplay = adjusted_mode->crtc_vdisplay;
	u16 vtotal = adjusted_mode->crtc_vtotal;
	u16 vsync_len = adjusted_mode->crtc_vsync_end -
				adjusted_mode->crtc_vsync_start;
	u16 vact_st = adjusted_mode->crtc_vtotal -
				adjusted_mode->crtc_vsync_start;
	u16 vact_end = vact_st + vdisplay;
	u32 htotal_sync = htotal << 16 | hsync_len;
	u32 hactive_st_end = hact_st << 16 | hact_end;
	u32 vtotal_sync = vtotal << 16 | vsync_len;
	u32 vactive_st_end = vact_st << 16 | vact_end;
	u32 crtc_clock = adjusted_mode->crtc_clock * 100;

	if (htotal_sync != VOP_CTRL_GET(vop, htotal_pw) ||
	    hactive_st_end != VOP_CTRL_GET(vop, hact_st_end) ||
	    vtotal_sync != VOP_CTRL_GET(vop, vtotal_pw) ||
	    vactive_st_end != VOP_CTRL_GET(vop, vact_st_end) ||
	    crtc_clock != clk_get_rate(vop->dclk))
		return true;

	return false;
}

static void vop_crtc_atomic_enable(struct drm_crtc *crtc,
				   struct drm_atomic_state *state)
{
	struct drm_crtc_state *old_state = drm_atomic_get_old_crtc_state(state,
									 crtc);
	struct vop *vop = to_vop(crtc);
	struct rockchip_crtc_state *s = to_rockchip_crtc_state(crtc->state);
	struct drm_display_mode *adjusted_mode = &crtc->state->adjusted_mode;
	u16 hsync_len = adjusted_mode->crtc_hsync_end - adjusted_mode->crtc_hsync_start;
	u16 hdisplay = adjusted_mode->crtc_hdisplay;
	u16 htotal = adjusted_mode->crtc_htotal;
	u16 hact_st = adjusted_mode->crtc_htotal - adjusted_mode->crtc_hsync_start;
	u16 hact_end = hact_st + hdisplay;
	u16 vdisplay = adjusted_mode->crtc_vdisplay;
	u16 vtotal = adjusted_mode->crtc_vtotal;
	u16 vsync_len = adjusted_mode->crtc_vsync_end - adjusted_mode->crtc_vsync_start;
	u16 vact_st = adjusted_mode->crtc_vtotal - adjusted_mode->crtc_vsync_start;
	u16 vact_end = vact_st + vdisplay;
	int sys_status = drm_crtc_index(crtc) ?
				SYS_STATUS_LCDC1 : SYS_STATUS_LCDC0;
	uint32_t val;
	int act_end;
	bool interlaced = !!(adjusted_mode->flags & DRM_MODE_FLAG_INTERLACE);
	int for_ddr_freq = 0;
	bool dclk_inv, yc_swap = false;

	if (old_state && old_state->self_refresh_active) {
		drm_crtc_vblank_on(crtc);
		if (vop->aclk_rate_reset)
			clk_set_rate(vop->aclk, vop->aclk_rate);
		vop->aclk_rate_reset = false;

		return;
	}

	rockchip_set_system_status(sys_status);
	rockchip_request_late_resume();
	vop_lock(vop);
	DRM_DEV_INFO(vop->dev, "Update mode to %dx%d%s%d, type: %d\n",
		     hdisplay, vdisplay, interlaced ? "i" : "p",
		     drm_mode_vrefresh(adjusted_mode), s->output_type);
	vop_initial(crtc);
	vop_disable_allwin(vop);
	VOP_CTRL_SET(vop, standby, 0);
	s->mode_update = vop_crtc_mode_update(crtc);
	if (s->mode_update)
		vop_disable_all_planes(vop);
	/*
	 * restore the lut table.
	 */
	if (vop->lut_active)
		vop_crtc_load_lut(crtc);

	if (vop->mcu_timing.mcu_pix_total) {
		if (vop->version == VOP_VERSION(2, 0xd))
			vop_set_out_mode(vop, s->output_mode);
		else
			vop_set_out_mode(vop, ROCKCHIP_OUT_MODE_P888);
		vop_mcu_mode_setup(crtc);
	}

	dclk_inv = (s->bus_flags & DRM_BUS_FLAG_PIXDATA_DRIVE_NEGEDGE) ? 1 : 0;
	/* For improving signal quality, dclk need to be inverted by default on rv1106. */
	if ((VOP_MAJOR(vop->version) == 2 && VOP_MINOR(vop->version) == 12))
		dclk_inv = !dclk_inv;

	VOP_CTRL_SET(vop, dclk_pol, dclk_inv);
	val = (adjusted_mode->flags & DRM_MODE_FLAG_NHSYNC) ?
		   0 : BIT(HSYNC_POSITIVE);
	val |= (adjusted_mode->flags & DRM_MODE_FLAG_NVSYNC) ?
		   0 : BIT(VSYNC_POSITIVE);
	VOP_CTRL_SET(vop, pin_pol, val);

	if (vop->dclk_source && vop->pll && vop->pll->pll) {
		if (clk_set_parent(vop->dclk_source, vop->pll->pll))
			DRM_DEV_ERROR(vop->dev,
				      "failed to set dclk's parents\n");
	}

	switch (s->output_type) {
	case DRM_MODE_CONNECTOR_DPI:
	case DRM_MODE_CONNECTOR_LVDS:
		VOP_CTRL_SET(vop, rgb_en, 1);
		VOP_CTRL_SET(vop, rgb_pin_pol, val);
		VOP_CTRL_SET(vop, rgb_dclk_pol, dclk_inv);
		VOP_CTRL_SET(vop, lvds_en, 1);
		VOP_CTRL_SET(vop, lvds_pin_pol, val);
		VOP_CTRL_SET(vop, lvds_dclk_pol, dclk_inv);
		VOP_GRF_SET(vop, grf, grf_dclk_inv, dclk_inv);
		if (s->output_if & VOP_OUTPUT_IF_BT1120) {
			VOP_CTRL_SET(vop, bt1120_en, 1);
			yc_swap = is_yc_swap(s->bus_format);
			VOP_CTRL_SET(vop, bt1120_yc_swap, yc_swap);
			VOP_CTRL_SET(vop, yuv_clip, 1);
		} else if (s->output_if & VOP_OUTPUT_IF_BT656) {
			VOP_CTRL_SET(vop, bt656_en, 1);
			yc_swap = is_yc_swap(s->bus_format);
			VOP_CTRL_SET(vop, bt1120_yc_swap, yc_swap);
		}
		break;
	case DRM_MODE_CONNECTOR_eDP:
		VOP_CTRL_SET(vop, edp_en, 1);
		VOP_CTRL_SET(vop, edp_pin_pol, val);
		VOP_CTRL_SET(vop, edp_dclk_pol, dclk_inv);
		VOP_CTRL_SET(vop, inf_out_en, 1);
		VOP_CTRL_SET(vop, out_dresetn, 1);
		VOP_GRF_SET(vop, vo0_grf, grf_edp_ch_sel, 1);
		break;
	case DRM_MODE_CONNECTOR_HDMIA:
		VOP_CTRL_SET(vop, hdmi_en, 1);
		VOP_CTRL_SET(vop, hdmi_pin_pol, val);
		VOP_CTRL_SET(vop, hdmi_dclk_pol, 1);
		VOP_CTRL_SET(vop, inf_out_en, 1);
		VOP_CTRL_SET(vop, out_dresetn, 1);
		VOP_GRF_SET(vop, vo0_grf, grf_hdmi_ch_sel, 1);
		VOP_GRF_SET(vop, vo0_grf, grf_hdmi_pin_pol, val);
		VOP_GRF_SET(vop, vo0_grf, grf_hdmi_1to4_en, 1);
		break;
	case DRM_MODE_CONNECTOR_DSI:
		/*
		 * RK3576 DSI CTRL hsync/vsync polarity is positive and can't update,
		 * so set VOP hsync/vsync polarity as positive by default.
		 */
		if (vop->version == VOP_VERSION(2, 0xd))
			val = BIT(HSYNC_POSITIVE) | BIT(VSYNC_POSITIVE);
		VOP_CTRL_SET(vop, mipi_en, 1);
		VOP_CTRL_SET(vop, mipi_pin_pol, val);
		VOP_CTRL_SET(vop, mipi_dclk_pol, dclk_inv);
		VOP_CTRL_SET(vop, mipi_dual_channel_en,
			!!(s->output_flags & ROCKCHIP_OUTPUT_DUAL_CHANNEL_LEFT_RIGHT_MODE));
		VOP_CTRL_SET(vop, data01_swap,
			!!(s->output_flags & ROCKCHIP_OUTPUT_DATA_SWAP) ||
			vop->dual_channel_swap);
		VOP_CTRL_SET(vop, inf_out_en, 1);
		VOP_CTRL_SET(vop, out_dresetn, 1);
		VOP_GRF_SET(vop, vo0_grf, grf_mipi_ch_sel, 1);
		VOP_GRF_SET(vop, vo0_grf, grf_mipi_mode, 0);
		VOP_GRF_SET(vop, vo0_grf, grf_mipi_pin_pol, val);
		VOP_GRF_SET(vop, vo0_grf, grf_mipi_1to4_en, 1);
		break;
	case DRM_MODE_CONNECTOR_DisplayPort:
		VOP_CTRL_SET(vop, dp_dclk_pol, 0);
		VOP_CTRL_SET(vop, dp_pin_pol, val);
		VOP_CTRL_SET(vop, dp_en, 1);
		break;
	case DRM_MODE_CONNECTOR_TV:
		if (vdisplay == CVBS_PAL_VDISPLAY)
			VOP_CTRL_SET(vop, tve_sw_mode, 1);
		else
			VOP_CTRL_SET(vop, tve_sw_mode, 0);

		VOP_CTRL_SET(vop, tve_dclk_pol, 1);
		VOP_CTRL_SET(vop, tve_dclk_en, 1);
		/* use the same pol reg with hdmi */
		VOP_CTRL_SET(vop, hdmi_pin_pol, val);
		VOP_CTRL_SET(vop, sw_genlock, 1);
		VOP_CTRL_SET(vop, sw_uv_offset_en, 1);
		VOP_CTRL_SET(vop, dither_up_en, 1);
		break;
	default:
		DRM_ERROR("unsupported connector_type[%d]\n", s->output_type);
	}
	vop_update_csc(crtc);
	VOP_CTRL_SET(vop, htotal_pw, (htotal << 16) | hsync_len);
	val = hact_st << 16;
	val |= hact_end;
	VOP_CTRL_SET(vop, hact_st_end, val);
	VOP_CTRL_SET(vop, hpost_st_end, val);

	val = vact_st << 16;
	val |= vact_end;
	VOP_CTRL_SET(vop, vact_st_end, val);
	VOP_CTRL_SET(vop, vpost_st_end, val);

	if (adjusted_mode->flags & DRM_MODE_FLAG_INTERLACE) {
		u16 vact_st_f1 = vtotal + vact_st + 1;
		u16 vact_end_f1 = vact_st_f1 + vdisplay;

		val = vact_st_f1 << 16 | vact_end_f1;
		VOP_CTRL_SET(vop, vact_st_end_f1, val);
		VOP_CTRL_SET(vop, vpost_st_end_f1, val);

		val = vtotal << 16 | (vtotal + vsync_len);
		VOP_CTRL_SET(vop, vs_st_end_f1, val);
		VOP_CTRL_SET(vop, dsp_interlace, 1);
		VOP_CTRL_SET(vop, p2i_en, 1);
		vtotal += vtotal + 1;
		act_end = vact_end_f1;
	} else {
		VOP_CTRL_SET(vop, dsp_interlace, 0);
		VOP_CTRL_SET(vop, p2i_en, 0);
		act_end = vact_end;
	}

	if (VOP_MAJOR(vop->version) == 3 &&
	    (VOP_MINOR(vop->version) == 2 || VOP_MINOR(vop->version) == 8))
		for_ddr_freq = 1000;
	VOP_INTR_SET(vop, line_flag_num[0], act_end);
	VOP_INTR_SET(vop, line_flag_num[1],
		     act_end - us_to_vertical_line(adjusted_mode, for_ddr_freq));

	VOP_CTRL_SET(vop, vtotal_pw, vtotal << 16 | vsync_len);

	VOP_CTRL_SET(vop, core_dclk_div,
		     !!(adjusted_mode->flags & DRM_MODE_FLAG_DBLCLK) ||
		     s->output_if & VOP_OUTPUT_IF_BT656);

	VOP_CTRL_SET(vop, win_csc_mode_sel, 1);

	rockchip_drm_dclk_set_rate(vop->version, vop->dclk, adjusted_mode->crtc_clock * 1000);

	vop_cfg_done(vop);

	drm_crtc_vblank_on(crtc);
	vop_unlock(vop);
}

static int vop_zpos_cmp(const void *a, const void *b)
{
	struct vop_zpos *pa = (struct vop_zpos *)a;
	struct vop_zpos *pb = (struct vop_zpos *)b;

	return pa->zpos - pb->zpos;
}

static int vop_afbdc_atomic_check(struct drm_crtc *crtc,
				  struct drm_crtc_state *crtc_state)
{
	struct vop *vop = to_vop(crtc);
	struct rockchip_crtc_state *s = to_rockchip_crtc_state(crtc_state);
	struct drm_atomic_state *state = crtc_state->state;
	struct drm_plane *plane;
	struct drm_plane_state *pstate;
	struct vop_plane_state *plane_state;
	struct drm_framebuffer *fb;
	struct drm_rect *src;
	struct vop_win *win;
	int afbdc_format;

	s->afbdc_en = 0;

	drm_atomic_crtc_state_for_each_plane(plane, crtc_state) {
		pstate = drm_atomic_get_existing_plane_state(state, plane);
		/*
		 * plane might not have changed, in which case take
		 * current state:
		 */
		if (!pstate)
			pstate = plane->state;

		fb = pstate->fb;

		if (pstate->crtc != crtc || !fb)
			continue;

		if (!rockchip_afbc(plane, fb->modifier))
			continue;

		if (!VOP_CTRL_SUPPORT(vop, afbdc_en)) {
			DRM_INFO("not support afbdc\n");
			return -EINVAL;
		}

		plane_state = to_vop_plane_state(pstate);

		switch (plane_state->format) {
		case VOP_FMT_ARGB8888:
			afbdc_format = AFBDC_FMT_U8U8U8U8;
			break;
		case VOP_FMT_RGB888:
			afbdc_format = AFBDC_FMT_U8U8U8;
			break;
		case VOP_FMT_RGB565:
			afbdc_format = AFBDC_FMT_RGB565;
			break;
		default:
			return -EINVAL;
		}

		if (s->afbdc_en) {
			DRM_ERROR("vop only support one afbc layer\n");
			return -EINVAL;
		}

		win = to_vop_win(plane);
		src = &plane_state->src;
		if (!(win->feature & WIN_FEATURE_AFBDC)) {
			DRM_ERROR("win[%d] feature:0x%llx, not support afbdc\n",
				  win->win_id, win->feature);
			return -EINVAL;
		}
		if (!IS_ALIGNED(fb->width, 16)) {
			DRM_ERROR("win[%d] afbdc must 16 align, width: %d\n",
				  win->win_id, fb->width);
			return -EINVAL;
		}

		if (VOP_CTRL_SUPPORT(vop, afbdc_pic_vir_width)) {
			u32 align_x1, align_x2, align_y1, align_y2, align_val;
			struct drm_gem_object *obj;
			struct rockchip_gem_object *rk_obj;
			dma_addr_t fb_addr;

			obj = fb->obj[0];
			rk_obj = to_rockchip_obj(obj);
			fb_addr = rk_obj->dma_addr + fb->offsets[0];

			s->afbdc_win_format = afbdc_format;
			/* Enable color transform for YTR */
			if (fb->modifier & AFBC_FORMAT_MOD_YTR)
				s->afbdc_win_format |= AFBC_Y2R_COLOR_TRANSFORM;
			s->afbdc_win_id = win->win_id;
			s->afbdc_win_ptr = fb_addr;
			s->afbdc_win_vir_width = fb->width;
			s->afbdc_win_xoffset = (src->x1 >> 16);
			s->afbdc_win_yoffset = (src->y1 >> 16);

			align_x1 = (src->x1 >> 16) - ((src->x1 >> 16) % 16);
			align_y1 = (src->y1 >> 16) - ((src->y1 >> 16) % 16);

			align_val = (src->x2 >> 16) % 16;
			if (align_val)
				align_x2 = (src->x2 >> 16) + (16 - align_val);
			else
				align_x2 = src->x2 >> 16;

			align_val = (src->y2 >> 16) % 16;
			if (align_val)
				align_y2 = (src->y2 >> 16) + (16 - align_val);
			else
				align_y2 = src->y2 >> 16;

			s->afbdc_win_width = align_x2 - align_x1 - 1;
			s->afbdc_win_height = align_y2 - align_y1 - 1;

			s->afbdc_en = 1;

			break;
		}
		if (src->x1 || src->y1 || fb->offsets[0]) {
			DRM_ERROR("win[%d] afbdc not support offset display\n",
				  win->win_id);
			DRM_ERROR("xpos=%d, ypos=%d, offset=%d\n",
				  src->x1, src->y1, fb->offsets[0]);
			return -EINVAL;
		}
		s->afbdc_win_format = afbdc_format;
		/* Enable color transform for YTR */
		if (fb->modifier & AFBC_FORMAT_MOD_YTR)
			s->afbdc_win_format |= AFBC_Y2R_COLOR_TRANSFORM;
		s->afbdc_win_width = fb->width - 1;
		s->afbdc_win_height = (drm_rect_height(src) >> 16) - 1;
		s->afbdc_win_id = win->win_id;
		s->afbdc_win_ptr = plane_state->yrgb_mst;
		s->afbdc_en = 1;
	}

	return 0;
}

static void vop_dclk_source_generate(struct drm_crtc *crtc,
				     struct drm_crtc_state *crtc_state)
{
	struct rockchip_drm_private *private = crtc->dev->dev_private;
	struct rockchip_crtc_state *s = to_rockchip_crtc_state(crtc_state);
	struct rockchip_crtc_state *old_s = to_rockchip_crtc_state(crtc->state);
	struct vop *vop = to_vop(crtc);
	struct rockchip_dclk_pll *old_pll = vop->pll;

	if (!vop->dclk_source)
		return;

	if (crtc_state->active) {
		WARN_ON(vop->pll && !vop->pll->use_count);
		if (!vop->pll || vop->pll->use_count > 1 ||
		    s->output_type != old_s->output_type) {
			if (vop->pll)
				vop->pll->use_count--;

			if (s->output_type != DRM_MODE_CONNECTOR_HDMIA &&
			    !private->default_pll.use_count)
				vop->pll = &private->default_pll;
			else
				vop->pll = &private->hdmi_pll;

			vop->pll->use_count++;
		}
	} else if (vop->pll) {
		vop->pll->use_count--;
		vop->pll = NULL;
	}
	if (vop->pll != old_pll)
		crtc_state->mode_changed = true;
}

static int vop_crtc_atomic_check(struct drm_crtc *crtc,
				 struct drm_atomic_state *state)
{
	struct drm_crtc_state *crtc_state = drm_atomic_get_new_crtc_state(state,
									  crtc);
	struct rockchip_crtc_state *s = to_rockchip_crtc_state(crtc_state);
	struct vop *vop = to_vop(crtc);
	const struct vop_data *vop_data = vop->data;
	struct drm_plane *plane;
	struct drm_plane_state *pstate;
	struct vop_plane_state *plane_state;
	struct vop_zpos *pzpos;
	int dsp_layer_sel = 0;
	int i, j, cnt = 0, ret = 0;

	ret = vop_afbdc_atomic_check(crtc, crtc_state);
	if (ret)
		return ret;

	s->yuv_overlay = 0;
	if (VOP_CTRL_SUPPORT(vop, overlay_mode))
		s->yuv_overlay = is_yuv_output(s->bus_format);

	ret = vop_hdr_atomic_check(crtc, crtc_state);
	if (ret)
		return ret;
	ret = vop_csc_atomic_check(crtc, crtc_state);
	if (ret)
		return ret;

	pzpos = kmalloc_array(vop_data->win_size, sizeof(*pzpos), GFP_KERNEL);
	if (!pzpos)
		return -ENOMEM;

	for (i = 0; i < vop_data->win_size; i++) {
		const struct vop_win_data *win_data = &vop_data->win[i];
		struct vop_win *win;

		if (!win_data->phy)
			continue;

		for (j = 0; j < vop->num_wins; j++) {
			win = &vop->win[j];

			if (win->win_id == i && !win->area_id)
				break;
		}
		if (WARN_ON(j >= vop->num_wins)) {
			ret = -EINVAL;
			goto err_free_pzpos;
		}

		plane = &win->base;
		pstate = state->planes[drm_plane_index(plane)].state;
		/*
		 * plane might not have changed, in which case take
		 * current state:
		 */
		if (!pstate)
			pstate = plane->state;
		plane_state = to_vop_plane_state(pstate);

		if (!pstate->visible)
			pzpos[cnt].zpos = INT_MAX;
		else
			pzpos[cnt].zpos = plane_state->zpos;
		pzpos[cnt++].win_id = win->win_id;
	}

	sort(pzpos, cnt, sizeof(pzpos[0]), vop_zpos_cmp, NULL);

	for (i = 0, cnt = 0; i < vop_data->win_size; i++) {
		const struct vop_win_data *win_data = &vop_data->win[i];
		int shift = i * 2;

		if (win_data->phy) {
			struct vop_zpos *zpos = &pzpos[cnt++];

			dsp_layer_sel |= zpos->win_id << shift;
		} else {
			dsp_layer_sel |= i << shift;
		}
	}

	s->dsp_layer_sel = dsp_layer_sel;

	vop_dclk_source_generate(crtc, crtc_state);

err_free_pzpos:
	kfree(pzpos);
	return ret;
}

static void vop_post_config(struct drm_crtc *crtc)
{
	struct vop *vop = to_vop(crtc);
	struct rockchip_crtc_state *s = to_rockchip_crtc_state(crtc->state);
	struct drm_display_mode *mode = &crtc->state->adjusted_mode;
	u16 vtotal = mode->crtc_vtotal;
	u16 hdisplay = mode->crtc_hdisplay;
	u16 hact_st = mode->crtc_htotal - mode->crtc_hsync_start;
	u16 vdisplay = mode->crtc_vdisplay;
	u16 vact_st = mode->crtc_vtotal - mode->crtc_vsync_start;
	u16 hsize = hdisplay * (s->left_margin + s->right_margin) / 200;
	u16 vsize = vdisplay * (s->top_margin + s->bottom_margin) / 200;
	u16 hact_end, vact_end;
	u32 val;

	if (mode->flags & DRM_MODE_FLAG_INTERLACE)
		vsize = rounddown(vsize, 2);

	hact_st += hdisplay * (100 - s->left_margin) / 200;
	hact_end = hact_st + hsize;
	val = hact_st << 16;
	val |= hact_end;
	VOP_CTRL_SET(vop, hpost_st_end, val);
	vact_st += vdisplay * (100 - s->top_margin) / 200;
	vact_end = vact_st + vsize;
	val = vact_st << 16;
	val |= vact_end;
	VOP_CTRL_SET(vop, vpost_st_end, val);
	val = scl_cal_scale2(vdisplay, vsize) << 16;
	val |= scl_cal_scale2(hdisplay, hsize);
	VOP_CTRL_SET(vop, post_scl_factor, val);

#define POST_HORIZONTAL_SCALEDOWN_EN(x)		((x) << 0)
#define POST_VERTICAL_SCALEDOWN_EN(x)		((x) << 1)
	VOP_CTRL_SET(vop, post_scl_ctrl,
		     POST_HORIZONTAL_SCALEDOWN_EN(hdisplay != hsize) |
		     POST_VERTICAL_SCALEDOWN_EN(vdisplay != vsize));
	if (mode->flags & DRM_MODE_FLAG_INTERLACE) {
		u16 vact_st_f1 = vtotal + vact_st + 1;
		u16 vact_end_f1 = vact_st_f1 + vsize;

		val = vact_st_f1 << 16 | vact_end_f1;
		VOP_CTRL_SET(vop, vpost_st_end_f1, val);
	}
}

static void vop_update_hdr(struct drm_crtc *crtc,
			   struct drm_crtc_state *old_crtc_state)
{
	struct rockchip_crtc_state *s =
			to_rockchip_crtc_state(crtc->state);
	struct vop *vop = to_vop(crtc);
	struct rockchip_sdr2hdr_state *sdr2hdr_state = &s->hdr.sdr2hdr_state;

	if (!vop->data->hdr_table)
		return;

	if (s->hdr.hdr2sdr_en) {
		vop_load_hdr2sdr_table(vop);
		/* This is ic design bug, when in hdr2sdr mode, the overlay mode
		 * is rgb domain, so the win0 is do yuv2rgb, but in this case,
		 * we must close win0 y2r.
		 */
		VOP_CTRL_SET(vop, hdr2sdr_en_win0_csc, 0);
	}
	VOP_CTRL_SET(vop, hdr2sdr_en, s->hdr.hdr2sdr_en);

	VOP_CTRL_SET(vop, bt1886eotf_pre_conv_en,
		     sdr2hdr_state->bt1886eotf_pre_conv_en);
	VOP_CTRL_SET(vop, bt1886eotf_post_conv_en,
		     sdr2hdr_state->bt1886eotf_post_conv_en);

	VOP_CTRL_SET(vop, rgb2rgb_pre_conv_en,
		     sdr2hdr_state->rgb2rgb_pre_conv_en);
	VOP_CTRL_SET(vop, rgb2rgb_pre_conv_mode,
		     sdr2hdr_state->rgb2rgb_pre_conv_mode);
	VOP_CTRL_SET(vop, st2084oetf_pre_conv_en,
		     sdr2hdr_state->st2084oetf_pre_conv_en);

	VOP_CTRL_SET(vop, rgb2rgb_post_conv_en,
		     sdr2hdr_state->rgb2rgb_post_conv_en);
	VOP_CTRL_SET(vop, rgb2rgb_post_conv_mode,
		     sdr2hdr_state->rgb2rgb_post_conv_mode);
	VOP_CTRL_SET(vop, st2084oetf_post_conv_en,
		     sdr2hdr_state->st2084oetf_post_conv_en);

	if (sdr2hdr_state->bt1886eotf_pre_conv_en ||
	    sdr2hdr_state->bt1886eotf_post_conv_en)
		vop_load_sdr2hdr_table(vop, sdr2hdr_state->sdr2hdr_func);
	VOP_CTRL_SET(vop, win_csc_mode_sel, 1);
}

static void vop_tv_config_update(struct drm_crtc *crtc,
				 struct drm_crtc_state *old_crtc_state)
{
	struct rockchip_crtc_state *s =
			to_rockchip_crtc_state(crtc->state);
	struct rockchip_crtc_state *old_s =
			to_rockchip_crtc_state(old_crtc_state);
	int brightness, contrast, saturation, hue, sin_hue, cos_hue;
	struct vop *vop = to_vop(crtc);
	const struct vop_data *vop_data = vop->data;

	if (!s->tv_state)
		return;

	/*
	 * The BCSH only need to config once except one of the following
	 * condition changed:
	 *   1. tv_state: include brightness,contrast,saturation and hue;
	 *   2. yuv_overlay: it is related to BCSH r2y module;
	 *   3. mode_update: it is indicate mode change and resume from suspend;
	 *   4. bcsh_en: control the BCSH module enable or disable state;
	 *   5. bus_format: it is related to BCSH y2r module;
	 */
	if (!memcmp(s->tv_state,
		    &vop->active_tv_state, sizeof(*s->tv_state)) &&
	    s->yuv_overlay == old_s->yuv_overlay && s->mode_update &&
	    s->bcsh_en == old_s->bcsh_en && s->bus_format == old_s->bus_format)
		return;

	memcpy(&vop->active_tv_state, s->tv_state, sizeof(*s->tv_state));
	/* post BCSH CSC */
	s->post_r2y_en = 0;
	s->post_y2r_en = 0;
	s->bcsh_en = 0;
	if (s->tv_state) {
		if (s->tv_state->brightness != 50 ||
		    s->tv_state->contrast != 50 ||
		    s->tv_state->saturation != 50 || s->tv_state->hue != 50)
			s->bcsh_en = 1;
	}

	if (s->bcsh_en) {
		if (!s->yuv_overlay)
			s->post_r2y_en = 1;
		if (!is_yuv_output(s->bus_format))
			s->post_y2r_en = 1;
	} else {
		if (!s->yuv_overlay && is_yuv_output(s->bus_format))
			s->post_r2y_en = 1;
		if (s->yuv_overlay && !is_yuv_output(s->bus_format))
			s->post_y2r_en = 1;
	}

	s->post_csc_mode = to_vop_csc_mode(s->color_encoding, s->color_range);
	VOP_CTRL_SET(vop, bcsh_r2y_en, s->post_r2y_en);
	VOP_CTRL_SET(vop, bcsh_y2r_en, s->post_y2r_en);
	VOP_CTRL_SET(vop, bcsh_r2y_csc_mode, s->post_csc_mode);
	VOP_CTRL_SET(vop, bcsh_y2r_csc_mode, s->post_csc_mode);
	if (!s->bcsh_en) {
		VOP_CTRL_SET(vop, bcsh_en, s->bcsh_en);
		return;
	}

	if (vop_data->feature & VOP_FEATURE_OUTPUT_10BIT)
		brightness = interpolate(0, -128, 100, 127, s->tv_state->brightness);
	else if (VOP_MAJOR(vop->version) == 2 && VOP_MINOR(vop->version) == 6) /* px30 vopb */
		brightness = interpolate(0, -64, 100, 63, s->tv_state->brightness);
	else
		brightness = interpolate(0, -32, 100, 31, s->tv_state->brightness);

	if ((VOP_MAJOR(vop->version) == 3) ||
	    (VOP_MAJOR(vop->version) == 2 && VOP_MINOR(vop->version) == 6)) { /* px30 vopb */
		contrast = interpolate(0, 0, 100, 511, s->tv_state->contrast);
		saturation = interpolate(0, 0, 100, 511, s->tv_state->saturation);
		/*
		 *  a:[-30~0]:
		 *    sin_hue = 0x100 - sin(a)*256;
		 *    cos_hue = cos(a)*256;
		 *  a:[0~30]
		 *    sin_hue = sin(a)*256;
		 *    cos_hue = cos(a)*256;
		 */
		hue = interpolate(0, -30, 100, 30, s->tv_state->hue);
		sin_hue = fixp_sin32(hue) >> 23;
		cos_hue = fixp_cos32(hue) >> 23;
		VOP_CTRL_SET(vop, bcsh_sat_con, saturation * contrast / 0x100);

	} else {
		contrast = interpolate(0, 0, 100, 255, s->tv_state->contrast);
		saturation = interpolate(0, 0, 100, 255, s->tv_state->saturation);
		/*
		 *  a:[-30~0]:
		 *    sin_hue = 0x100 - sin(a)*128;
		 *    cos_hue = cos(a)*128;
		 *  a:[0~30]
		 *    sin_hue = sin(a)*128;
		 *    cos_hue = cos(a)*128;
		 */
		hue = interpolate(0, -30, 100, 30, s->tv_state->hue);
		sin_hue = fixp_sin32(hue) >> 24;
		cos_hue = fixp_cos32(hue) >> 24;
		VOP_CTRL_SET(vop, bcsh_sat_con, saturation * contrast / 0x80);
	}

	VOP_CTRL_SET(vop, bcsh_brightness, brightness);
	VOP_CTRL_SET(vop, bcsh_contrast, contrast);
	VOP_CTRL_SET(vop, bcsh_sin_hue, sin_hue);
	VOP_CTRL_SET(vop, bcsh_cos_hue, cos_hue);
	VOP_CTRL_SET(vop, bcsh_out_mode, BCSH_OUT_MODE_NORMAL_VIDEO);
	if (VOP_MAJOR(vop->version) == 3 && VOP_MINOR(vop->version) == 0)
		VOP_CTRL_SET(vop, auto_gate_en, 0);
	VOP_CTRL_SET(vop, bcsh_en, s->bcsh_en);
}

static void vop_cfg_update(struct drm_crtc *crtc,
			   struct drm_crtc_state *old_crtc_state)
{
	struct rockchip_crtc_state *s =
			to_rockchip_crtc_state(crtc->state);
	struct vop *vop = to_vop(crtc);
	const struct vop_data *vop_data = vop->data;

	spin_lock(&vop->reg_lock);

	vop_update_csc(crtc);

	vop_tv_config_update(crtc, old_crtc_state);

	if (s->afbdc_en) {
		u32 pic_size, pic_offset;

		VOP_CTRL_SET(vop, afbdc_format, s->afbdc_win_format);
		VOP_CTRL_SET(vop, afbdc_hreg_block_split, 0);
		VOP_CTRL_SET(vop, afbdc_sel, s->afbdc_win_id);
		VOP_CTRL_SET(vop, afbdc_hdr_ptr, s->afbdc_win_ptr);
		pic_size = (s->afbdc_win_width & 0xffff);
		pic_size |= s->afbdc_win_height << 16;
		VOP_CTRL_SET(vop, afbdc_pic_size, pic_size);

		VOP_CTRL_SET(vop, afbdc_pic_vir_width, s->afbdc_win_vir_width);
		pic_offset = (s->afbdc_win_xoffset & 0xffff);
		pic_offset |= s->afbdc_win_yoffset << 16;
		VOP_CTRL_SET(vop, afbdc_pic_offset, pic_offset);
	}

	VOP_CTRL_SET(vop, afbdc_en, s->afbdc_en);

	VOP_CTRL_SET(vop, dsp_layer_sel, s->dsp_layer_sel);
	if (vop_data->feature & VOP_FEATURE_OVERSCAN)
		vop_post_config(crtc);

	spin_unlock(&vop->reg_lock);
}

static bool vop_fs_irq_is_pending(struct vop *vop)
{
	if (VOP_MAJOR(vop->version) == 3 && VOP_MINOR(vop->version) >= 7)
		return VOP_INTR_GET_TYPE(vop, status, FS_FIELD_INTR);
	else
		return VOP_INTR_GET_TYPE(vop, status, FS_INTR);
}

static void vop_wait_for_irq_handler(struct vop *vop)
{
	bool pending;
	int ret;

	/*
	 * Spin until frame start interrupt status bit goes low, which means
	 * that interrupt handler was invoked and cleared it. The timeout of
	 * 10 msecs is really too long, but it is just a safety measure if
	 * something goes really wrong. The wait will only happen in the very
	 * unlikely case of a vblank happening exactly at the same time and
	 * shouldn't exceed microseconds range.
	 */
	ret = readx_poll_timeout_atomic(vop_fs_irq_is_pending, vop, pending,
					!pending, 0, 10 * 1000);
	if (ret)
		DRM_DEV_ERROR(vop->dev, "VOP vblank IRQ stuck for 10 ms\n");

	synchronize_irq(vop->irq);
}

static void vop_crtc_atomic_flush(struct drm_crtc *crtc,
				  struct drm_atomic_state *state)
{
	struct drm_crtc_state *old_crtc_state = drm_atomic_get_old_crtc_state(state,
									      crtc);
	struct drm_atomic_state *old_state = old_crtc_state->state;
	struct drm_plane_state *old_plane_state;
	struct vop *vop = to_vop(crtc);
	struct drm_plane *plane;
	int i;
	unsigned long flags;
	struct rockchip_crtc_state *s =
		to_rockchip_crtc_state(crtc->state);

	vop_cfg_update(crtc, old_crtc_state);

	if (!vop->is_iommu_enabled && vop->is_iommu_needed) {
		int ret;

		if (s->mode_update)
			VOP_CTRL_SET(vop, dma_stop, 1);

		ret = rockchip_drm_dma_attach_device(vop->drm_dev, vop->dev);
		if (ret) {
			vop->is_iommu_enabled = false;
			vop_disable_all_planes(vop);
			dev_err(vop->dev, "failed to attach dma mapping, %d\n",
				ret);
		} else {
			vop->is_iommu_enabled = true;
			VOP_CTRL_SET(vop, dma_stop, 0);
		}
	}

	vop_update_hdr(crtc, old_crtc_state);
	if (old_crtc_state->color_mgmt_changed || old_crtc_state->active_changed) {
		if (crtc->state->gamma_lut || vop->gamma_lut) {
			if (old_crtc_state->gamma_lut)
				vop->gamma_lut = old_crtc_state->gamma_lut->data;
			vop_crtc_atomic_gamma_set(crtc, old_crtc_state);
		}
	}

	spin_lock_irqsave(&vop->irq_lock, flags);
	vop->pre_overlay = s->hdr.pre_overlay;
	vop_cfg_done(vop);
	rockchip_drm_dbg(vop->dev, VOP_DEBUG_CFG_DONE, "cfg_done\n\n");
	/*
	 * rk322x and rk332x odd-even field will mistake when in interlace mode.
	 * we must switch to frame effect before switch screen and switch to
	 * field effect after switch screen complete.
	 */
	if (VOP_MAJOR(vop->version) == 3 &&
	    (VOP_MINOR(vop->version) == 7 || VOP_MINOR(vop->version) == 8)) {
		if (!s->mode_update && VOP_CTRL_GET(vop, reg_done_frm))
			VOP_CTRL_SET(vop, reg_done_frm, 0);
	} else {
		VOP_CTRL_SET(vop, reg_done_frm, 0);
	}
	if (vop->mcu_timing.mcu_pix_total)
		VOP_CTRL_SET(vop, mcu_hold_mode, 0);

	spin_unlock_irqrestore(&vop->irq_lock, flags);

	/*
	 * There is a (rather unlikely) possiblity that a vblank interrupt
	 * fired before we set the cfg_done bit. To avoid spuriously
	 * signalling flip completion we need to wait for it to finish.
	 */
	vop_wait_for_irq_handler(vop);

	spin_lock_irq(&crtc->dev->event_lock);
	if (crtc->state->event) {
		WARN_ON(drm_crtc_vblank_get(crtc) != 0);
		WARN_ON(vop->event);

		vop->event = crtc->state->event;
		crtc->state->event = NULL;
	}
	spin_unlock_irq(&crtc->dev->event_lock);

	for_each_old_plane_in_state(old_state, plane, old_plane_state, i) {
		if (!old_plane_state->fb)
			continue;

		if (old_plane_state->fb == plane->state->fb)
			continue;

		drm_framebuffer_get(old_plane_state->fb);
		WARN_ON(drm_crtc_vblank_get(crtc) != 0);
		drm_flip_work_queue(&vop->fb_unref_work, old_plane_state->fb);
		set_bit(VOP_PENDING_FB_UNREF, &vop->pending);
	}
}

static const struct drm_crtc_helper_funcs vop_crtc_helper_funcs = {
	.mode_fixup = vop_crtc_mode_fixup,
	.mode_valid = vop_crtc_mode_valid,
	.atomic_check = vop_crtc_atomic_check,
	.atomic_flush = vop_crtc_atomic_flush,
	.atomic_enable = vop_crtc_atomic_enable,
	.atomic_disable = vop_crtc_atomic_disable,
};

static void vop_crtc_destroy(struct drm_crtc *crtc)
{
	drm_crtc_cleanup(crtc);
}

static void vop_crtc_reset(struct drm_crtc *crtc)
{
	struct rockchip_crtc_state *s = to_rockchip_crtc_state(crtc->state);

	if (crtc->state) {
		__drm_atomic_helper_crtc_destroy_state(crtc->state);
		kfree(s);
	}

	s = kzalloc(sizeof(*s), GFP_KERNEL);
	if (!s)
		return;
	crtc->state = &s->base;
	crtc->state->crtc = crtc;

	s->left_margin = 100;
	s->right_margin = 100;
	s->top_margin = 100;
	s->bottom_margin = 100;
}

static struct drm_crtc_state *vop_crtc_duplicate_state(struct drm_crtc *crtc)
{
	struct rockchip_crtc_state *rockchip_state, *old_state;

	if (WARN_ON(!crtc->state))
		return NULL;

<<<<<<< HEAD
	old_state = to_rockchip_crtc_state(crtc->state);
	rockchip_state = kmemdup(old_state, sizeof(*old_state), GFP_KERNEL);
=======
	rockchip_state = kmemdup(to_rockchip_crtc_state(crtc->state),
				 sizeof(*rockchip_state), GFP_KERNEL);
>>>>>>> 883d1a95
	if (!rockchip_state)
		return NULL;

	__drm_atomic_helper_crtc_duplicate_state(crtc, &rockchip_state->base);
	return &rockchip_state->base;
}

static void vop_crtc_destroy_state(struct drm_crtc *crtc,
				   struct drm_crtc_state *state)
{
	struct rockchip_crtc_state *s = to_rockchip_crtc_state(state);

	__drm_atomic_helper_crtc_destroy_state(&s->base);
	kfree(s);
}

<<<<<<< HEAD
=======
static void vop_crtc_reset(struct drm_crtc *crtc)
{
	struct rockchip_crtc_state *crtc_state =
		kzalloc(sizeof(*crtc_state), GFP_KERNEL);

	if (crtc->state)
		vop_crtc_destroy_state(crtc, crtc->state);

	if (crtc_state)
		__drm_atomic_helper_crtc_reset(crtc, &crtc_state->base);
	else
		__drm_atomic_helper_crtc_reset(crtc, NULL);
}

>>>>>>> 883d1a95
#ifdef CONFIG_DRM_ANALOGIX_DP
static struct drm_connector *vop_get_edp_connector(struct vop *vop)
{
	struct drm_connector *connector;
	struct drm_connector_list_iter conn_iter;

	drm_connector_list_iter_begin(vop->drm_dev, &conn_iter);
	drm_for_each_connector_iter(connector, &conn_iter) {
		if (connector->connector_type == DRM_MODE_CONNECTOR_eDP) {
			drm_connector_list_iter_end(&conn_iter);
			return connector;
		}
	}
	drm_connector_list_iter_end(&conn_iter);

	return NULL;
}

static int vop_crtc_set_crc_source(struct drm_crtc *crtc,
				   const char *source_name)
{
	struct vop *vop = to_vop(crtc);
	struct drm_connector *connector;
	int ret;

	connector = vop_get_edp_connector(vop);
	if (!connector)
		return -EINVAL;

	if (source_name && strcmp(source_name, "auto") == 0)
		ret = analogix_dp_start_crc(connector);
	else if (!source_name)
		ret = analogix_dp_stop_crc(connector);
	else
		ret = -EINVAL;

	return ret;
}

static int
vop_crtc_verify_crc_source(struct drm_crtc *crtc, const char *source_name,
			   size_t *values_cnt)
{
	if (source_name && strcmp(source_name, "auto") != 0)
		return -EINVAL;

	*values_cnt = 3;
	return 0;
}

#else
static int vop_crtc_set_crc_source(struct drm_crtc *crtc,
				   const char *source_name)
{
	return -ENODEV;
}

static int
vop_crtc_verify_crc_source(struct drm_crtc *crtc, const char *source_name,
			   size_t *values_cnt)
{
	return -ENODEV;
}
#endif

static int vop_crtc_atomic_get_property(struct drm_crtc *crtc,
					const struct drm_crtc_state *state,
					struct drm_property *property,
					uint64_t *val)
{
	struct drm_device *drm_dev = crtc->dev;
	struct rockchip_drm_private *private = drm_dev->dev_private;
	struct drm_mode_config *mode_config = &drm_dev->mode_config;
	struct rockchip_crtc_state *s = to_rockchip_crtc_state(state);
	struct vop *vop = to_vop(crtc);

	if (property == mode_config->tv_left_margin_property) {
		*val = s->left_margin;
		return 0;
	}

	if (property == mode_config->tv_right_margin_property) {
		*val = s->right_margin;
		return 0;
	}

	if (property == mode_config->tv_top_margin_property) {
		*val = s->top_margin;
		return 0;
	}

	if (property == mode_config->tv_bottom_margin_property) {
		*val = s->bottom_margin;
		return 0;
	}

	if (property == private->aclk_prop) {
		/* KHZ, keep align with mode->clock */
		*val = clk_get_rate(vop->aclk) / 1000;
		return 0;
	}

	if (property == private->bg_prop) {
		*val = vop->background;
		return 0;
	}

	if (property == private->line_flag_prop) {
		*val = vop->line_flag;
		return 0;
	}

	DRM_ERROR("failed to get vop crtc property\n");
	return -EINVAL;
}

static int vop_crtc_atomic_set_property(struct drm_crtc *crtc,
					struct drm_crtc_state *state,
					struct drm_property *property,
					uint64_t val)
{
	struct drm_device *drm_dev = crtc->dev;
	struct rockchip_drm_private *private = drm_dev->dev_private;
	struct drm_mode_config *mode_config = &drm_dev->mode_config;
	struct rockchip_crtc_state *s = to_rockchip_crtc_state(state);
	struct vop *vop = to_vop(crtc);

	if (property == mode_config->tv_left_margin_property) {
		s->left_margin = val;
		return 0;
	}

	if (property == mode_config->tv_right_margin_property) {
		s->right_margin = val;
		return 0;
	}

	if (property == mode_config->tv_top_margin_property) {
		s->top_margin = val;
		return 0;
	}

	if (property == mode_config->tv_bottom_margin_property) {
		s->bottom_margin = val;
		return 0;
	}

	if (property == private->bg_prop) {
		vop->background = val;
		return 0;
	}

	if (property == private->line_flag_prop) {
		vop->line_flag = val;
		return 0;
	}

	DRM_ERROR("failed to set vop crtc property\n");
	return -EINVAL;
}

static const struct drm_crtc_funcs vop_crtc_funcs = {
	.gamma_set = vop_crtc_legacy_gamma_set,
	.set_config = drm_atomic_helper_set_config,
	.page_flip = drm_atomic_helper_page_flip,
	.destroy = vop_crtc_destroy,
	.reset = vop_crtc_reset,
	.atomic_get_property = vop_crtc_atomic_get_property,
	.atomic_set_property = vop_crtc_atomic_set_property,
	.atomic_duplicate_state = vop_crtc_duplicate_state,
	.atomic_destroy_state = vop_crtc_destroy_state,
	.enable_vblank = vop_crtc_enable_vblank,
	.disable_vblank = vop_crtc_disable_vblank,
	.set_crc_source = vop_crtc_set_crc_source,
	.verify_crc_source = vop_crtc_verify_crc_source,
};

static void vop_fb_unref_worker(struct drm_flip_work *work, void *val)
{
	struct vop *vop = container_of(work, struct vop, fb_unref_work);
	struct drm_framebuffer *fb = val;

	drm_crtc_vblank_put(&vop->rockchip_crtc.crtc);
	drm_framebuffer_put(fb);
}

static void vop_handle_vblank(struct vop *vop)
{
	struct drm_device *drm = vop->drm_dev;
	struct drm_crtc *crtc = &vop->rockchip_crtc.crtc;
	unsigned long flags;

	spin_lock_irqsave(&drm->event_lock, flags);
	if (vop->event) {
		drm_crtc_send_vblank_event(crtc, vop->event);
		drm_crtc_vblank_put(crtc);
		vop->event = NULL;
	}
	spin_unlock_irqrestore(&drm->event_lock, flags);

	if (test_and_clear_bit(VOP_PENDING_FB_UNREF, &vop->pending))
		drm_flip_work_commit(&vop->fb_unref_work, system_unbound_wq);
}

static irqreturn_t vop_isr(int irq, void *data)
{
	struct vop *vop = data;
	struct drm_crtc *crtc = &vop->rockchip_crtc.crtc;
	uint32_t active_irqs;
	unsigned long flags;
	int ret = IRQ_NONE;

	/*
	 * The irq is shared with the iommu. If the runtime-pm state of the
	 * vop-device is disabled the irq has to be targeted at the iommu.
	 */
	if (!pm_runtime_get_if_in_use(vop->dev))
		return IRQ_NONE;

	if (vop_core_clks_enable(vop)) {
		DRM_DEV_ERROR_RATELIMITED(vop->dev, "couldn't enable clocks\n");
		goto out;
	}

	/*
	 * interrupt register has interrupt status, enable and clear bits, we
	 * must hold irq_lock to avoid a race with enable/disable_vblank().
	*/
	spin_lock_irqsave(&vop->irq_lock, flags);

	active_irqs = VOP_INTR_GET_TYPE(vop, status, INTR_MASK);
	/* Clear all active interrupt sources */
	if (active_irqs)
		VOP_INTR_SET_TYPE(vop, clear, active_irqs, 1);

	spin_unlock_irqrestore(&vop->irq_lock, flags);

	/* This is expected for vop iommu irqs, since the irq is shared */
	if (!active_irqs)
		goto out_disable;

	if (active_irqs & DSP_HOLD_VALID_INTR) {
		complete(&vop->dsp_hold_completion);
		active_irqs &= ~DSP_HOLD_VALID_INTR;
		ret = IRQ_HANDLED;
	}

	if (active_irqs & LINE_FLAG_INTR) {
		complete(&vop->line_flag_completion);
		active_irqs &= ~LINE_FLAG_INTR;
		ret = IRQ_HANDLED;
	}

	if ((active_irqs & FS_INTR) || (active_irqs & FS_FIELD_INTR)) {
		/* This is IC design not reasonable, this two register bit need
		 * frame effective, but actually it's effective immediately, so
		 * we config this register at frame start.
		 */
		rockchip_drm_dbg(vop->dev, VOP_DEBUG_VSYNC, "vsync\n");
		spin_lock_irqsave(&vop->irq_lock, flags);
		VOP_CTRL_SET(vop, level2_overlay_en, vop->pre_overlay);
		VOP_CTRL_SET(vop, alpha_hard_calc, vop->pre_overlay);
		spin_unlock_irqrestore(&vop->irq_lock, flags);
		drm_crtc_handle_vblank(crtc);
		vop_handle_vblank(vop);
		active_irqs &= ~(FS_INTR | FS_FIELD_INTR);
		ret = IRQ_HANDLED;
	}

#define ERROR_HANDLER(x) \
	do { \
		if (active_irqs & x##_INTR) {\
			DRM_DEV_ERROR_RATELIMITED(vop->dev, #x " irq err\n"); \
			active_irqs &= ~x##_INTR; \
			ret = IRQ_HANDLED; \
		} \
	} while (0)

	ERROR_HANDLER(BUS_ERROR);
	ERROR_HANDLER(WIN0_EMPTY);
	ERROR_HANDLER(WIN1_EMPTY);
	ERROR_HANDLER(WIN2_EMPTY);
	ERROR_HANDLER(WIN3_EMPTY);
	ERROR_HANDLER(HWC_EMPTY);
	ERROR_HANDLER(POST_BUF_EMPTY);

	/* Unhandled irqs are spurious. */
	if (active_irqs)
		DRM_ERROR("Unknown VOP IRQs: %#02x\n", active_irqs);

out_disable:
	vop_core_clks_disable(vop);
out:
	pm_runtime_put(vop->dev);
	return ret;
}

static void vop_plane_add_properties(struct vop *vop,
				     struct drm_plane *plane,
				     const struct vop_win *win)
{
	unsigned int flags = 0;

	flags |= (VOP_WIN_SUPPORT(vop, win, xmirror)) ? DRM_MODE_REFLECT_X : 0;
	flags |= (VOP_WIN_SUPPORT(vop, win, ymirror)) ? DRM_MODE_REFLECT_Y : 0;

	if (flags)
		drm_plane_create_rotation_property(plane, DRM_MODE_ROTATE_0,
						   DRM_MODE_ROTATE_0 | flags);
}

static int vop_plane_create_name_property(struct vop *vop, struct vop_win *win)
{
	struct drm_prop_enum_list *props = vop->plane_name_list;
	struct drm_property *prop;
	uint64_t bits = BIT_ULL(win->plane_id);

	prop = drm_property_create_bitmask(vop->drm_dev,
					   DRM_MODE_PROP_IMMUTABLE, "NAME",
					   props, vop->num_wins, bits);
	if (!prop) {
		DRM_DEV_ERROR(vop->dev, "create Name prop for %s failed\n", win->name);
		return -ENOMEM;
	}
	win->name_prop = prop;
	drm_object_attach_property(&win->base.base, win->name_prop, bits);

	return 0;
}

static int vop_plane_init(struct vop *vop, struct vop_win *win,
			  unsigned long possible_crtcs)
{
	struct rockchip_drm_private *private = vop->drm_dev->dev_private;
	unsigned int blend_caps = BIT(DRM_MODE_BLEND_PIXEL_NONE) | BIT(DRM_MODE_BLEND_PREMULTI) |
				  BIT(DRM_MODE_BLEND_COVERAGE);
	const struct vop_data *vop_data = vop->data;
	uint64_t feature = 0;
	int ret;

	ret = drm_universal_plane_init(vop->drm_dev, &win->base, possible_crtcs, &vop_plane_funcs,
				       win->data_formats, win->nformats, win->format_modifiers,
				       win->type, win->name);
	if (ret) {
		DRM_ERROR("failed to initialize plane %d\n", ret);
		return ret;
	}
	drm_plane_helper_add(&win->base, &plane_helper_funcs);

	if (win->phy->scl)
		feature |= BIT(ROCKCHIP_DRM_PLANE_FEATURE_SCALE);
	if (VOP_WIN_SUPPORT(vop, win, src_alpha_ctl) ||
	    VOP_WIN_SUPPORT(vop, win, alpha_en))
		feature |= BIT(ROCKCHIP_DRM_PLANE_FEATURE_ALPHA);
	if (win->feature & WIN_FEATURE_HDR2SDR)
		feature |= BIT(ROCKCHIP_DRM_PLANE_FEATURE_HDR2SDR);
	if (win->feature & WIN_FEATURE_SDR2HDR)
		feature |= BIT(ROCKCHIP_DRM_PLANE_FEATURE_SDR2HDR);
	if (win->feature & WIN_FEATURE_AFBDC)
		feature |= BIT(ROCKCHIP_DRM_PLANE_FEATURE_AFBDC);

	drm_object_attach_property(&win->base.base, vop->plane_feature_prop,
				   feature);
	drm_object_attach_property(&win->base.base, private->eotf_prop, 0);
	drm_plane_create_color_properties(&win->base,
					  BIT(DRM_COLOR_YCBCR_BT601) |
					  BIT(DRM_COLOR_YCBCR_BT709) |
					  BIT(DRM_COLOR_YCBCR_BT2020),
					  BIT(DRM_COLOR_YCBCR_LIMITED_RANGE) |
					  BIT(DRM_COLOR_YCBCR_FULL_RANGE),
					  DRM_COLOR_YCBCR_BT601,
					  DRM_COLOR_YCBCR_LIMITED_RANGE);
	if (VOP_WIN_SUPPORT(vop, win, global_alpha_val))
		drm_plane_create_alpha_property(&win->base);
	drm_object_attach_property(&win->base.base,
				   private->async_commit_prop, 0);

	if (win->parent)
		drm_object_attach_property(&win->base.base, private->share_id_prop,
					   win->parent->base.base.id);
	else
		drm_object_attach_property(&win->base.base, private->share_id_prop,
					   win->base.base.id);

	drm_plane_create_blend_mode_property(&win->base, blend_caps);
	drm_plane_create_zpos_property(&win->base, win->win_id, 0, vop->num_wins - 1);
	vop_plane_create_name_property(vop, win);


	win->input_width_prop = drm_property_create_range(vop->drm_dev, DRM_MODE_PROP_IMMUTABLE,
							  "INPUT_WIDTH", 0, vop_data->max_input.width);
	win->input_height_prop = drm_property_create_range(vop->drm_dev, DRM_MODE_PROP_IMMUTABLE,
							   "INPUT_HEIGHT", 0, vop_data->max_input.height);

	win->output_width_prop = drm_property_create_range(vop->drm_dev, DRM_MODE_PROP_IMMUTABLE,
							   "OUTPUT_WIDTH", 0, vop_data->max_input.width);
	win->output_height_prop = drm_property_create_range(vop->drm_dev, DRM_MODE_PROP_IMMUTABLE,
							    "OUTPUT_HEIGHT", 0, vop_data->max_input.height);

	win->scale_prop = drm_property_create_range(vop->drm_dev, DRM_MODE_PROP_IMMUTABLE,
						    "SCALE_RATE", 8, 8);
	/*
	 * Support 24 bit(RGB888) or 16 bit(rgb565) color key.
	 * Bit 31 is used as a flag to disable (0) or enable
	 * color keying (1).
	 */
	if (VOP_WIN_SUPPORT(vop, win, color_key))
		win->color_key_prop = drm_property_create_range(vop->drm_dev, 0,
								"colorkey", 0, 0x80ffffff);
	if (!win->input_width_prop || !win->input_height_prop ||
	    !win->scale_prop) {
		DRM_ERROR("failed to create property\n");
		return -ENOMEM;
	}

	drm_object_attach_property(&win->base.base, win->input_width_prop, 0);
	drm_object_attach_property(&win->base.base, win->input_height_prop, 0);
	drm_object_attach_property(&win->base.base, win->output_width_prop, 0);
	drm_object_attach_property(&win->base.base, win->output_height_prop, 0);
	drm_object_attach_property(&win->base.base, win->scale_prop, 0);
	if (VOP_WIN_SUPPORT(vop, win, color_key))
		drm_object_attach_property(&win->base.base, win->color_key_prop, 0);

	return 0;
}

static int vop_of_init_display_lut(struct vop *vop)
{
	struct device_node *node = vop->dev->of_node;
	struct device_node *dsp_lut;
	u32 lut_len = vop->lut_len;
	struct property *prop;
	int length, i, j;
	int ret;

	if (!vop->lut)
		return -ENOMEM;

	dsp_lut = of_parse_phandle(node, "dsp-lut", 0);
	if (!dsp_lut)
		return -ENXIO;

	prop = of_find_property(dsp_lut, "gamma-lut", &length);
	if (!prop) {
		dev_err(vop->dev, "failed to find gamma_lut\n");
		return -ENXIO;
	}

	length >>= 2;

	if (length != lut_len) {
		u32 r, g, b;
		u32 *lut = kmalloc_array(length, sizeof(*lut), GFP_KERNEL);

		if (!lut)
			return -ENOMEM;
		ret = of_property_read_u32_array(dsp_lut, "gamma-lut", lut,
						 length);
		if (ret) {
			dev_err(vop->dev, "load gamma-lut failed\n");
			kfree(lut);
			return -EINVAL;
		}

		for (i = 0; i < lut_len; i++) {
			j = i * length / lut_len;
			r = lut[j] / length / length * lut_len / length;
			g = lut[j] / length % length * lut_len / length;
			b = lut[j] % length * lut_len / length;

			vop->lut[i] = r * lut_len * lut_len + g * lut_len + b;
		}

		kfree(lut);
	} else {
		of_property_read_u32_array(dsp_lut, "gamma-lut",
					   vop->lut, vop->lut_len);
	}
	vop->lut_active = true;

	return 0;
}

static int vop_crtc_create_feature_property(struct vop *vop, struct drm_crtc *crtc)
{
	const struct vop_data *vop_data = vop->data;

	struct drm_property *prop;
	u64 feature = 0;

	static const struct drm_prop_enum_list props[] = {
		{ ROCKCHIP_DRM_CRTC_FEATURE_ALPHA_SCALE, "ALPHA_SCALE" },
		{ ROCKCHIP_DRM_CRTC_FEATURE_HDR10, "HDR10" },
		{ ROCKCHIP_DRM_CRTC_FEATURE_NEXT_HDR, "NEXT_HDR" },
	};

	if (vop_data->feature & VOP_FEATURE_ALPHA_SCALE)
		feature |= BIT(ROCKCHIP_DRM_CRTC_FEATURE_ALPHA_SCALE);
	if (vop_data->feature & VOP_FEATURE_HDR10)
		feature |= BIT(ROCKCHIP_DRM_CRTC_FEATURE_HDR10);
	if (vop_data->feature & VOP_FEATURE_NEXT_HDR)
		feature |= BIT(ROCKCHIP_DRM_CRTC_FEATURE_NEXT_HDR);

	prop = drm_property_create_bitmask(vop->drm_dev,
					   DRM_MODE_PROP_IMMUTABLE, "FEATURE",
					   props, ARRAY_SIZE(props),
					   0xffffffff);
	if (!prop) {
		DRM_DEV_ERROR(vop->dev, "create FEATURE prop for vop%d failed\n", vop->id);
		return -ENOMEM;
	}

	vop->feature_prop = prop;
	drm_object_attach_property(&crtc->base, vop->feature_prop, feature);

	return 0;
}

static int vop_create_crtc(struct vop *vop)
{
	struct device *dev = vop->dev;
	struct drm_device *drm_dev = vop->drm_dev;
	struct rockchip_drm_private *private = drm_dev->dev_private;
	struct drm_plane *primary = NULL, *cursor = NULL, *plane, *tmp;
	struct drm_crtc *crtc = &vop->rockchip_crtc.crtc;
	struct device_node *port;
	int ret = 0;
	int i;

	/*
	 * Create drm_plane for primary and cursor planes first, since we need
	 * to pass them to drm_crtc_init_with_planes, which sets the
	 * "possible_crtcs" to the newly initialized crtc.
	 */
	for (i = 0; i < vop->num_wins; i++) {
		struct vop_win *win = &vop->win[i];

		if (win->type != DRM_PLANE_TYPE_PRIMARY &&
		    win->type != DRM_PLANE_TYPE_CURSOR)
			continue;

		ret = vop_plane_init(vop, win, 0);
		if (ret) {
			DRM_DEV_ERROR(vop->dev, "failed to init plane\n");
			goto err_cleanup_planes;
		}

		plane = &win->base;
		if (plane->type == DRM_PLANE_TYPE_PRIMARY)
			primary = plane;
		else if (plane->type == DRM_PLANE_TYPE_CURSOR)
			cursor = plane;
	}

	ret = drm_crtc_init_with_planes(drm_dev, crtc, primary, cursor,
					&vop_crtc_funcs, NULL);
	if (ret)
		goto err_cleanup_planes;

	drm_crtc_helper_add(crtc, &vop_crtc_helper_funcs);

	/*
	 * Create drm_planes for overlay windows with possible_crtcs restricted
	 * to the newly created crtc.
	 */
	for (i = 0; i < vop->num_wins; i++) {
		struct vop_win *win = &vop->win[i];
		unsigned long possible_crtcs = drm_crtc_mask(crtc);

		if (win->type != DRM_PLANE_TYPE_OVERLAY)
			continue;

		ret = vop_plane_init(vop, win, possible_crtcs);
		if (ret) {
			DRM_DEV_ERROR(vop->dev, "failed to init overlay\n");
			goto err_cleanup_crtc;
		}
		vop_plane_add_properties(vop, &win->base, win);
	}

	port = of_get_child_by_name(dev->of_node, "port");
	if (!port) {
		DRM_DEV_ERROR(vop->dev, "no port node found in %pOF\n",
			      dev->of_node);
		ret = -ENOENT;
		goto err_cleanup_crtc;
	}

	drm_flip_work_init(&vop->fb_unref_work, "fb_unref",
			   vop_fb_unref_worker);

	init_completion(&vop->dsp_hold_completion);
	init_completion(&vop->line_flag_completion);
	crtc->port = port;
	rockchip_register_crtc_funcs(crtc, &private_crtc_funcs);

	drm_object_attach_property(&crtc->base, private->soc_id_prop, vop->soc_id);
	drm_object_attach_property(&crtc->base, private->port_id_prop, vop->id);
	drm_object_attach_property(&crtc->base, private->aclk_prop, 0);
	drm_object_attach_property(&crtc->base, private->bg_prop, 0);
	drm_object_attach_property(&crtc->base, private->line_flag_prop, 0);

#define VOP_ATTACH_MODE_CONFIG_PROP(prop, v) \
	drm_object_attach_property(&crtc->base, drm_dev->mode_config.prop, v)

	VOP_ATTACH_MODE_CONFIG_PROP(tv_left_margin_property, 100);
	VOP_ATTACH_MODE_CONFIG_PROP(tv_right_margin_property, 100);
	VOP_ATTACH_MODE_CONFIG_PROP(tv_top_margin_property, 100);
	VOP_ATTACH_MODE_CONFIG_PROP(tv_bottom_margin_property, 100);
#undef VOP_ATTACH_MODE_CONFIG_PROP
	vop_crtc_create_feature_property(vop, crtc);
	ret = drm_self_refresh_helper_init(crtc);
	if (ret)
		DRM_DEV_DEBUG_KMS(vop->dev,
				  "Failed to init %s with SR helpers %d, ignoring\n",
				  crtc->name, ret);

	if (vop->lut_regs) {
		u16 *r_base, *g_base, *b_base;
		u32 lut_len = vop->lut_len;

		vop->lut = devm_kmalloc_array(dev, lut_len, sizeof(*vop->lut),
					      GFP_KERNEL);
		if (!vop->lut)
			goto err_unregister_crtc_funcs;

		if (vop_of_init_display_lut(vop)) {
			for (i = 0; i < lut_len; i++) {
				u32 r = i * lut_len * lut_len;
				u32 g = i * lut_len;
				u32 b = i;

				vop->lut[i] = r | g | b;
			}
		}

		drm_mode_crtc_set_gamma_size(crtc, lut_len);
		drm_crtc_enable_color_mgmt(crtc, 0, false, lut_len);
		r_base = crtc->gamma_store;
		g_base = r_base + crtc->gamma_size;
		b_base = g_base + crtc->gamma_size;

		for (i = 0; i < lut_len; i++) {
			rockchip_vop_crtc_fb_gamma_get(crtc, &r_base[i],
						       &g_base[i], &b_base[i],
						       i);
		}
	}
	return 0;

err_unregister_crtc_funcs:
	rockchip_unregister_crtc_funcs(crtc);
err_cleanup_crtc:
	drm_crtc_cleanup(crtc);
err_cleanup_planes:
	list_for_each_entry_safe(plane, tmp, &drm_dev->mode_config.plane_list,
				 head)
		drm_plane_cleanup(plane);
	return ret;
}

static void vop_destroy_crtc(struct vop *vop)
{
	struct drm_crtc *crtc = &vop->rockchip_crtc.crtc;
	struct drm_device *drm_dev = vop->drm_dev;
	struct drm_plane *plane, *tmp;

	drm_self_refresh_helper_cleanup(crtc);

	of_node_put(crtc->port);

	/*
	 * We need to cleanup the planes now.  Why?
	 *
	 * The planes are "&vop->win[i].base".  That means the memory is
	 * all part of the big "struct vop" chunk of memory.  That memory
	 * was devm allocated and associated with this component.  We need to
	 * free it ourselves before vop_unbind() finishes.
	 */
	list_for_each_entry_safe(plane, tmp, &drm_dev->mode_config.plane_list,
				 head)
		vop_plane_destroy(plane);

	/*
	 * Destroy CRTC after vop_plane_destroy() since vop_disable_plane()
	 * references the CRTC.
	 */
	drm_crtc_cleanup(crtc);
	drm_flip_work_cleanup(&vop->fb_unref_work);
}

/*
 * Win_id is the order in vop_win_data array.
 * This is related to the actual hardware plane.
 * But in the Linux platform, such as video hardware and camera preview,
 * it can only be played on the nv12 plane.
 * So set the order of zpos to PRIMARY < OVERLAY (if have) < CURSOR (if have).
 */
static int vop_plane_get_zpos(enum drm_plane_type type, unsigned int size)
{
	switch (type) {
	case DRM_PLANE_TYPE_PRIMARY:
		return 0;
	case DRM_PLANE_TYPE_OVERLAY:
		return 1;
	case DRM_PLANE_TYPE_CURSOR:
		return size - 1;
	}
	return 0;
}

/*
 * Initialize the vop->win array elements.
 */
static int vop_win_init(struct vop *vop)
{
	const struct vop_data *vop_data = vop->data;
	unsigned int i, j;
	unsigned int num_wins = 0;
	char name[DRM_PROP_NAME_LEN];
	uint8_t plane_id = 0;
	struct drm_prop_enum_list *plane_name_list;
	static const struct drm_prop_enum_list props[] = {
		{ ROCKCHIP_DRM_PLANE_FEATURE_SCALE, "scale" },
		{ ROCKCHIP_DRM_PLANE_FEATURE_ALPHA, "alpha" },
		{ ROCKCHIP_DRM_PLANE_FEATURE_HDR2SDR, "hdr2sdr" },
		{ ROCKCHIP_DRM_PLANE_FEATURE_SDR2HDR, "sdr2hdr" },
		{ ROCKCHIP_DRM_PLANE_FEATURE_AFBDC, "afbdc" },
	};

	for (i = 0; i < vop_data->win_size; i++) {
		struct vop_win *vop_win = &vop->win[num_wins];
		const struct vop_win_data *win_data = &vop_data->win[i];

		if (!win_data->phy)
			continue;

		vop_win->phy = win_data->phy;
		vop_win->csc = win_data->csc;
		vop_win->offset = win_data->base;
		vop_win->type = win_data->type;
		vop_win->data_formats = win_data->phy->data_formats;
		vop_win->nformats = win_data->phy->nformats;
		vop_win->format_modifiers = win_data->format_modifiers;
		vop_win->feature = win_data->feature;
		vop_win->vop = vop;
		vop_win->win_id = i;
		vop_win->area_id = 0;
		vop_win->plane_id = plane_id++;
		snprintf(name, sizeof(name), "VOP%d-win%d-%d", vop->id, vop_win->win_id, vop_win->area_id);
		vop_win->name = devm_kstrdup(vop->dev, name, GFP_KERNEL);
		vop_win->zpos = vop_plane_get_zpos(win_data->type,
						   vop_data->win_size);

		num_wins++;

		if (!vop->support_multi_area)
			continue;

		for (j = 0; j < win_data->area_size; j++) {
			struct vop_win *vop_area = &vop->win[num_wins];
			const struct vop_win_phy *area = win_data->area[j];

			vop_area->parent = vop_win;
			vop_area->offset = vop_win->offset;
			vop_area->phy = area;
			vop_area->type = DRM_PLANE_TYPE_OVERLAY;
			vop_area->data_formats = vop_win->data_formats;
			vop_area->nformats = vop_win->nformats;
			vop_area->format_modifiers = win_data->format_modifiers;
			vop_area->vop = vop;
			vop_area->win_id = i;
			vop_area->area_id = j + 1;
			vop_area->plane_id = plane_id++;
			snprintf(name, sizeof(name), "VOP%d-win%d-%d", vop->id, vop_area->win_id, vop_area->area_id);
			vop_area->name = devm_kstrdup(vop->dev, name, GFP_KERNEL);
			num_wins++;
		}
	}

	vop->num_wins = num_wins;

	vop->plane_feature_prop = drm_property_create_bitmask(vop->drm_dev,
				DRM_MODE_PROP_IMMUTABLE, "FEATURE",
				props, ARRAY_SIZE(props),
				BIT(ROCKCHIP_DRM_PLANE_FEATURE_SCALE) |
				BIT(ROCKCHIP_DRM_PLANE_FEATURE_ALPHA) |
				BIT(ROCKCHIP_DRM_PLANE_FEATURE_HDR2SDR) |
				BIT(ROCKCHIP_DRM_PLANE_FEATURE_SDR2HDR) |
				BIT(ROCKCHIP_DRM_PLANE_FEATURE_AFBDC));
	if (!vop->plane_feature_prop) {
		DRM_ERROR("failed to create feature property\n");
		return -EINVAL;
	}

	plane_name_list = devm_kzalloc(vop->dev,
				       vop->num_wins * sizeof(*plane_name_list),
				       GFP_KERNEL);
	if (!plane_name_list) {
		DRM_DEV_ERROR(vop->dev, "failed to alloc memory for plane_name_list\n");
		return -ENOMEM;
	}

	for (i = 0; i < vop->num_wins; i++) {
		struct vop_win *vop_win = &vop->win[i];

		plane_name_list[i].type = vop_win->plane_id;
		plane_name_list[i].name = vop_win->name;
	}

	vop->plane_name_list = plane_name_list;

	return 0;
}

static int vop_bind(struct device *dev, struct device *master, void *data)
{
	struct platform_device *pdev = to_platform_device(dev);
	const struct vop_data *vop_data;
	struct drm_device *drm_dev = data;
	struct vop *vop;
	struct resource *res;
	struct device *virt_dev = NULL;
	size_t alloc_size;
	int ret, irq, i;
	int num_wins = 0;
	bool dual_channel_swap = false;
	struct device_node *mcu = NULL;

	vop_data = of_device_get_match_data(dev);
	if (!vop_data)
		return -ENODEV;

	for (i = 0; i < vop_data->win_size; i++) {
		const struct vop_win_data *win_data = &vop_data->win[i];

		num_wins += win_data->area_size + 1;
	}

	/* Allocate vop struct and its vop_win array */
	alloc_size = sizeof(*vop) + sizeof(*vop->win) * num_wins;
	vop = devm_kzalloc(dev, alloc_size, GFP_KERNEL);
	if (!vop)
		return -ENOMEM;

	vop->dev = dev;
	vop->data = vop_data;
	vop->drm_dev = drm_dev;
	vop->num_wins = num_wins;
	vop->version = vop_data->version;
	vop->soc_id = vop_data->soc_id;
	vop->id = vop_data->vop_id;
	dev_set_drvdata(dev, vop);
	vop->support_multi_area = of_property_read_bool(dev->of_node, "support-multi-area");

	ret = vop_win_init(vop);
	if (ret)
		return ret;

	res = platform_get_resource_byname(pdev, IORESOURCE_MEM, "regs");
	if (!res) {
		dev_warn(vop->dev, "failed to get vop register byname\n");
		res = platform_get_resource(pdev, IORESOURCE_MEM, 0);
	}
	vop->res = res;
	vop->regs = devm_ioremap_resource(dev, res);
	if (IS_ERR(vop->regs))
		return PTR_ERR(vop->regs);
	vop->len = resource_size(res);

	vop->regsbak = devm_kzalloc(dev, vop->len, GFP_KERNEL);
	if (!vop->regsbak)
		return -ENOMEM;

	res = platform_get_resource_byname(pdev, IORESOURCE_MEM, "gamma_lut");
	if (res) {
		vop->lut_len = resource_size(res) / sizeof(*vop->lut);
		if (vop->lut_len != 256 && vop->lut_len != 1024) {
			dev_err(vop->dev, "unsupported lut sizes %d\n",
				vop->lut_len);
			return -EINVAL;
		}
		vop->lut_regs = devm_ioremap_resource(dev, res);
		if (IS_ERR(vop->lut_regs))
			return PTR_ERR(vop->lut_regs);
	}

	vop->grf = syscon_regmap_lookup_by_phandle_optional(dev->of_node, "rockchip,grf");
	vop->vo0_grf = syscon_regmap_lookup_by_phandle_optional(dev->of_node, "rockchip,vo0-grf");

	vop->hclk = devm_clk_get(vop->dev, "hclk_vop");
	if (IS_ERR(vop->hclk)) {
		dev_err(vop->dev, "failed to get hclk source\n");
		return PTR_ERR(vop->hclk);
	}
	vop->aclk = devm_clk_get(vop->dev, "aclk_vop");
	if (IS_ERR(vop->aclk)) {
		dev_err(vop->dev, "failed to get aclk source\n");
		return PTR_ERR(vop->aclk);
	}
	vop->dclk = devm_clk_get(vop->dev, "dclk_vop");
	if (IS_ERR(vop->dclk)) {
		dev_err(vop->dev, "failed to get dclk source\n");
		return PTR_ERR(vop->dclk);
	}
	vop->dclk_source = devm_clk_get(vop->dev, "dclk_source");
	if (PTR_ERR(vop->dclk_source) == -ENOENT) {
		vop->dclk_source = NULL;
	} else if (PTR_ERR(vop->dclk_source) == -EPROBE_DEFER) {
		return -EPROBE_DEFER;
	} else if (IS_ERR(vop->dclk_source)) {
		dev_err(vop->dev, "failed to get dclk source parent\n");
		return PTR_ERR(vop->dclk_source);
	}
	irq = platform_get_irq(pdev, 0);
	if (irq < 0) {
		DRM_DEV_ERROR(dev, "cannot find irq for vop\n");
		return irq;
	}
	vop->irq = (unsigned int)irq;

	spin_lock_init(&vop->reg_lock);
	spin_lock_init(&vop->irq_lock);
	mutex_init(&vop->vop_lock);

	ret = devm_request_irq(dev, vop->irq, vop_isr,
			       IRQF_SHARED, dev_name(dev), vop);
	if (ret)
		return ret;
	ret = vop_create_crtc(vop);
	if (ret)
		return ret;

	pm_runtime_enable(&pdev->dev);

	if (of_count_phandle_with_args(dev->of_node, "power-domains", "#power-domain-cells") > 1) {
		virt_dev = dev_pm_domain_attach_by_name(dev, "pd0");
		if (!IS_ERR(virt_dev))
			vop->genpd_dev0 = virt_dev;
		virt_dev = dev_pm_domain_attach_by_name(dev, "pd1");
		if (!IS_ERR(virt_dev))
			vop->genpd_dev1 = virt_dev;
	}

	mcu = of_get_child_by_name(dev->of_node, "mcu-timing");
	if (!mcu) {
		dev_dbg(dev, "no mcu-timing node found in %s\n",
			dev->of_node->full_name);
	} else {
		u32 val;

		if (!of_property_read_u32(mcu, "mcu-pix-total", &val))
			vop->mcu_timing.mcu_pix_total = val;
		if (!of_property_read_u32(mcu, "mcu-cs-pst", &val))
			vop->mcu_timing.mcu_cs_pst = val;
		if (!of_property_read_u32(mcu, "mcu-cs-pend", &val))
			vop->mcu_timing.mcu_cs_pend = val;
		if (!of_property_read_u32(mcu, "mcu-rw-pst", &val))
			vop->mcu_timing.mcu_rw_pst = val;
		if (!of_property_read_u32(mcu, "mcu-rw-pend", &val))
			vop->mcu_timing.mcu_rw_pend = val;
		if (!of_property_read_u32(mcu, "mcu-hold-mode", &val))
			vop->mcu_timing.mcu_hold_mode = val;
	}

	dual_channel_swap = of_property_read_bool(dev->of_node,
						  "rockchip,dual-channel-swap");
	vop->dual_channel_swap = dual_channel_swap;

	rockchip_drm_dma_init_device(drm_dev, dev);

	return 0;
}

static void vop_unbind(struct device *dev, struct device *master, void *data)
{
	struct vop *vop = dev_get_drvdata(dev);

	if (vop->genpd_dev1)
		dev_pm_domain_detach(vop->genpd_dev1, true);

	if (vop->genpd_dev0)
		dev_pm_domain_detach(vop->genpd_dev0, true);

	pm_runtime_disable(dev);
	vop_destroy_crtc(vop);
}

const struct component_ops vop_component_ops = {
	.bind = vop_bind,
	.unbind = vop_unbind,
};
EXPORT_SYMBOL_GPL(vop_component_ops);<|MERGE_RESOLUTION|>--- conflicted
+++ resolved
@@ -2206,19 +2206,7 @@
 	VOP_WIN_SET(vop, win, dsp_info, dsp_info);
 	VOP_WIN_SET(vop, win, dsp_st, dsp_st);
 
-<<<<<<< HEAD
-	rb_swap = has_rb_swapped(fb->format->format);
-=======
 	rb_swap = has_rb_swapped(vop->data->version, fb->format->format);
-	VOP_WIN_SET(vop, win, rb_swap, rb_swap);
-
->>>>>>> 883d1a95
-	/*
-	 * VOP full need to do rb swap to show rgb888/bgr888 format color correctly
-	 */
-	if ((fb->format->format == DRM_FORMAT_RGB888 || fb->format->format == DRM_FORMAT_BGR888) &&
-	    VOP_MAJOR(vop->version) == 3)
-		rb_swap = !rb_swap;
 	VOP_WIN_SET(vop, win, rb_swap, rb_swap);
 
 	global_alpha_en = (vop_plane_state->global_alpha == 0xff) ? 0 : 1;
@@ -4427,18 +4415,13 @@
 
 static struct drm_crtc_state *vop_crtc_duplicate_state(struct drm_crtc *crtc)
 {
-	struct rockchip_crtc_state *rockchip_state, *old_state;
+	struct rockchip_crtc_state *rockchip_state;
 
 	if (WARN_ON(!crtc->state))
 		return NULL;
 
-<<<<<<< HEAD
-	old_state = to_rockchip_crtc_state(crtc->state);
-	rockchip_state = kmemdup(old_state, sizeof(*old_state), GFP_KERNEL);
-=======
 	rockchip_state = kmemdup(to_rockchip_crtc_state(crtc->state),
 				 sizeof(*rockchip_state), GFP_KERNEL);
->>>>>>> 883d1a95
 	if (!rockchip_state)
 		return NULL;
 
@@ -4455,23 +4438,6 @@
 	kfree(s);
 }
 
-<<<<<<< HEAD
-=======
-static void vop_crtc_reset(struct drm_crtc *crtc)
-{
-	struct rockchip_crtc_state *crtc_state =
-		kzalloc(sizeof(*crtc_state), GFP_KERNEL);
-
-	if (crtc->state)
-		vop_crtc_destroy_state(crtc, crtc->state);
-
-	if (crtc_state)
-		__drm_atomic_helper_crtc_reset(crtc, &crtc_state->base);
-	else
-		__drm_atomic_helper_crtc_reset(crtc, NULL);
-}
-
->>>>>>> 883d1a95
 #ifdef CONFIG_DRM_ANALOGIX_DP
 static struct drm_connector *vop_get_edp_connector(struct vop *vop)
 {
