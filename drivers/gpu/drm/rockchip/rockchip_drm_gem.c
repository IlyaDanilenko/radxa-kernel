// SPDX-License-Identifier: GPL-2.0-only
/*
 * Copyright (C) Fuzhou Rockchip Electronics Co.Ltd
 * Author:Mark Yao <mark.yao@rock-chips.com>
 */

#include <linux/dma-buf-cache.h>
#include <linux/iommu.h>
#include <linux/vmalloc.h>

#include <drm/drm.h>
#include <drm/drm_gem.h>
#include <drm/drm_gem_dma_helper.h>
#include <drm/drm_prime.h>
#include <drm/drm_vma_manager.h>

#include <linux/genalloc.h>
#include <linux/iommu.h>
#include <linux/pagemap.h>
#include <linux/vmalloc.h>
#include <linux/rockchip/rockchip_sip.h>

#include "rockchip_drm_drv.h"
#include "rockchip_drm_gem.h"

static u32 bank_bit_first = 12;
static u32 bank_bit_mask = 0x7;

struct page_info {
	struct page *page;
	struct list_head list;
};

#define PG_ROUND       8

static int rockchip_gem_iommu_map(struct rockchip_gem_object *rk_obj)
{
	struct drm_device *drm = rk_obj->base.dev;
	struct rockchip_drm_private *private = drm->dev_private;
	int prot = IOMMU_READ | IOMMU_WRITE;
	ssize_t ret;

	mutex_lock(&private->mm_lock);
	ret = drm_mm_insert_node_generic(&private->mm, &rk_obj->mm,
					 rk_obj->base.size, PAGE_SIZE,
					 0, 0);
	mutex_unlock(&private->mm_lock);

	if (ret < 0) {
		DRM_ERROR("out of I/O virtual memory: %zd\n", ret);
		return ret;
	}

	rk_obj->dma_addr = rk_obj->mm.start;

	ret = iommu_map_sgtable(private->domain, rk_obj->dma_addr, rk_obj->sgt,
				prot);
	if (ret < rk_obj->base.size) {
		DRM_ERROR("failed to map buffer: size=%zd request_size=%zd\n",
			  ret, rk_obj->base.size);
		ret = -ENOMEM;
		goto err_remove_node;
	}

	iommu_flush_iotlb_all(private->domain);

	rk_obj->size = ret;

	return 0;

err_remove_node:
	mutex_lock(&private->mm_lock);
	drm_mm_remove_node(&rk_obj->mm);
	mutex_unlock(&private->mm_lock);

	return ret;
}

static int rockchip_gem_iommu_unmap(struct rockchip_gem_object *rk_obj)
{
	struct drm_device *drm = rk_obj->base.dev;
	struct rockchip_drm_private *private = drm->dev_private;

	iommu_unmap(private->domain, rk_obj->dma_addr, rk_obj->size);

	mutex_lock(&private->mm_lock);

	drm_mm_remove_node(&rk_obj->mm);

	mutex_unlock(&private->mm_lock);

	return 0;
}

static void rockchip_gem_free_list(struct list_head lists[])
{
	struct page_info *info, *tmp_info;
	int i;

	for (i = 0; i < PG_ROUND; i++) {
		list_for_each_entry_safe(info, tmp_info, &lists[i], list) {
			list_del(&info->list);
			kfree(info);
		}
	}
}

void rockchip_gem_get_ddr_info(void)
{
	struct dram_addrmap_info *ddr_map_info;

	ddr_map_info = sip_smc_get_dram_map();
	if (ddr_map_info) {
		bank_bit_first = ddr_map_info->bank_bit_first;
		bank_bit_mask = ddr_map_info->bank_bit_mask;
	}
}

static int rockchip_gem_get_pages(struct rockchip_gem_object *rk_obj)
{
	struct drm_device *drm = rk_obj->base.dev;
	int ret, i;
	struct scatterlist *s;
	unsigned int cur_page;
	struct page **pages, **dst_pages;
	int j;
	int n_pages;
	unsigned long chunk_pages;
	unsigned long remain;
	struct list_head lists[PG_ROUND];
	dma_addr_t phys;
	int end = 0;
	unsigned int bit_index;
	unsigned int block_index[PG_ROUND] = {0};
	struct page_info *info;
	unsigned int maximum;

	for (i = 0; i < PG_ROUND; i++)
		INIT_LIST_HEAD(&lists[i]);

	pages = drm_gem_get_pages(&rk_obj->base);
	if (IS_ERR(pages))
		return PTR_ERR(pages);

	rk_obj->pages = pages;

	rk_obj->num_pages = rk_obj->base.size >> PAGE_SHIFT;

	n_pages = rk_obj->num_pages;

	dst_pages = __vmalloc(sizeof(struct page *) * n_pages,
			GFP_KERNEL | __GFP_HIGHMEM);
	if (!dst_pages) {
		ret = -ENOMEM;
		goto err_put_pages;
	}

	DRM_DEBUG_KMS("bank_bit_first = 0x%x, bank_bit_mask = 0x%x\n",
		      bank_bit_first, bank_bit_mask);

	cur_page = 0;
	remain = n_pages;
	/* look for the end of the current chunk */
	while (remain) {
		for (j = cur_page + 1; j < n_pages; ++j) {
			if (page_to_pfn(pages[j]) !=
				page_to_pfn(pages[j - 1]) + 1)
				break;
		}

		chunk_pages = j - cur_page;
		if (chunk_pages >= PG_ROUND) {
			for (i = 0; i < chunk_pages; i++)
				dst_pages[end + i] = pages[cur_page + i];
			end += chunk_pages;
		} else {
			for (i = 0; i < chunk_pages; i++) {
				info = kmalloc(sizeof(*info), GFP_KERNEL);
				if (!info) {
					ret = -ENOMEM;
					goto err_put_list;
				}

				INIT_LIST_HEAD(&info->list);
				info->page = pages[cur_page + i];
				phys = page_to_phys(info->page);
				bit_index = ((phys >> bank_bit_first) & bank_bit_mask) % PG_ROUND;
				list_add_tail(&info->list, &lists[bit_index]);
				block_index[bit_index]++;
			}
		}

		cur_page = j;
		remain -= chunk_pages;
	}

	maximum = block_index[0];
	for (i = 1; i < PG_ROUND; i++)
		maximum = max(maximum, block_index[i]);

	for (i = 0; i < maximum; i++) {
		for (j = 0; j < PG_ROUND; j++) {
			if (!list_empty(&lists[j])) {
				struct page_info *info;

				info = list_first_entry(&lists[j],
							struct page_info, list);
				dst_pages[end++] = info->page;
				list_del(&info->list);
				kfree(info);
			}
		}
	}

	DRM_DEBUG_KMS("%s, %d, end = %d, n_pages = %d\n", __func__, __LINE__,
			end, n_pages);
	rk_obj->sgt = drm_prime_pages_to_sg(rk_obj->base.dev,
					    dst_pages, rk_obj->num_pages);
	if (IS_ERR(rk_obj->sgt)) {
		ret = PTR_ERR(rk_obj->sgt);
		goto err_put_list;
	}

	rk_obj->pages = dst_pages;

	/*
	 * Fake up the SG table so that dma_sync_sg_for_device() can be used
	 * to flush the pages associated with it.
	 *
	 * TODO: Replace this by drm_clflush_sg() once it can be implemented
	 * without relying on symbols that are not exported.
	 */
	for_each_sgtable_sg(rk_obj->sgt, s, i)
		sg_dma_address(s) = sg_phys(s);

	dma_sync_sgtable_for_device(drm->dev, rk_obj->sgt, DMA_TO_DEVICE);

	kvfree(pages);

	return 0;

err_put_list:
	rockchip_gem_free_list(lists);
	kvfree(dst_pages);
err_put_pages:
	drm_gem_put_pages(&rk_obj->base, rk_obj->pages, false, false);
	return ret;
}

static void rockchip_gem_put_pages(struct rockchip_gem_object *rk_obj)
{
	sg_free_table(rk_obj->sgt);
	kfree(rk_obj->sgt);
	drm_gem_put_pages(&rk_obj->base, rk_obj->pages, true, true);
}

static inline void *drm_calloc_large(size_t nmemb, size_t size);
static inline void drm_free_large(void *ptr);
static void rockchip_gem_free_dma(struct rockchip_gem_object *rk_obj);
static int rockchip_gem_alloc_dma(struct rockchip_gem_object *rk_obj,
				  bool alloc_kmap)
{
	struct drm_gem_object *obj = &rk_obj->base;
	struct drm_device *drm = obj->dev;
	struct sg_table *sgt;
	int ret, i;
	struct scatterlist *s;

	rk_obj->dma_attrs = DMA_ATTR_WRITE_COMBINE;

	if (!alloc_kmap)
		rk_obj->dma_attrs |= DMA_ATTR_NO_KERNEL_MAPPING;

	rk_obj->kvaddr = dma_alloc_attrs(drm->dev, obj->size,
					 &rk_obj->dma_handle, GFP_KERNEL,
					 rk_obj->dma_attrs);
	if (!rk_obj->kvaddr) {
		DRM_ERROR("failed to allocate %zu byte dma buffer", obj->size);
		return -ENOMEM;
	}

	sgt = kzalloc(sizeof(*sgt), GFP_KERNEL);
	if (!sgt) {
		ret = -ENOMEM;
		goto err_dma_free;
	}

	ret = dma_get_sgtable_attrs(drm->dev, sgt, rk_obj->kvaddr,
				    rk_obj->dma_handle, obj->size,
				    rk_obj->dma_attrs);
	if (ret) {
		DRM_ERROR("failed to allocate sgt, %d\n", ret);
		goto err_sgt_free;
	}

	for_each_sg(sgt->sgl, s, sgt->nents, i)
		sg_dma_address(s) = sg_phys(s);

	rk_obj->num_pages = rk_obj->base.size >> PAGE_SHIFT;

	rk_obj->pages = drm_calloc_large(rk_obj->num_pages,
					 sizeof(*rk_obj->pages));
	if (!rk_obj->pages) {
		ret = -ENOMEM;
		DRM_ERROR("failed to allocate pages.\n");
		goto err_sg_table_free;
	}

	if (drm_prime_sg_to_page_addr_arrays(sgt, rk_obj->pages, NULL,
					     rk_obj->num_pages)) {
		DRM_ERROR("invalid sgtable.\n");
		ret = -EINVAL;
		goto err_page_free;
	}

	rk_obj->sgt = sgt;

	return 0;

err_page_free:
	drm_free_large(rk_obj->pages);
err_sg_table_free:
	sg_free_table(sgt);
err_sgt_free:
	kfree(sgt);
err_dma_free:
	dma_free_attrs(drm->dev, obj->size, rk_obj->kvaddr,
		       rk_obj->dma_handle, rk_obj->dma_attrs);

	return ret;
}

static inline void *drm_calloc_large(size_t nmemb, size_t size)
{
	if (size != 0 && nmemb > SIZE_MAX / size)
		return NULL;

	if (size * nmemb <= PAGE_SIZE)
		return kcalloc(nmemb, size, GFP_KERNEL);

	return __vmalloc(size * nmemb,
			 GFP_KERNEL | __GFP_HIGHMEM | __GFP_ZERO);
}

static inline void drm_free_large(void *ptr)
{
	kvfree(ptr);
}

static int rockchip_gem_alloc_secure(struct rockchip_gem_object *rk_obj)
{
	struct drm_gem_object *obj = &rk_obj->base;
	struct drm_device *drm = obj->dev;
	struct rockchip_drm_private *private = drm->dev_private;
	unsigned long paddr;
	struct sg_table *sgt;
	int ret = 0, i;

	if (!private->secure_buffer_pool) {
		DRM_ERROR("No secure buffer pool found\n");
		return -ENOMEM;
	}

	paddr = gen_pool_alloc(private->secure_buffer_pool, rk_obj->base.size);
	if (!paddr) {
		DRM_ERROR("failed to allocate secure buffer\n");
		return -ENOMEM;
	}

	rk_obj->dma_handle = paddr;
	rk_obj->num_pages = rk_obj->base.size >> PAGE_SHIFT;

	rk_obj->pages = drm_calloc_large(rk_obj->num_pages,
					 sizeof(*rk_obj->pages));
	if (!rk_obj->pages) {
		DRM_ERROR("failed to allocate pages.\n");
		ret = -ENOMEM;
		goto err_buf_free;
	}

	i = 0;
	while (i < rk_obj->num_pages) {
		rk_obj->pages[i] = phys_to_page(paddr);
		paddr += PAGE_SIZE;
		i++;
	}
	sgt = drm_prime_pages_to_sg(obj->dev, rk_obj->pages, rk_obj->num_pages);
	if (IS_ERR(sgt)) {
		ret = PTR_ERR(sgt);
		goto err_free_pages;
	}

	rk_obj->sgt = sgt;

	return 0;

err_free_pages:
	drm_free_large(rk_obj->pages);
err_buf_free:
	gen_pool_free(private->secure_buffer_pool, paddr, rk_obj->base.size);

	return ret;
}

static void rockchip_gem_free_secure(struct rockchip_gem_object *rk_obj)
{
	struct drm_gem_object *obj = &rk_obj->base;
	struct drm_device *drm = obj->dev;
	struct rockchip_drm_private *private = drm->dev_private;

	drm_free_large(rk_obj->pages);
	sg_free_table(rk_obj->sgt);
	kfree(rk_obj->sgt);
	gen_pool_free(private->secure_buffer_pool, rk_obj->dma_handle,
		      rk_obj->base.size);
}

static inline bool is_vop_enabled(void)
{
	return (IS_ENABLED(CONFIG_ROCKCHIP_VOP) || IS_ENABLED(CONFIG_ROCKCHIP_VOP2));
}

static int rockchip_gem_alloc_buf(struct rockchip_gem_object *rk_obj,
				  bool alloc_kmap)
{
	struct drm_gem_object *obj = &rk_obj->base;
	struct drm_device *drm = obj->dev;
	struct rockchip_drm_private *private = drm->dev_private;
	int ret = 0;

	if (!private->domain && is_vop_enabled())
		rk_obj->flags |= ROCKCHIP_BO_CONTIG;

	if (rk_obj->flags & ROCKCHIP_BO_SECURE) {
		rk_obj->buf_type = ROCKCHIP_GEM_BUF_TYPE_SECURE;
		rk_obj->flags |= ROCKCHIP_BO_CONTIG;
		if (alloc_kmap) {
			DRM_ERROR("Not allow alloc secure buffer with kmap\n");
			return -EINVAL;
		}
		ret = rockchip_gem_alloc_secure(rk_obj);
		if (ret)
			return ret;
	} else if (rk_obj->flags & ROCKCHIP_BO_CONTIG) {
		rk_obj->buf_type = ROCKCHIP_GEM_BUF_TYPE_CMA;
		ret = rockchip_gem_alloc_dma(rk_obj, alloc_kmap);
		if (ret)
			return ret;
	} else {
		rk_obj->buf_type = ROCKCHIP_GEM_BUF_TYPE_SHMEM;
		ret = rockchip_gem_get_pages(rk_obj);
		if (ret < 0)
			return ret;

		if (alloc_kmap) {
			rk_obj->kvaddr = vmap(rk_obj->pages, rk_obj->num_pages,
					      VM_MAP,
					      pgprot_writecombine(PAGE_KERNEL));
			if (!rk_obj->kvaddr) {
				DRM_ERROR("failed to vmap() buffer\n");
				ret = -ENOMEM;
				goto err_iommu_free;
			}
		}
	}

	if (private->domain) {
		ret = rockchip_gem_iommu_map(rk_obj);
		if (ret < 0)
			goto err_free;
	} else if (is_vop_enabled()) {
		WARN_ON(!rk_obj->dma_handle);
		rk_obj->dma_addr = rk_obj->dma_handle;
	}

	return 0;

err_iommu_free:
	if (private->domain)
		rockchip_gem_iommu_unmap(rk_obj);
err_free:
	if (rk_obj->buf_type == ROCKCHIP_GEM_BUF_TYPE_SECURE)
		rockchip_gem_free_secure(rk_obj);
	else if (rk_obj->buf_type == ROCKCHIP_GEM_BUF_TYPE_CMA)
		rockchip_gem_free_dma(rk_obj);
	else
		rockchip_gem_put_pages(rk_obj);
	return ret;
}

static void rockchip_gem_free_dma(struct rockchip_gem_object *rk_obj)
{
	struct drm_gem_object *obj = &rk_obj->base;
	struct drm_device *drm = obj->dev;

	drm_free_large(rk_obj->pages);
	sg_free_table(rk_obj->sgt);
	kfree(rk_obj->sgt);
	dma_free_attrs(drm->dev, obj->size, rk_obj->kvaddr,
		       rk_obj->dma_handle, rk_obj->dma_attrs);
}

static void rockchip_gem_free_buf(struct rockchip_gem_object *rk_obj)
{
	struct drm_device *drm = rk_obj->base.dev;
	struct rockchip_drm_private *private = drm->dev_private;

	if (private->domain)
		rockchip_gem_iommu_unmap(rk_obj);

	if (rk_obj->buf_type == ROCKCHIP_GEM_BUF_TYPE_SHMEM) {
		vunmap(rk_obj->kvaddr);
		rockchip_gem_put_pages(rk_obj);
	} else if (rk_obj->buf_type == ROCKCHIP_GEM_BUF_TYPE_SECURE) {
		rockchip_gem_free_secure(rk_obj);
	} else {
		rockchip_gem_free_dma(rk_obj);
	}
}

static int rockchip_drm_gem_object_mmap_iommu(struct drm_gem_object *obj,
					      struct vm_area_struct *vma)
{
	struct rockchip_gem_object *rk_obj = to_rockchip_obj(obj);
	unsigned int count = obj->size >> PAGE_SHIFT;
	unsigned long user_count = vma_pages(vma);

	if (user_count == 0)
		return -ENXIO;

	return vm_map_pages(vma, rk_obj->pages, count);
}

static int rockchip_drm_gem_object_mmap_dma(struct drm_gem_object *obj,
					    struct vm_area_struct *vma)
{
	struct rockchip_gem_object *rk_obj = to_rockchip_obj(obj);
	struct drm_device *drm = obj->dev;

	return dma_mmap_attrs(drm->dev, vma, rk_obj->kvaddr, rk_obj->dma_addr,
			      obj->size, rk_obj->dma_attrs);
}

static int rockchip_drm_gem_object_mmap(struct drm_gem_object *obj,
					struct vm_area_struct *vma)
{
	int ret;
	struct rockchip_gem_object *rk_obj = to_rockchip_obj(obj);

	/* default is wc. */
	if (rk_obj->flags & ROCKCHIP_BO_CACHABLE)
		vma->vm_page_prot = vm_get_page_prot(vma->vm_flags);

	/*
	 * Set vm_pgoff (used as a fake buffer offset by DRM) to 0 and map the
	 * whole buffer from the start.
	 */
	vma->vm_pgoff = 0;

	/*
	 * We allocated a struct page table for rk_obj, so clear
	 * VM_PFNMAP flag that was set by drm_gem_mmap_obj()/drm_gem_mmap().
	 */
	vma->vm_flags |= VM_IO | VM_DONTEXPAND | VM_DONTDUMP;
	vma->vm_flags &= ~VM_PFNMAP;

<<<<<<< HEAD
	vma->vm_page_prot = pgprot_writecombine(vm_get_page_prot(vma->vm_flags));
	vma->vm_page_prot = pgprot_decrypted(vma->vm_page_prot);

	if (rk_obj->pages)
=======
	if (rk_obj->buf_type == ROCKCHIP_GEM_BUF_TYPE_SECURE) {
		DRM_ERROR("Disallow mmap for secure buffer\n");
		ret = -EINVAL;
	} else if (rk_obj->pages) {
>>>>>>> 52f971ee
		ret = rockchip_drm_gem_object_mmap_iommu(obj, vma);
	} else {
		ret = rockchip_drm_gem_object_mmap_dma(obj, vma);
	}

	if (ret)
		drm_gem_vm_close(vma);

	return ret;
}

static void rockchip_gem_release_object(struct rockchip_gem_object *rk_obj)
{
	drm_gem_object_release(&rk_obj->base);
	kfree(rk_obj);
}

static const struct drm_gem_object_funcs rockchip_gem_object_funcs = {
	.free = rockchip_gem_free_object,
	.get_sg_table = rockchip_gem_prime_get_sg_table,
	.vmap = rockchip_gem_prime_vmap,
	.vunmap	= rockchip_gem_prime_vunmap,
	.mmap = rockchip_drm_gem_object_mmap,
	.vm_ops = &drm_gem_dma_vm_ops,
};

static struct rockchip_gem_object *
rockchip_gem_alloc_object(struct drm_device *drm, unsigned int size,
			  unsigned int flags)
{
	struct address_space *mapping;
	struct rockchip_gem_object *rk_obj;
	struct drm_gem_object *obj;

#ifdef CONFIG_ARM_LPAE
	gfp_t gfp_mask = GFP_HIGHUSER | __GFP_RECLAIMABLE | __GFP_DMA32;
#else
	gfp_t gfp_mask = GFP_HIGHUSER | __GFP_RECLAIMABLE;
#endif

	if (flags & ROCKCHIP_BO_DMA32)
		gfp_mask |= __GFP_DMA32;

	size = round_up(size, PAGE_SIZE);

	rk_obj = kzalloc(sizeof(*rk_obj), GFP_KERNEL);
	if (!rk_obj)
		return ERR_PTR(-ENOMEM);

	obj = &rk_obj->base;

	obj->funcs = &rockchip_gem_object_funcs;

	drm_gem_object_init(drm, obj, size);

	mapping = file_inode(obj->filp)->i_mapping;
	mapping_set_gfp_mask(mapping, gfp_mask);

	return rk_obj;
}

struct rockchip_gem_object *
rockchip_gem_create_object(struct drm_device *drm, unsigned int size,
			   bool alloc_kmap, unsigned int flags)
{
	struct rockchip_gem_object *rk_obj;
	int ret;

	rk_obj = rockchip_gem_alloc_object(drm, size, flags);
	if (IS_ERR(rk_obj))
		return rk_obj;
	rk_obj->flags = flags;

	ret = rockchip_gem_alloc_buf(rk_obj, alloc_kmap);
	if (ret)
		goto err_free_rk_obj;

	return rk_obj;

err_free_rk_obj:
	rockchip_gem_release_object(rk_obj);
	return ERR_PTR(ret);
}

/*
<<<<<<< HEAD
 * rockchip_gem_free_object - (struct drm_gem_object_funcs)->free
=======
 * rockchip_gem_destroy - destroy gem object
 *
 * The dma_buf_unmap_attachment and dma_buf_detach will be re-defined if
 * CONFIG_DMABUF_CACHE is enabled.
 *
 * Same as drm_prime_gem_destroy
 */
static void rockchip_gem_destroy(struct drm_gem_object *obj, struct sg_table *sg)
{
	struct dma_buf_attachment *attach;
	struct dma_buf *dma_buf;

	attach = obj->import_attach;
	if (sg)
		dma_buf_unmap_attachment(attach, sg, DMA_BIDIRECTIONAL);
	dma_buf = attach->dmabuf;
	dma_buf_detach(attach->dmabuf, attach);
	/* remove the reference */
	dma_buf_put(dma_buf);
}

/*
 * rockchip_gem_free_object - (struct drm_driver)->gem_free_object_unlocked
>>>>>>> 52f971ee
 * callback function
 */
void rockchip_gem_free_object(struct drm_gem_object *obj)
{
	struct drm_device *drm = obj->dev;
	struct rockchip_drm_private *private = drm->dev_private;
	struct rockchip_gem_object *rk_obj = to_rockchip_obj(obj);

	if (obj->import_attach) {
		if (private->domain) {
			rockchip_gem_iommu_unmap(rk_obj);
		} else {
			dma_unmap_sgtable(drm->dev, rk_obj->sgt,
					  DMA_BIDIRECTIONAL, 0);
		}
		drm_free_large(rk_obj->pages);
		rockchip_gem_destroy(obj, rk_obj->sgt);
	} else {
		rockchip_gem_free_buf(rk_obj);
	}

	rockchip_gem_release_object(rk_obj);
}

/*
 * rockchip_gem_create_with_handle - allocate an object with the given
 * size and create a gem handle on it
 *
 * returns a struct rockchip_gem_object* on success or ERR_PTR values
 * on failure.
 */
static struct rockchip_gem_object *
rockchip_gem_create_with_handle(struct drm_file *file_priv,
				struct drm_device *drm, unsigned int size,
				unsigned int *handle, unsigned int flags)
{
	struct rockchip_gem_object *rk_obj;
	struct drm_gem_object *obj;
	bool is_framebuffer;
	int ret;
	bool alloc_kmap = flags & ROCKCHIP_BO_ALLOC_KMAP ? true : false;

<<<<<<< HEAD
	is_framebuffer = drm->fb_helper && file_priv == drm->fb_helper->client.file;

	rk_obj = rockchip_gem_create_object(drm, size, is_framebuffer);
=======
	rk_obj = rockchip_gem_create_object(drm, size, alloc_kmap, flags);
>>>>>>> 52f971ee
	if (IS_ERR(rk_obj))
		return ERR_CAST(rk_obj);

	obj = &rk_obj->base;

	/*
	 * allocate a id of idr table where the obj is registered
	 * and handle has the id what user can see.
	 */
	ret = drm_gem_handle_create(file_priv, obj, handle);
	if (ret)
		goto err_handle_create;

	/* drop reference from allocate - handle holds it now. */
	drm_gem_object_put(obj);

	return rk_obj;

err_handle_create:
	rockchip_gem_free_object(obj);

	return ERR_PTR(ret);
}

/*
 * rockchip_gem_dumb_create - (struct drm_driver)->dumb_create callback
 * function
 *
 * This aligns the pitch and size arguments to the minimum required. wrap
 * this into your own function if you need bigger alignment.
 */
int rockchip_gem_dumb_create(struct drm_file *file_priv,
			     struct drm_device *dev,
			     struct drm_mode_create_dumb *args)
{
	struct rockchip_gem_object *rk_obj;
	u32 min_pitch = args->width * DIV_ROUND_UP(args->bpp, 8);

	/*
	 * align to 64 bytes since Mali requires it.
	 */
	args->pitch = ALIGN(min_pitch, 64);
	args->size = args->pitch * args->height;

	rk_obj = rockchip_gem_create_with_handle(file_priv, dev, args->size,
						 &args->handle, args->flags);

	return PTR_ERR_OR_ZERO(rk_obj);
}

/*
 * Allocate a sg_table for this GEM object.
 * Note: Both the table's contents, and the sg_table itself must be freed by
 *       the caller.
 * Returns a pointer to the newly allocated sg_table, or an ERR_PTR() error.
 */
struct sg_table *rockchip_gem_prime_get_sg_table(struct drm_gem_object *obj)
{
	struct rockchip_gem_object *rk_obj = to_rockchip_obj(obj);
	struct drm_device *drm = obj->dev;
	struct sg_table *sgt;
	int ret;

	if (rk_obj->pages)
		return drm_prime_pages_to_sg(obj->dev, rk_obj->pages, rk_obj->num_pages);

	sgt = kzalloc(sizeof(*sgt), GFP_KERNEL);
	if (!sgt)
		return ERR_PTR(-ENOMEM);

	ret = dma_get_sgtable_attrs(drm->dev, sgt, rk_obj->kvaddr,
				    rk_obj->dma_addr, obj->size,
				    rk_obj->dma_attrs);
	if (ret) {
		DRM_ERROR("failed to allocate sgt, %d\n", ret);
		kfree(sgt);
		return ERR_PTR(ret);
	}

	return sgt;
}

static int
rockchip_gem_iommu_map_sg(struct drm_device *drm,
			  struct dma_buf_attachment *attach,
			  struct sg_table *sg,
			  struct rockchip_gem_object *rk_obj)
{
	rk_obj->sgt = sg;
	return rockchip_gem_iommu_map(rk_obj);
}

static int
rockchip_gem_dma_map_sg(struct drm_device *drm,
			struct dma_buf_attachment *attach,
			struct sg_table *sg,
			struct rockchip_gem_object *rk_obj)
{
	int err = dma_map_sgtable(drm->dev, sg, DMA_BIDIRECTIONAL, 0);
	if (err)
		return err;

	if (drm_prime_get_contiguous_size(sg) < attach->dmabuf->size) {
		DRM_ERROR("failed to map sg_table to contiguous linear address.\n");
		dma_unmap_sgtable(drm->dev, sg, DMA_BIDIRECTIONAL, 0);
		return -EINVAL;
	}

	rk_obj->dma_addr = sg_dma_address(sg->sgl);
	rk_obj->sgt = sg;
	return 0;
}

struct drm_gem_object *
rockchip_gem_prime_import_sg_table(struct drm_device *drm,
				   struct dma_buf_attachment *attach,
				   struct sg_table *sg)
{
	struct rockchip_drm_private *private = drm->dev_private;
	struct rockchip_gem_object *rk_obj;
	int ret;

	rk_obj = rockchip_gem_alloc_object(drm, attach->dmabuf->size, 0);
	if (IS_ERR(rk_obj))
		return ERR_CAST(rk_obj);

	if (private->domain)
		ret = rockchip_gem_iommu_map_sg(drm, attach, sg, rk_obj);
	else
		ret = rockchip_gem_dma_map_sg(drm, attach, sg, rk_obj);

	if (ret < 0) {
		DRM_ERROR("failed to import sg table: %d\n", ret);
		goto err_free_rk_obj;
	}

	rk_obj->num_pages = rk_obj->base.size >> PAGE_SHIFT;
	rk_obj->pages = drm_calloc_large(rk_obj->num_pages, sizeof(*rk_obj->pages));
	if (!rk_obj->pages) {
		DRM_ERROR("failed to allocate pages.\n");
		ret = -ENOMEM;
		goto err_free_rk_obj;
	}

	ret = drm_prime_sg_to_page_addr_arrays(sg, rk_obj->pages, NULL, rk_obj->num_pages);
	if (ret < 0) {
		DRM_ERROR("invalid sgtable.\n");
		drm_free_large(rk_obj->pages);
		goto err_free_rk_obj;
	}

	return &rk_obj->base;

err_free_rk_obj:
	rockchip_gem_release_object(rk_obj);
	return ERR_PTR(ret);
}

int rockchip_gem_prime_vmap(struct drm_gem_object *obj, struct iosys_map *map)
{
	struct rockchip_gem_object *rk_obj = to_rockchip_obj(obj);

	if (rk_obj->pages) {
		void *vaddr = vmap(rk_obj->pages, rk_obj->num_pages, VM_MAP,
				  pgprot_writecombine(PAGE_KERNEL));
		if (!vaddr)
			return -ENOMEM;
		iosys_map_set_vaddr(map, vaddr);
		return 0;
	}

	if (rk_obj->dma_attrs & DMA_ATTR_NO_KERNEL_MAPPING)
		return -ENOMEM;
	iosys_map_set_vaddr(map, rk_obj->kvaddr);

	return 0;
}

void rockchip_gem_prime_vunmap(struct drm_gem_object *obj,
			       struct iosys_map *map)
{
	struct rockchip_gem_object *rk_obj = to_rockchip_obj(obj);

	if (rk_obj->pages) {
		vunmap(map->vaddr);
		return;
	}

	/* Nothing to do if allocated by DMA mapping API. */
}

int rockchip_gem_create_ioctl(struct drm_device *dev, void *data,
			      struct drm_file *file_priv)
{
	struct drm_rockchip_gem_create *args = data;
	struct rockchip_gem_object *rk_obj;

	rk_obj = rockchip_gem_create_with_handle(file_priv, dev, args->size,
						 &args->handle, args->flags);
	return PTR_ERR_OR_ZERO(rk_obj);
}

int rockchip_gem_map_offset_ioctl(struct drm_device *drm, void *data,
				  struct drm_file *file_priv)
{
	struct drm_rockchip_gem_map_off *args = data;

	return drm_gem_dumb_map_offset(file_priv, drm, args->handle,
				       &args->offset);
}

int rockchip_gem_get_phys_ioctl(struct drm_device *dev, void *data,
				struct drm_file *file_priv)
{
	struct drm_rockchip_gem_phys *args = data;
	struct rockchip_gem_object *rk_obj;
	struct drm_gem_object *obj;
	int ret = 0;

	obj = drm_gem_object_lookup(file_priv, args->handle);
	if (!obj) {
		DRM_ERROR("failed to lookup gem object.\n");
		return -EINVAL;
	}
	rk_obj = to_rockchip_obj(obj);

	if (!(rk_obj->flags & ROCKCHIP_BO_CONTIG)) {
		DRM_ERROR("Can't get phys address from non-continue buf.\n");
		ret = -EINVAL;
		goto out;
	}

	args->phy_addr = page_to_phys(rk_obj->pages[0]);

out:
	drm_gem_object_put(obj);

	return ret;
}

int rockchip_gem_prime_begin_cpu_access(struct drm_gem_object *obj,
					enum dma_data_direction dir)
{
	struct rockchip_gem_object *rk_obj = to_rockchip_obj(obj);
	struct drm_device *drm = obj->dev;

	if (!rk_obj->sgt)
		return 0;

	dma_sync_sg_for_cpu(drm->dev, rk_obj->sgt->sgl,
			    rk_obj->sgt->nents, dir);
	return 0;
}

int rockchip_gem_prime_end_cpu_access(struct drm_gem_object *obj,
				      enum dma_data_direction dir)
{
	struct rockchip_gem_object *rk_obj = to_rockchip_obj(obj);
	struct drm_device *drm = obj->dev;

	if (!rk_obj->sgt)
		return 0;

	dma_sync_sg_for_device(drm->dev, rk_obj->sgt->sgl,
			       rk_obj->sgt->nents, dir);
	return 0;
}<|MERGE_RESOLUTION|>--- conflicted
+++ resolved
@@ -306,8 +306,7 @@
 		goto err_sg_table_free;
 	}
 
-	if (drm_prime_sg_to_page_addr_arrays(sgt, rk_obj->pages, NULL,
-					     rk_obj->num_pages)) {
+	if (drm_prime_sg_to_page_array(sgt, rk_obj->pages, rk_obj->num_pages)) {
 		DRM_ERROR("invalid sgtable.\n");
 		ret = -EINVAL;
 		goto err_page_free;
@@ -564,17 +563,13 @@
 	vma->vm_flags |= VM_IO | VM_DONTEXPAND | VM_DONTDUMP;
 	vma->vm_flags &= ~VM_PFNMAP;
 
-<<<<<<< HEAD
 	vma->vm_page_prot = pgprot_writecombine(vm_get_page_prot(vma->vm_flags));
 	vma->vm_page_prot = pgprot_decrypted(vma->vm_page_prot);
 
-	if (rk_obj->pages)
-=======
 	if (rk_obj->buf_type == ROCKCHIP_GEM_BUF_TYPE_SECURE) {
 		DRM_ERROR("Disallow mmap for secure buffer\n");
 		ret = -EINVAL;
 	} else if (rk_obj->pages) {
->>>>>>> 52f971ee
 		ret = rockchip_drm_gem_object_mmap_iommu(obj, vma);
 	} else {
 		ret = rockchip_drm_gem_object_mmap_dma(obj, vma);
@@ -594,6 +589,7 @@
 
 static const struct drm_gem_object_funcs rockchip_gem_object_funcs = {
 	.free = rockchip_gem_free_object,
+	.export = rockchip_drm_gem_prime_export,
 	.get_sg_table = rockchip_gem_prime_get_sg_table,
 	.vmap = rockchip_gem_prime_vmap,
 	.vunmap	= rockchip_gem_prime_vunmap,
@@ -660,9 +656,6 @@
 }
 
 /*
-<<<<<<< HEAD
- * rockchip_gem_free_object - (struct drm_gem_object_funcs)->free
-=======
  * rockchip_gem_destroy - destroy gem object
  *
  * The dma_buf_unmap_attachment and dma_buf_detach will be re-defined if
@@ -685,8 +678,7 @@
 }
 
 /*
- * rockchip_gem_free_object - (struct drm_driver)->gem_free_object_unlocked
->>>>>>> 52f971ee
+ * rockchip_gem_free_object - (struct drm_gem_object_funcs)->free
  * callback function
  */
 void rockchip_gem_free_object(struct drm_gem_object *obj)
@@ -729,13 +721,9 @@
 	int ret;
 	bool alloc_kmap = flags & ROCKCHIP_BO_ALLOC_KMAP ? true : false;
 
-<<<<<<< HEAD
 	is_framebuffer = drm->fb_helper && file_priv == drm->fb_helper->client.file;
 
-	rk_obj = rockchip_gem_create_object(drm, size, is_framebuffer);
-=======
-	rk_obj = rockchip_gem_create_object(drm, size, alloc_kmap, flags);
->>>>>>> 52f971ee
+	rk_obj = rockchip_gem_create_object(drm, size, is_framebuffer | alloc_kmap, flags);
 	if (IS_ERR(rk_obj))
 		return ERR_CAST(rk_obj);
 
@@ -880,7 +868,7 @@
 		goto err_free_rk_obj;
 	}
 
-	ret = drm_prime_sg_to_page_addr_arrays(sg, rk_obj->pages, NULL, rk_obj->num_pages);
+	ret = drm_prime_sg_to_page_array(sg, rk_obj->pages, rk_obj->num_pages);
 	if (ret < 0) {
 		DRM_ERROR("invalid sgtable.\n");
 		drm_free_large(rk_obj->pages);
