--- conflicted
+++ resolved
@@ -1,13 +1,8 @@
 # SPDX-License-Identifier: GPL-2.0-only
 config DRM_ROCKCHIP
 	tristate "DRM Support for Rockchip"
-<<<<<<< HEAD
-	depends on DRM && ROCKCHIP_IOMMU
+	depends on DRM
 	select DRM_GEM_DMA_HELPER
-=======
-	depends on DRM
-	select DRM_GEM_CMA_HELPER
->>>>>>> 52f971ee
 	select DRM_KMS_HELPER
 	select DRM_PANEL
 	select VIDEOMODE_HELPERS
@@ -26,20 +21,6 @@
 
 if DRM_ROCKCHIP
 
-<<<<<<< HEAD
-config ROCKCHIP_VOP
-	bool "Rockchip VOP driver"
-	default y
-	help
-	  This selects support for the VOP driver. You should enable it
-	  on older SoCs.
-
-config ROCKCHIP_VOP2
-	bool "Rockchip VOP2 driver"
-	help
-	  This selects support for the VOP2 driver. The VOP2 hardware is
-	  first found on the RK3568.
-=======
 config ROCKCHIP_DRM_CUBIC_LUT
 	bool "Support 3D cubic LUT"
 	depends on NO_GKI
@@ -76,16 +57,15 @@
 		      CPU_RK3399 || CPU_RK322X || CPU_RK3328) && \
 		      !ROCKCHIP_MINI_KERNEL
 	help
-	  This selects support for the VOP driver.If you want to
-	  enable VOP on Rockchip SoC, you should select this option.
+	  This selects support for the VOP driver. You should enable it
+	  on older SoCs.
 
 config ROCKCHIP_VOP2
 	bool "Rockchip VOP2 driver"
 	default y if CPU_RK3528 || CPU_RK3562 || CPU_RK3568 || CPU_RK3588
 	help
-	  This selects support for the VOP2 driver. If you want to
-	  enable VOP2 on Rockchip SoC, you should select this option.
->>>>>>> 52f971ee
+	  This selects support for the VOP2 driver. The VOP2 hardware is
+	  first found on the RK3568.
 
 config ROCKCHIP_ANALOGIX_DP
 	bool "Rockchip specific extensions for Analogix DP driver"
@@ -99,12 +79,8 @@
 
 config ROCKCHIP_CDN_DP
 	bool "Rockchip cdn DP"
-<<<<<<< HEAD
-	depends on EXTCON=y || (EXTCON=m && DRM_ROCKCHIP=m)
 	select DRM_DISPLAY_HELPER
 	select DRM_DISPLAY_DP_HELPER
-=======
->>>>>>> 52f971ee
 	help
 	  This selects support for Rockchip SoC specific extensions
 	  for the cdn DP driver. If you want to enable Dp on
@@ -137,6 +113,7 @@
 
 config ROCKCHIP_DW_DP
 	bool "Rockchip specific extensions for Synopsys DW DPTX"
+	select DRM_DISPLAY_HDCP_HELPER
 	help
 	  Choose this option for Synopsys DesignWare Cores DisplayPort
 	  transmit controller support on Rockchip SoC.
