/*
 *      sd.c Copyright (C) 1992 Drew Eckhardt
 *           Copyright (C) 1993, 1994, 1995, 1999 Eric Youngdale
 *
 *      Linux scsi disk driver
 *              Initial versions: Drew Eckhardt
 *              Subsequent revisions: Eric Youngdale
 *	Modification history:
 *       - Drew Eckhardt <drew@colorado.edu> original
 *       - Eric Youngdale <eric@andante.org> add scatter-gather, multiple 
 *         outstanding request, and other enhancements.
 *         Support loadable low-level scsi drivers.
 *       - Jirka Hanika <geo@ff.cuni.cz> support more scsi disks using 
 *         eight major numbers.
 *       - Richard Gooch <rgooch@atnf.csiro.au> support devfs.
 *	 - Torben Mathiasen <tmm@image.dk> Resource allocation fixes in 
 *	   sd_init and cleanups.
 *	 - Alex Davis <letmein@erols.com> Fix problem where partition info
 *	   not being read in sd_open. Fix problem where removable media 
 *	   could be ejected after sd_open.
 *	 - Douglas Gilbert <dgilbert@interlog.com> cleanup for lk 2.5.x
 *	 - Badari Pulavarty <pbadari@us.ibm.com>, Matthew Wilcox 
 *	   <willy@debian.org>, Kurt Garloff <garloff@suse.de>: 
 *	   Support 32k/1M disks.
 *
 *	Logging policy (needs CONFIG_SCSI_LOGGING defined):
 *	 - setting up transfer: SCSI_LOG_HLQUEUE levels 1 and 2
 *	 - end of transfer (bh + scsi_lib): SCSI_LOG_HLCOMPLETE level 1
 *	 - entering sd_ioctl: SCSI_LOG_IOCTL level 1
 *	 - entering other commands: SCSI_LOG_HLQUEUE level 3
 *	Note: when the logging level is set by the user, it must be greater
 *	than the level indicated above to trigger output.	
 */

#include <linux/module.h>
#include <linux/fs.h>
#include <linux/kernel.h>
#include <linux/mm.h>
#include <linux/bio.h>
#include <linux/genhd.h>
#include <linux/hdreg.h>
#include <linux/errno.h>
#include <linux/idr.h>
#include <linux/interrupt.h>
#include <linux/init.h>
#include <linux/blkdev.h>
#include <linux/blkpg.h>
#include <linux/delay.h>
#include <linux/mutex.h>
#include <linux/string_helpers.h>
#include <linux/async.h>
#include <linux/slab.h>
#include <linux/pm_runtime.h>
#include <asm/uaccess.h>
#include <asm/unaligned.h>

#include <scsi/scsi.h>
#include <scsi/scsi_cmnd.h>
#include <scsi/scsi_dbg.h>
#include <scsi/scsi_device.h>
#include <scsi/scsi_driver.h>
#include <scsi/scsi_eh.h>
#include <scsi/scsi_host.h>
#include <scsi/scsi_ioctl.h>
#include <scsi/scsicam.h>

#include "sd.h"
#include "scsi_priv.h"
#include "scsi_logging.h"

MODULE_AUTHOR("Eric Youngdale");
MODULE_DESCRIPTION("SCSI disk (sd) driver");
MODULE_LICENSE("GPL");

MODULE_ALIAS_BLOCKDEV_MAJOR(SCSI_DISK0_MAJOR);
MODULE_ALIAS_BLOCKDEV_MAJOR(SCSI_DISK1_MAJOR);
MODULE_ALIAS_BLOCKDEV_MAJOR(SCSI_DISK2_MAJOR);
MODULE_ALIAS_BLOCKDEV_MAJOR(SCSI_DISK3_MAJOR);
MODULE_ALIAS_BLOCKDEV_MAJOR(SCSI_DISK4_MAJOR);
MODULE_ALIAS_BLOCKDEV_MAJOR(SCSI_DISK5_MAJOR);
MODULE_ALIAS_BLOCKDEV_MAJOR(SCSI_DISK6_MAJOR);
MODULE_ALIAS_BLOCKDEV_MAJOR(SCSI_DISK7_MAJOR);
MODULE_ALIAS_BLOCKDEV_MAJOR(SCSI_DISK8_MAJOR);
MODULE_ALIAS_BLOCKDEV_MAJOR(SCSI_DISK9_MAJOR);
MODULE_ALIAS_BLOCKDEV_MAJOR(SCSI_DISK10_MAJOR);
MODULE_ALIAS_BLOCKDEV_MAJOR(SCSI_DISK11_MAJOR);
MODULE_ALIAS_BLOCKDEV_MAJOR(SCSI_DISK12_MAJOR);
MODULE_ALIAS_BLOCKDEV_MAJOR(SCSI_DISK13_MAJOR);
MODULE_ALIAS_BLOCKDEV_MAJOR(SCSI_DISK14_MAJOR);
MODULE_ALIAS_BLOCKDEV_MAJOR(SCSI_DISK15_MAJOR);
MODULE_ALIAS_SCSI_DEVICE(TYPE_DISK);
MODULE_ALIAS_SCSI_DEVICE(TYPE_MOD);
MODULE_ALIAS_SCSI_DEVICE(TYPE_RBC);

#if !defined(CONFIG_DEBUG_BLOCK_EXT_DEVT)
#define SD_MINORS	16
#else
#define SD_MINORS	0
#endif

static void sd_config_discard(struct scsi_disk *, unsigned int);
static void sd_config_write_same(struct scsi_disk *);
static int  sd_revalidate_disk(struct gendisk *);
static void sd_unlock_native_capacity(struct gendisk *disk);
static int  sd_probe(struct device *);
static int  sd_remove(struct device *);
static void sd_shutdown(struct device *);
static int sd_suspend(struct device *);
static int sd_resume(struct device *);
static void sd_rescan(struct device *);
static int sd_done(struct scsi_cmnd *);
static int sd_eh_action(struct scsi_cmnd *, unsigned char *, int, int);
static void sd_read_capacity(struct scsi_disk *sdkp, unsigned char *buffer);
static void scsi_disk_release(struct device *cdev);
static void sd_print_sense_hdr(struct scsi_disk *, struct scsi_sense_hdr *);
static void sd_print_result(struct scsi_disk *, int);

static DEFINE_SPINLOCK(sd_index_lock);
static DEFINE_IDA(sd_index_ida);

/* This semaphore is used to mediate the 0->1 reference get in the
 * face of object destruction (i.e. we can't allow a get on an
 * object after last put) */
static DEFINE_MUTEX(sd_ref_mutex);

static struct kmem_cache *sd_cdb_cache;
static mempool_t *sd_cdb_pool;

static const char *sd_cache_types[] = {
	"write through", "none", "write back",
	"write back, no read (daft)"
};

static ssize_t
sd_store_cache_type(struct device *dev, struct device_attribute *attr,
		    const char *buf, size_t count)
{
	int i, ct = -1, rcd, wce, sp;
	struct scsi_disk *sdkp = to_scsi_disk(dev);
	struct scsi_device *sdp = sdkp->device;
	char buffer[64];
	char *buffer_data;
	struct scsi_mode_data data;
	struct scsi_sense_hdr sshdr;
	static const char temp[] = "temporary ";
	int len;

	if (sdp->type != TYPE_DISK)
		/* no cache control on RBC devices; theoretically they
		 * can do it, but there's probably so many exceptions
		 * it's not worth the risk */
		return -EINVAL;

	if (strncmp(buf, temp, sizeof(temp) - 1) == 0) {
		buf += sizeof(temp) - 1;
		sdkp->cache_override = 1;
	} else {
		sdkp->cache_override = 0;
	}

	for (i = 0; i < ARRAY_SIZE(sd_cache_types); i++) {
		len = strlen(sd_cache_types[i]);
		if (strncmp(sd_cache_types[i], buf, len) == 0 &&
		    buf[len] == '\n') {
			ct = i;
			break;
		}
	}
	if (ct < 0)
		return -EINVAL;
	rcd = ct & 0x01 ? 1 : 0;
	wce = ct & 0x02 ? 1 : 0;

	if (sdkp->cache_override) {
		sdkp->WCE = wce;
		sdkp->RCD = rcd;
		return count;
	}

	if (scsi_mode_sense(sdp, 0x08, 8, buffer, sizeof(buffer), SD_TIMEOUT,
			    SD_MAX_RETRIES, &data, NULL))
		return -EINVAL;
	len = min_t(size_t, sizeof(buffer), data.length - data.header_length -
		  data.block_descriptor_length);
	buffer_data = buffer + data.header_length +
		data.block_descriptor_length;
	buffer_data[2] &= ~0x05;
	buffer_data[2] |= wce << 2 | rcd;
	sp = buffer_data[0] & 0x80 ? 1 : 0;

	if (scsi_mode_select(sdp, 1, sp, 8, buffer_data, len, SD_TIMEOUT,
			     SD_MAX_RETRIES, &data, &sshdr)) {
		if (scsi_sense_valid(&sshdr))
			sd_print_sense_hdr(sdkp, &sshdr);
		return -EINVAL;
	}
	revalidate_disk(sdkp->disk);
	return count;
}

static ssize_t
sd_store_manage_start_stop(struct device *dev, struct device_attribute *attr,
			   const char *buf, size_t count)
{
	struct scsi_disk *sdkp = to_scsi_disk(dev);
	struct scsi_device *sdp = sdkp->device;

	if (!capable(CAP_SYS_ADMIN))
		return -EACCES;

	sdp->manage_start_stop = simple_strtoul(buf, NULL, 10);

	return count;
}

static ssize_t
sd_store_allow_restart(struct device *dev, struct device_attribute *attr,
		       const char *buf, size_t count)
{
	struct scsi_disk *sdkp = to_scsi_disk(dev);
	struct scsi_device *sdp = sdkp->device;

	if (!capable(CAP_SYS_ADMIN))
		return -EACCES;

	if (sdp->type != TYPE_DISK)
		return -EINVAL;

	sdp->allow_restart = simple_strtoul(buf, NULL, 10);

	return count;
}

static ssize_t
sd_show_cache_type(struct device *dev, struct device_attribute *attr,
		   char *buf)
{
	struct scsi_disk *sdkp = to_scsi_disk(dev);
	int ct = sdkp->RCD + 2*sdkp->WCE;

	return snprintf(buf, 40, "%s\n", sd_cache_types[ct]);
}

static ssize_t
sd_show_fua(struct device *dev, struct device_attribute *attr, char *buf)
{
	struct scsi_disk *sdkp = to_scsi_disk(dev);

	return snprintf(buf, 20, "%u\n", sdkp->DPOFUA);
}

static ssize_t
sd_show_manage_start_stop(struct device *dev, struct device_attribute *attr,
			  char *buf)
{
	struct scsi_disk *sdkp = to_scsi_disk(dev);
	struct scsi_device *sdp = sdkp->device;

	return snprintf(buf, 20, "%u\n", sdp->manage_start_stop);
}

static ssize_t
sd_show_allow_restart(struct device *dev, struct device_attribute *attr,
		      char *buf)
{
	struct scsi_disk *sdkp = to_scsi_disk(dev);

	return snprintf(buf, 40, "%d\n", sdkp->device->allow_restart);
}

static ssize_t
sd_show_protection_type(struct device *dev, struct device_attribute *attr,
			char *buf)
{
	struct scsi_disk *sdkp = to_scsi_disk(dev);

	return snprintf(buf, 20, "%u\n", sdkp->protection_type);
}

static ssize_t
sd_store_protection_type(struct device *dev, struct device_attribute *attr,
			 const char *buf, size_t count)
{
	struct scsi_disk *sdkp = to_scsi_disk(dev);
	unsigned int val;
	int err;

	if (!capable(CAP_SYS_ADMIN))
		return -EACCES;

	err = kstrtouint(buf, 10, &val);

	if (err)
		return err;

	if (val >= 0 && val <= SD_DIF_TYPE3_PROTECTION)
		sdkp->protection_type = val;

	return count;
}

static ssize_t
sd_show_protection_mode(struct device *dev, struct device_attribute *attr,
			char *buf)
{
	struct scsi_disk *sdkp = to_scsi_disk(dev);
	struct scsi_device *sdp = sdkp->device;
	unsigned int dif, dix;

	dif = scsi_host_dif_capable(sdp->host, sdkp->protection_type);
	dix = scsi_host_dix_capable(sdp->host, sdkp->protection_type);

	if (!dix && scsi_host_dix_capable(sdp->host, SD_DIF_TYPE0_PROTECTION)) {
		dif = 0;
		dix = 1;
	}

	if (!dif && !dix)
		return snprintf(buf, 20, "none\n");

	return snprintf(buf, 20, "%s%u\n", dix ? "dix" : "dif", dif);
}

static ssize_t
sd_show_app_tag_own(struct device *dev, struct device_attribute *attr,
		    char *buf)
{
	struct scsi_disk *sdkp = to_scsi_disk(dev);

	return snprintf(buf, 20, "%u\n", sdkp->ATO);
}

static ssize_t
sd_show_thin_provisioning(struct device *dev, struct device_attribute *attr,
			  char *buf)
{
	struct scsi_disk *sdkp = to_scsi_disk(dev);

	return snprintf(buf, 20, "%u\n", sdkp->lbpme);
}

static const char *lbp_mode[] = {
	[SD_LBP_FULL]		= "full",
	[SD_LBP_UNMAP]		= "unmap",
	[SD_LBP_WS16]		= "writesame_16",
	[SD_LBP_WS10]		= "writesame_10",
	[SD_LBP_ZERO]		= "writesame_zero",
	[SD_LBP_DISABLE]	= "disabled",
};

static ssize_t
sd_show_provisioning_mode(struct device *dev, struct device_attribute *attr,
			  char *buf)
{
	struct scsi_disk *sdkp = to_scsi_disk(dev);

	return snprintf(buf, 20, "%s\n", lbp_mode[sdkp->provisioning_mode]);
}

static ssize_t
sd_store_provisioning_mode(struct device *dev, struct device_attribute *attr,
			   const char *buf, size_t count)
{
	struct scsi_disk *sdkp = to_scsi_disk(dev);
	struct scsi_device *sdp = sdkp->device;

	if (!capable(CAP_SYS_ADMIN))
		return -EACCES;

	if (sdp->type != TYPE_DISK)
		return -EINVAL;

	if (!strncmp(buf, lbp_mode[SD_LBP_UNMAP], 20))
		sd_config_discard(sdkp, SD_LBP_UNMAP);
	else if (!strncmp(buf, lbp_mode[SD_LBP_WS16], 20))
		sd_config_discard(sdkp, SD_LBP_WS16);
	else if (!strncmp(buf, lbp_mode[SD_LBP_WS10], 20))
		sd_config_discard(sdkp, SD_LBP_WS10);
	else if (!strncmp(buf, lbp_mode[SD_LBP_ZERO], 20))
		sd_config_discard(sdkp, SD_LBP_ZERO);
	else if (!strncmp(buf, lbp_mode[SD_LBP_DISABLE], 20))
		sd_config_discard(sdkp, SD_LBP_DISABLE);
	else
		return -EINVAL;

	return count;
}

static ssize_t
sd_show_max_medium_access_timeouts(struct device *dev,
				   struct device_attribute *attr, char *buf)
{
	struct scsi_disk *sdkp = to_scsi_disk(dev);

	return snprintf(buf, 20, "%u\n", sdkp->max_medium_access_timeouts);
}

static ssize_t
sd_store_max_medium_access_timeouts(struct device *dev,
				    struct device_attribute *attr,
				    const char *buf, size_t count)
{
	struct scsi_disk *sdkp = to_scsi_disk(dev);
	int err;

	if (!capable(CAP_SYS_ADMIN))
		return -EACCES;

	err = kstrtouint(buf, 10, &sdkp->max_medium_access_timeouts);

	return err ? err : count;
}

static ssize_t
sd_show_write_same_blocks(struct device *dev, struct device_attribute *attr,
			  char *buf)
{
	struct scsi_disk *sdkp = to_scsi_disk(dev);

	return snprintf(buf, 20, "%u\n", sdkp->max_ws_blocks);
}

static ssize_t
sd_store_write_same_blocks(struct device *dev, struct device_attribute *attr,
			   const char *buf, size_t count)
{
	struct scsi_disk *sdkp = to_scsi_disk(dev);
	struct scsi_device *sdp = sdkp->device;
	unsigned long max;
	int err;

	if (!capable(CAP_SYS_ADMIN))
		return -EACCES;

	if (sdp->type != TYPE_DISK)
		return -EINVAL;

	err = kstrtoul(buf, 10, &max);

	if (err)
		return err;

	if (max == 0)
		sdp->no_write_same = 1;
	else if (max <= SD_MAX_WS16_BLOCKS) {
		sdp->no_write_same = 0;
		sdkp->max_ws_blocks = max;
	}

	sd_config_write_same(sdkp);

	return count;
}

static struct device_attribute sd_disk_attrs[] = {
	__ATTR(cache_type, S_IRUGO|S_IWUSR, sd_show_cache_type,
	       sd_store_cache_type),
	__ATTR(FUA, S_IRUGO, sd_show_fua, NULL),
	__ATTR(allow_restart, S_IRUGO|S_IWUSR, sd_show_allow_restart,
	       sd_store_allow_restart),
	__ATTR(manage_start_stop, S_IRUGO|S_IWUSR, sd_show_manage_start_stop,
	       sd_store_manage_start_stop),
	__ATTR(protection_type, S_IRUGO|S_IWUSR, sd_show_protection_type,
	       sd_store_protection_type),
	__ATTR(protection_mode, S_IRUGO, sd_show_protection_mode, NULL),
	__ATTR(app_tag_own, S_IRUGO, sd_show_app_tag_own, NULL),
	__ATTR(thin_provisioning, S_IRUGO, sd_show_thin_provisioning, NULL),
	__ATTR(provisioning_mode, S_IRUGO|S_IWUSR, sd_show_provisioning_mode,
	       sd_store_provisioning_mode),
	__ATTR(max_write_same_blocks, S_IRUGO|S_IWUSR,
	       sd_show_write_same_blocks, sd_store_write_same_blocks),
	__ATTR(max_medium_access_timeouts, S_IRUGO|S_IWUSR,
	       sd_show_max_medium_access_timeouts,
	       sd_store_max_medium_access_timeouts),
	__ATTR_NULL,
};

static struct class sd_disk_class = {
	.name		= "scsi_disk",
	.owner		= THIS_MODULE,
	.dev_release	= scsi_disk_release,
	.dev_attrs	= sd_disk_attrs,
};

static const struct dev_pm_ops sd_pm_ops = {
	.suspend		= sd_suspend,
	.resume			= sd_resume,
	.poweroff		= sd_suspend,
	.restore		= sd_resume,
	.runtime_suspend	= sd_suspend,
	.runtime_resume		= sd_resume,
};

static struct scsi_driver sd_template = {
	.owner			= THIS_MODULE,
	.gendrv = {
		.name		= "sd",
		.probe		= sd_probe,
		.remove		= sd_remove,
		.shutdown	= sd_shutdown,
		.pm		= &sd_pm_ops,
	},
	.rescan			= sd_rescan,
	.done			= sd_done,
	.eh_action		= sd_eh_action,
};

/*
 * Device no to disk mapping:
 * 
 *       major         disc2     disc  p1
 *   |............|.............|....|....| <- dev_t
 *    31        20 19          8 7  4 3  0
 * 
 * Inside a major, we have 16k disks, however mapped non-
 * contiguously. The first 16 disks are for major0, the next
 * ones with major1, ... Disk 256 is for major0 again, disk 272 
 * for major1, ... 
 * As we stay compatible with our numbering scheme, we can reuse 
 * the well-know SCSI majors 8, 65--71, 136--143.
 */
static int sd_major(int major_idx)
{
	switch (major_idx) {
	case 0:
		return SCSI_DISK0_MAJOR;
	case 1 ... 7:
		return SCSI_DISK1_MAJOR + major_idx - 1;
	case 8 ... 15:
		return SCSI_DISK8_MAJOR + major_idx - 8;
	default:
		BUG();
		return 0;	/* shut up gcc */
	}
}

static struct scsi_disk *__scsi_disk_get(struct gendisk *disk)
{
	struct scsi_disk *sdkp = NULL;

	if (disk->private_data) {
		sdkp = scsi_disk(disk);
		if (scsi_device_get(sdkp->device) == 0)
			get_device(&sdkp->dev);
		else
			sdkp = NULL;
	}
	return sdkp;
}

static struct scsi_disk *scsi_disk_get(struct gendisk *disk)
{
	struct scsi_disk *sdkp;

	mutex_lock(&sd_ref_mutex);
	sdkp = __scsi_disk_get(disk);
	mutex_unlock(&sd_ref_mutex);
	return sdkp;
}

static struct scsi_disk *scsi_disk_get_from_dev(struct device *dev)
{
	struct scsi_disk *sdkp;

	mutex_lock(&sd_ref_mutex);
	sdkp = dev_get_drvdata(dev);
	if (sdkp)
		sdkp = __scsi_disk_get(sdkp->disk);
	mutex_unlock(&sd_ref_mutex);
	return sdkp;
}

static void scsi_disk_put(struct scsi_disk *sdkp)
{
	struct scsi_device *sdev = sdkp->device;

	mutex_lock(&sd_ref_mutex);
	put_device(&sdkp->dev);
	scsi_device_put(sdev);
	mutex_unlock(&sd_ref_mutex);
}

static void sd_prot_op(struct scsi_cmnd *scmd, unsigned int dif)
{
	unsigned int prot_op = SCSI_PROT_NORMAL;
	unsigned int dix = scsi_prot_sg_count(scmd);

	if (scmd->sc_data_direction == DMA_FROM_DEVICE) {
		if (dif && dix)
			prot_op = SCSI_PROT_READ_PASS;
		else if (dif && !dix)
			prot_op = SCSI_PROT_READ_STRIP;
		else if (!dif && dix)
			prot_op = SCSI_PROT_READ_INSERT;
	} else {
		if (dif && dix)
			prot_op = SCSI_PROT_WRITE_PASS;
		else if (dif && !dix)
			prot_op = SCSI_PROT_WRITE_INSERT;
		else if (!dif && dix)
			prot_op = SCSI_PROT_WRITE_STRIP;
	}

	scsi_set_prot_op(scmd, prot_op);
	scsi_set_prot_type(scmd, dif);
}

static void sd_config_discard(struct scsi_disk *sdkp, unsigned int mode)
{
	struct request_queue *q = sdkp->disk->queue;
	unsigned int logical_block_size = sdkp->device->sector_size;
	unsigned int max_blocks = 0;

	q->limits.discard_zeroes_data = sdkp->lbprz;
	q->limits.discard_alignment = sdkp->unmap_alignment *
		logical_block_size;
	q->limits.discard_granularity =
		max(sdkp->physical_block_size,
		    sdkp->unmap_granularity * logical_block_size);

	sdkp->provisioning_mode = mode;

	switch (mode) {

	case SD_LBP_DISABLE:
		q->limits.max_discard_sectors = 0;
		queue_flag_clear_unlocked(QUEUE_FLAG_DISCARD, q);
		return;

	case SD_LBP_UNMAP:
		max_blocks = min_not_zero(sdkp->max_unmap_blocks,
					  (u32)SD_MAX_WS16_BLOCKS);
		break;

	case SD_LBP_WS16:
		max_blocks = min_not_zero(sdkp->max_ws_blocks,
					  (u32)SD_MAX_WS16_BLOCKS);
		break;

	case SD_LBP_WS10:
		max_blocks = min_not_zero(sdkp->max_ws_blocks,
					  (u32)SD_MAX_WS10_BLOCKS);
		break;

	case SD_LBP_ZERO:
		max_blocks = min_not_zero(sdkp->max_ws_blocks,
					  (u32)SD_MAX_WS10_BLOCKS);
		q->limits.discard_zeroes_data = 1;
		break;
	}

	q->limits.max_discard_sectors = max_blocks * (logical_block_size >> 9);
	queue_flag_set_unlocked(QUEUE_FLAG_DISCARD, q);
}

/**
 * sd_setup_discard_cmnd - unmap blocks on thinly provisioned device
 * @sdp: scsi device to operate one
 * @rq: Request to prepare
 *
 * Will issue either UNMAP or WRITE SAME(16) depending on preference
 * indicated by target device.
 **/
static int sd_setup_discard_cmnd(struct scsi_device *sdp, struct request *rq)
{
	struct scsi_disk *sdkp = scsi_disk(rq->rq_disk);
	sector_t sector = blk_rq_pos(rq);
	unsigned int nr_sectors = blk_rq_sectors(rq);
	unsigned int nr_bytes = blk_rq_bytes(rq);
	unsigned int len;
	int ret;
	char *buf;
	struct page *page;

	sector >>= ilog2(sdp->sector_size) - 9;
	nr_sectors >>= ilog2(sdp->sector_size) - 9;
	rq->timeout = SD_TIMEOUT;

	memset(rq->cmd, 0, rq->cmd_len);

	page = alloc_page(GFP_ATOMIC | __GFP_ZERO);
	if (!page)
		return BLKPREP_DEFER;

	switch (sdkp->provisioning_mode) {
	case SD_LBP_UNMAP:
		buf = page_address(page);

		rq->cmd_len = 10;
		rq->cmd[0] = UNMAP;
		rq->cmd[8] = 24;

		put_unaligned_be16(6 + 16, &buf[0]);
		put_unaligned_be16(16, &buf[2]);
		put_unaligned_be64(sector, &buf[8]);
		put_unaligned_be32(nr_sectors, &buf[16]);

		len = 24;
		break;

	case SD_LBP_WS16:
		rq->cmd_len = 16;
		rq->cmd[0] = WRITE_SAME_16;
		rq->cmd[1] = 0x8; /* UNMAP */
		put_unaligned_be64(sector, &rq->cmd[2]);
		put_unaligned_be32(nr_sectors, &rq->cmd[10]);

		len = sdkp->device->sector_size;
		break;

	case SD_LBP_WS10:
	case SD_LBP_ZERO:
		rq->cmd_len = 10;
		rq->cmd[0] = WRITE_SAME;
		if (sdkp->provisioning_mode == SD_LBP_WS10)
			rq->cmd[1] = 0x8; /* UNMAP */
		put_unaligned_be32(sector, &rq->cmd[2]);
		put_unaligned_be16(nr_sectors, &rq->cmd[7]);

		len = sdkp->device->sector_size;
		break;

	default:
		ret = BLKPREP_KILL;
		goto out;
	}

	blk_add_request_payload(rq, page, len);
	ret = scsi_setup_blk_pc_cmnd(sdp, rq);
	rq->buffer = page_address(page);
	rq->__data_len = nr_bytes;

out:
	if (ret != BLKPREP_OK) {
		__free_page(page);
		rq->buffer = NULL;
	}
	return ret;
}

static void sd_config_write_same(struct scsi_disk *sdkp)
{
	struct request_queue *q = sdkp->disk->queue;
	unsigned int logical_block_size = sdkp->device->sector_size;

	if (sdkp->device->no_write_same) {
		sdkp->max_ws_blocks = 0;
		goto out;
	}

	/* Some devices can not handle block counts above 0xffff despite
	 * supporting WRITE SAME(16). Consequently we default to 64k
	 * blocks per I/O unless the device explicitly advertises a
	 * bigger limit.
	 */
	if (sdkp->max_ws_blocks > SD_MAX_WS10_BLOCKS)
		sdkp->max_ws_blocks = min_not_zero(sdkp->max_ws_blocks,
						   (u32)SD_MAX_WS16_BLOCKS);
	else if (sdkp->ws16 || sdkp->ws10 || sdkp->device->no_report_opcodes)
		sdkp->max_ws_blocks = min_not_zero(sdkp->max_ws_blocks,
						   (u32)SD_MAX_WS10_BLOCKS);
	else {
		sdkp->device->no_write_same = 1;
		sdkp->max_ws_blocks = 0;
	}

out:
	blk_queue_max_write_same_sectors(q, sdkp->max_ws_blocks *
					 (logical_block_size >> 9));
}

/**
 * sd_setup_write_same_cmnd - write the same data to multiple blocks
 * @sdp: scsi device to operate one
 * @rq: Request to prepare
 *
 * Will issue either WRITE SAME(10) or WRITE SAME(16) depending on
 * preference indicated by target device.
 **/
static int sd_setup_write_same_cmnd(struct scsi_device *sdp, struct request *rq)
{
	struct scsi_disk *sdkp = scsi_disk(rq->rq_disk);
	struct bio *bio = rq->bio;
	sector_t sector = blk_rq_pos(rq);
	unsigned int nr_sectors = blk_rq_sectors(rq);
	unsigned int nr_bytes = blk_rq_bytes(rq);
	int ret;

	if (sdkp->device->no_write_same)
		return BLKPREP_KILL;

	BUG_ON(bio_offset(bio) || bio_iovec(bio)->bv_len != sdp->sector_size);

	sector >>= ilog2(sdp->sector_size) - 9;
	nr_sectors >>= ilog2(sdp->sector_size) - 9;

	rq->__data_len = sdp->sector_size;
	rq->timeout = SD_WRITE_SAME_TIMEOUT;
	memset(rq->cmd, 0, rq->cmd_len);

	if (sdkp->ws16 || sector > 0xffffffff || nr_sectors > 0xffff) {
		rq->cmd_len = 16;
		rq->cmd[0] = WRITE_SAME_16;
		put_unaligned_be64(sector, &rq->cmd[2]);
		put_unaligned_be32(nr_sectors, &rq->cmd[10]);
	} else {
		rq->cmd_len = 10;
		rq->cmd[0] = WRITE_SAME;
		put_unaligned_be32(sector, &rq->cmd[2]);
		put_unaligned_be16(nr_sectors, &rq->cmd[7]);
	}

	ret = scsi_setup_blk_pc_cmnd(sdp, rq);
	rq->__data_len = nr_bytes;

	return ret;
}

static int scsi_setup_flush_cmnd(struct scsi_device *sdp, struct request *rq)
{
	rq->timeout = SD_FLUSH_TIMEOUT;
	rq->retries = SD_MAX_RETRIES;
	rq->cmd[0] = SYNCHRONIZE_CACHE;
	rq->cmd_len = 10;

	return scsi_setup_blk_pc_cmnd(sdp, rq);
}

static void sd_unprep_fn(struct request_queue *q, struct request *rq)
{
	struct scsi_cmnd *SCpnt = rq->special;

	if (rq->cmd_flags & REQ_DISCARD) {
		free_page((unsigned long)rq->buffer);
		rq->buffer = NULL;
	}
	if (SCpnt->cmnd != rq->cmd) {
		mempool_free(SCpnt->cmnd, sd_cdb_pool);
		SCpnt->cmnd = NULL;
		SCpnt->cmd_len = 0;
	}
}

/**
 *	sd_prep_fn - build a scsi (read or write) command from
 *	information in the request structure.
 *	@SCpnt: pointer to mid-level's per scsi command structure that
 *	contains request and into which the scsi command is written
 *
 *	Returns 1 if successful and 0 if error (or cannot be done now).
 **/
static int sd_prep_fn(struct request_queue *q, struct request *rq)
{
	struct scsi_cmnd *SCpnt;
	struct scsi_device *sdp = q->queuedata;
	struct gendisk *disk = rq->rq_disk;
	struct scsi_disk *sdkp;
	sector_t block = blk_rq_pos(rq);
	sector_t threshold;
	unsigned int this_count = blk_rq_sectors(rq);
	int ret, host_dif;
	unsigned char protect;

	/*
	 * Discard request come in as REQ_TYPE_FS but we turn them into
	 * block PC requests to make life easier.
	 */
	if (rq->cmd_flags & REQ_DISCARD) {
		ret = sd_setup_discard_cmnd(sdp, rq);
		goto out;
	} else if (rq->cmd_flags & REQ_WRITE_SAME) {
		ret = sd_setup_write_same_cmnd(sdp, rq);
		goto out;
	} else if (rq->cmd_flags & REQ_FLUSH) {
		ret = scsi_setup_flush_cmnd(sdp, rq);
		goto out;
	} else if (rq->cmd_type == REQ_TYPE_BLOCK_PC) {
		ret = scsi_setup_blk_pc_cmnd(sdp, rq);
		goto out;
	} else if (rq->cmd_type != REQ_TYPE_FS) {
		ret = BLKPREP_KILL;
		goto out;
	}
	ret = scsi_setup_fs_cmnd(sdp, rq);
	if (ret != BLKPREP_OK)
		goto out;
	SCpnt = rq->special;
	sdkp = scsi_disk(disk);

	/* from here on until we're complete, any goto out
	 * is used for a killable error condition */
	ret = BLKPREP_KILL;

	SCSI_LOG_HLQUEUE(1, scmd_printk(KERN_INFO, SCpnt,
					"sd_prep_fn: block=%llu, "
					"count=%d\n",
					(unsigned long long)block,
					this_count));

	if (!sdp || !scsi_device_online(sdp) ||
	    block + blk_rq_sectors(rq) > get_capacity(disk)) {
		SCSI_LOG_HLQUEUE(2, scmd_printk(KERN_INFO, SCpnt,
						"Finishing %u sectors\n",
						blk_rq_sectors(rq)));
		SCSI_LOG_HLQUEUE(2, scmd_printk(KERN_INFO, SCpnt,
						"Retry with 0x%p\n", SCpnt));
		goto out;
	}

	if (sdp->changed) {
		/*
		 * quietly refuse to do anything to a changed disc until 
		 * the changed bit has been reset
		 */
		/* printk("SCSI disk has been changed or is not present. Prohibiting further I/O.\n"); */
		goto out;
	}

	/*
	 * Some SD card readers can't handle multi-sector accesses which touch
	 * the last one or two hardware sectors.  Split accesses as needed.
	 */
	threshold = get_capacity(disk) - SD_LAST_BUGGY_SECTORS *
		(sdp->sector_size / 512);

	if (unlikely(sdp->last_sector_bug && block + this_count > threshold)) {
		if (block < threshold) {
			/* Access up to the threshold but not beyond */
			this_count = threshold - block;
		} else {
			/* Access only a single hardware sector */
			this_count = sdp->sector_size / 512;
		}
	}

	SCSI_LOG_HLQUEUE(2, scmd_printk(KERN_INFO, SCpnt, "block=%llu\n",
					(unsigned long long)block));

	/*
	 * If we have a 1K hardware sectorsize, prevent access to single
	 * 512 byte sectors.  In theory we could handle this - in fact
	 * the scsi cdrom driver must be able to handle this because
	 * we typically use 1K blocksizes, and cdroms typically have
	 * 2K hardware sectorsizes.  Of course, things are simpler
	 * with the cdrom, since it is read-only.  For performance
	 * reasons, the filesystems should be able to handle this
	 * and not force the scsi disk driver to use bounce buffers
	 * for this.
	 */
	if (sdp->sector_size == 1024) {
		if ((block & 1) || (blk_rq_sectors(rq) & 1)) {
			scmd_printk(KERN_ERR, SCpnt,
				    "Bad block number requested\n");
			goto out;
		} else {
			block = block >> 1;
			this_count = this_count >> 1;
		}
	}
	if (sdp->sector_size == 2048) {
		if ((block & 3) || (blk_rq_sectors(rq) & 3)) {
			scmd_printk(KERN_ERR, SCpnt,
				    "Bad block number requested\n");
			goto out;
		} else {
			block = block >> 2;
			this_count = this_count >> 2;
		}
	}
	if (sdp->sector_size == 4096) {
		if ((block & 7) || (blk_rq_sectors(rq) & 7)) {
			scmd_printk(KERN_ERR, SCpnt,
				    "Bad block number requested\n");
			goto out;
		} else {
			block = block >> 3;
			this_count = this_count >> 3;
		}
	}
	if (rq_data_dir(rq) == WRITE) {
		if (!sdp->writeable) {
			goto out;
		}
		SCpnt->cmnd[0] = WRITE_6;
		SCpnt->sc_data_direction = DMA_TO_DEVICE;

		if (blk_integrity_rq(rq))
			sd_dif_prepare(rq, block, sdp->sector_size);

	} else if (rq_data_dir(rq) == READ) {
		SCpnt->cmnd[0] = READ_6;
		SCpnt->sc_data_direction = DMA_FROM_DEVICE;
	} else {
		scmd_printk(KERN_ERR, SCpnt, "Unknown command %x\n", rq->cmd_flags);
		goto out;
	}

	SCSI_LOG_HLQUEUE(2, scmd_printk(KERN_INFO, SCpnt,
					"%s %d/%u 512 byte blocks.\n",
					(rq_data_dir(rq) == WRITE) ?
					"writing" : "reading", this_count,
					blk_rq_sectors(rq)));

	/* Set RDPROTECT/WRPROTECT if disk is formatted with DIF */
	host_dif = scsi_host_dif_capable(sdp->host, sdkp->protection_type);
	if (host_dif)
		protect = 1 << 5;
	else
		protect = 0;

	if (host_dif == SD_DIF_TYPE2_PROTECTION) {
		SCpnt->cmnd = mempool_alloc(sd_cdb_pool, GFP_ATOMIC);

		if (unlikely(SCpnt->cmnd == NULL)) {
			ret = BLKPREP_DEFER;
			goto out;
		}

		SCpnt->cmd_len = SD_EXT_CDB_SIZE;
		memset(SCpnt->cmnd, 0, SCpnt->cmd_len);
		SCpnt->cmnd[0] = VARIABLE_LENGTH_CMD;
		SCpnt->cmnd[7] = 0x18;
		SCpnt->cmnd[9] = (rq_data_dir(rq) == READ) ? READ_32 : WRITE_32;
		SCpnt->cmnd[10] = protect | ((rq->cmd_flags & REQ_FUA) ? 0x8 : 0);

		/* LBA */
		SCpnt->cmnd[12] = sizeof(block) > 4 ? (unsigned char) (block >> 56) & 0xff : 0;
		SCpnt->cmnd[13] = sizeof(block) > 4 ? (unsigned char) (block >> 48) & 0xff : 0;
		SCpnt->cmnd[14] = sizeof(block) > 4 ? (unsigned char) (block >> 40) & 0xff : 0;
		SCpnt->cmnd[15] = sizeof(block) > 4 ? (unsigned char) (block >> 32) & 0xff : 0;
		SCpnt->cmnd[16] = (unsigned char) (block >> 24) & 0xff;
		SCpnt->cmnd[17] = (unsigned char) (block >> 16) & 0xff;
		SCpnt->cmnd[18] = (unsigned char) (block >> 8) & 0xff;
		SCpnt->cmnd[19] = (unsigned char) block & 0xff;

		/* Expected Indirect LBA */
		SCpnt->cmnd[20] = (unsigned char) (block >> 24) & 0xff;
		SCpnt->cmnd[21] = (unsigned char) (block >> 16) & 0xff;
		SCpnt->cmnd[22] = (unsigned char) (block >> 8) & 0xff;
		SCpnt->cmnd[23] = (unsigned char) block & 0xff;

		/* Transfer length */
		SCpnt->cmnd[28] = (unsigned char) (this_count >> 24) & 0xff;
		SCpnt->cmnd[29] = (unsigned char) (this_count >> 16) & 0xff;
		SCpnt->cmnd[30] = (unsigned char) (this_count >> 8) & 0xff;
		SCpnt->cmnd[31] = (unsigned char) this_count & 0xff;
	} else if (sdp->use_16_for_rw) {
		SCpnt->cmnd[0] += READ_16 - READ_6;
		SCpnt->cmnd[1] = protect | ((rq->cmd_flags & REQ_FUA) ? 0x8 : 0);
		SCpnt->cmnd[2] = sizeof(block) > 4 ? (unsigned char) (block >> 56) & 0xff : 0;
		SCpnt->cmnd[3] = sizeof(block) > 4 ? (unsigned char) (block >> 48) & 0xff : 0;
		SCpnt->cmnd[4] = sizeof(block) > 4 ? (unsigned char) (block >> 40) & 0xff : 0;
		SCpnt->cmnd[5] = sizeof(block) > 4 ? (unsigned char) (block >> 32) & 0xff : 0;
		SCpnt->cmnd[6] = (unsigned char) (block >> 24) & 0xff;
		SCpnt->cmnd[7] = (unsigned char) (block >> 16) & 0xff;
		SCpnt->cmnd[8] = (unsigned char) (block >> 8) & 0xff;
		SCpnt->cmnd[9] = (unsigned char) block & 0xff;
		SCpnt->cmnd[10] = (unsigned char) (this_count >> 24) & 0xff;
		SCpnt->cmnd[11] = (unsigned char) (this_count >> 16) & 0xff;
		SCpnt->cmnd[12] = (unsigned char) (this_count >> 8) & 0xff;
		SCpnt->cmnd[13] = (unsigned char) this_count & 0xff;
		SCpnt->cmnd[14] = SCpnt->cmnd[15] = 0;
	} else if ((this_count > 0xff) || (block > 0x1fffff) ||
		   scsi_device_protection(SCpnt->device) ||
		   SCpnt->device->use_10_for_rw) {
		if (this_count > 0xffff)
			this_count = 0xffff;

		SCpnt->cmnd[0] += READ_10 - READ_6;
		SCpnt->cmnd[1] = protect | ((rq->cmd_flags & REQ_FUA) ? 0x8 : 0);
		SCpnt->cmnd[2] = (unsigned char) (block >> 24) & 0xff;
		SCpnt->cmnd[3] = (unsigned char) (block >> 16) & 0xff;
		SCpnt->cmnd[4] = (unsigned char) (block >> 8) & 0xff;
		SCpnt->cmnd[5] = (unsigned char) block & 0xff;
		SCpnt->cmnd[6] = SCpnt->cmnd[9] = 0;
		SCpnt->cmnd[7] = (unsigned char) (this_count >> 8) & 0xff;
		SCpnt->cmnd[8] = (unsigned char) this_count & 0xff;
	} else {
		if (unlikely(rq->cmd_flags & REQ_FUA)) {
			/*
			 * This happens only if this drive failed
			 * 10byte rw command with ILLEGAL_REQUEST
			 * during operation and thus turned off
			 * use_10_for_rw.
			 */
			scmd_printk(KERN_ERR, SCpnt,
				    "FUA write on READ/WRITE(6) drive\n");
			goto out;
		}

		SCpnt->cmnd[1] |= (unsigned char) ((block >> 16) & 0x1f);
		SCpnt->cmnd[2] = (unsigned char) ((block >> 8) & 0xff);
		SCpnt->cmnd[3] = (unsigned char) block & 0xff;
		SCpnt->cmnd[4] = (unsigned char) this_count;
		SCpnt->cmnd[5] = 0;
	}
	SCpnt->sdb.length = this_count * sdp->sector_size;

	/* If DIF or DIX is enabled, tell HBA how to handle request */
	if (host_dif || scsi_prot_sg_count(SCpnt))
		sd_prot_op(SCpnt, host_dif);

	/*
	 * We shouldn't disconnect in the middle of a sector, so with a dumb
	 * host adapter, it's safe to assume that we can at least transfer
	 * this many bytes between each connect / disconnect.
	 */
	SCpnt->transfersize = sdp->sector_size;
	SCpnt->underflow = this_count << 9;
	SCpnt->allowed = SD_MAX_RETRIES;

	/*
	 * This indicates that the command is ready from our end to be
	 * queued.
	 */
	ret = BLKPREP_OK;
 out:
	return scsi_prep_return(q, rq, ret);
}

/**
 *	sd_open - open a scsi disk device
 *	@inode: only i_rdev member may be used
 *	@filp: only f_mode and f_flags may be used
 *
 *	Returns 0 if successful. Returns a negated errno value in case 
 *	of error.
 *
 *	Note: This can be called from a user context (e.g. fsck(1) )
 *	or from within the kernel (e.g. as a result of a mount(1) ).
 *	In the latter case @inode and @filp carry an abridged amount
 *	of information as noted above.
 *
 *	Locking: called with bdev->bd_mutex held.
 **/
static int sd_open(struct block_device *bdev, fmode_t mode)
{
	struct scsi_disk *sdkp = scsi_disk_get(bdev->bd_disk);
	struct scsi_device *sdev;
	int retval;

	if (!sdkp)
		return -ENXIO;

	SCSI_LOG_HLQUEUE(3, sd_printk(KERN_INFO, sdkp, "sd_open\n"));

	sdev = sdkp->device;

	/*
	 * If the device is in error recovery, wait until it is done.
	 * If the device is offline, then disallow any access to it.
	 */
	retval = -ENXIO;
	if (!scsi_block_when_processing_errors(sdev))
		goto error_out;

	if (sdev->removable || sdkp->write_prot)
		check_disk_change(bdev);

	/*
	 * If the drive is empty, just let the open fail.
	 */
	retval = -ENOMEDIUM;
	if (sdev->removable && !sdkp->media_present && !(mode & FMODE_NDELAY))
		goto error_out;

	/*
	 * If the device has the write protect tab set, have the open fail
	 * if the user expects to be able to write to the thing.
	 */
	retval = -EROFS;
	if (sdkp->write_prot && (mode & FMODE_WRITE))
		goto error_out;

	/*
	 * It is possible that the disk changing stuff resulted in
	 * the device being taken offline.  If this is the case,
	 * report this to the user, and don't pretend that the
	 * open actually succeeded.
	 */
	retval = -ENXIO;
	if (!scsi_device_online(sdev))
		goto error_out;

	if ((atomic_inc_return(&sdkp->openers) == 1) && sdev->removable) {
		if (scsi_block_when_processing_errors(sdev))
			scsi_set_medium_removal(sdev, SCSI_REMOVAL_PREVENT);
	}

	return 0;

error_out:
	scsi_disk_put(sdkp);
	return retval;	
}

/**
 *	sd_release - invoked when the (last) close(2) is called on this
 *	scsi disk.
 *	@inode: only i_rdev member may be used
 *	@filp: only f_mode and f_flags may be used
 *
 *	Returns 0. 
 *
 *	Note: may block (uninterruptible) if error recovery is underway
 *	on this disk.
 *
 *	Locking: called with bdev->bd_mutex held.
 **/
static void sd_release(struct gendisk *disk, fmode_t mode)
{
	struct scsi_disk *sdkp = scsi_disk(disk);
	struct scsi_device *sdev = sdkp->device;

	SCSI_LOG_HLQUEUE(3, sd_printk(KERN_INFO, sdkp, "sd_release\n"));

	if (atomic_dec_return(&sdkp->openers) == 0 && sdev->removable) {
		if (scsi_block_when_processing_errors(sdev))
			scsi_set_medium_removal(sdev, SCSI_REMOVAL_ALLOW);
	}

	/*
	 * XXX and what if there are packets in flight and this close()
	 * XXX is followed by a "rmmod sd_mod"?
	 */

	scsi_disk_put(sdkp);
}

static int sd_getgeo(struct block_device *bdev, struct hd_geometry *geo)
{
	struct scsi_disk *sdkp = scsi_disk(bdev->bd_disk);
	struct scsi_device *sdp = sdkp->device;
	struct Scsi_Host *host = sdp->host;
	int diskinfo[4];

	/* default to most commonly used values */
        diskinfo[0] = 0x40;	/* 1 << 6 */
       	diskinfo[1] = 0x20;	/* 1 << 5 */
       	diskinfo[2] = sdkp->capacity >> 11;
	
	/* override with calculated, extended default, or driver values */
	if (host->hostt->bios_param)
		host->hostt->bios_param(sdp, bdev, sdkp->capacity, diskinfo);
	else
		scsicam_bios_param(bdev, sdkp->capacity, diskinfo);

	geo->heads = diskinfo[0];
	geo->sectors = diskinfo[1];
	geo->cylinders = diskinfo[2];
	return 0;
}

/**
 *	sd_ioctl - process an ioctl
 *	@inode: only i_rdev/i_bdev members may be used
 *	@filp: only f_mode and f_flags may be used
 *	@cmd: ioctl command number
 *	@arg: this is third argument given to ioctl(2) system call.
 *	Often contains a pointer.
 *
 *	Returns 0 if successful (some ioctls return positive numbers on
 *	success as well). Returns a negated errno value in case of error.
 *
 *	Note: most ioctls are forward onto the block subsystem or further
 *	down in the scsi subsystem.
 **/
static int sd_ioctl(struct block_device *bdev, fmode_t mode,
		    unsigned int cmd, unsigned long arg)
{
	struct gendisk *disk = bdev->bd_disk;
	struct scsi_disk *sdkp = scsi_disk(disk);
	struct scsi_device *sdp = sdkp->device;
	void __user *p = (void __user *)arg;
	int error;
    
	SCSI_LOG_IOCTL(1, sd_printk(KERN_INFO, sdkp, "sd_ioctl: disk=%s, "
				    "cmd=0x%x\n", disk->disk_name, cmd));

	error = scsi_verify_blk_ioctl(bdev, cmd);
	if (error < 0)
		return error;

	/*
	 * If we are in the middle of error recovery, don't let anyone
	 * else try and use this device.  Also, if error recovery fails, it
	 * may try and take the device offline, in which case all further
	 * access to the device is prohibited.
	 */
	error = scsi_nonblockable_ioctl(sdp, cmd, p,
					(mode & FMODE_NDELAY) != 0);
	if (!scsi_block_when_processing_errors(sdp) || !error)
		goto out;

	/*
	 * Send SCSI addressing ioctls directly to mid level, send other
	 * ioctls to block level and then onto mid level if they can't be
	 * resolved.
	 */
	switch (cmd) {
		case SCSI_IOCTL_GET_IDLUN:
		case SCSI_IOCTL_GET_BUS_NUMBER:
			error = scsi_ioctl(sdp, cmd, p);
			break;
		default:
			error = scsi_cmd_blk_ioctl(bdev, mode, cmd, p);
			if (error != -ENOTTY)
				break;
			error = scsi_ioctl(sdp, cmd, p);
			break;
	}
out:
	return error;
}

static void set_media_not_present(struct scsi_disk *sdkp)
{
	if (sdkp->media_present)
		sdkp->device->changed = 1;

	if (sdkp->device->removable) {
		sdkp->media_present = 0;
		sdkp->capacity = 0;
	}
}

static int media_not_present(struct scsi_disk *sdkp,
			     struct scsi_sense_hdr *sshdr)
{
	if (!scsi_sense_valid(sshdr))
		return 0;

	/* not invoked for commands that could return deferred errors */
	switch (sshdr->sense_key) {
	case UNIT_ATTENTION:
	case NOT_READY:
		/* medium not present */
		if (sshdr->asc == 0x3A) {
			set_media_not_present(sdkp);
			return 1;
		}
	}
	return 0;
}

/**
 *	sd_check_events - check media events
 *	@disk: kernel device descriptor
 *	@clearing: disk events currently being cleared
 *
 *	Returns mask of DISK_EVENT_*.
 *
 *	Note: this function is invoked from the block subsystem.
 **/
static unsigned int sd_check_events(struct gendisk *disk, unsigned int clearing)
{
	struct scsi_disk *sdkp = scsi_disk(disk);
	struct scsi_device *sdp = sdkp->device;
	struct scsi_sense_hdr *sshdr = NULL;
	int retval;

	SCSI_LOG_HLQUEUE(3, sd_printk(KERN_INFO, sdkp, "sd_check_events\n"));

	/*
	 * If the device is offline, don't send any commands - just pretend as
	 * if the command failed.  If the device ever comes back online, we
	 * can deal with it then.  It is only because of unrecoverable errors
	 * that we would ever take a device offline in the first place.
	 */
	if (!scsi_device_online(sdp)) {
		set_media_not_present(sdkp);
		goto out;
	}

	/*
	 * Using TEST_UNIT_READY enables differentiation between drive with
	 * no cartridge loaded - NOT READY, drive with changed cartridge -
	 * UNIT ATTENTION, or with same cartridge - GOOD STATUS.
	 *
	 * Drives that auto spin down. eg iomega jaz 1G, will be started
	 * by sd_spinup_disk() from sd_revalidate_disk(), which happens whenever
	 * sd_revalidate() is called.
	 */
	retval = -ENODEV;

	if (scsi_block_when_processing_errors(sdp)) {
		sshdr  = kzalloc(sizeof(*sshdr), GFP_KERNEL);
		retval = scsi_test_unit_ready(sdp, SD_TIMEOUT, SD_MAX_RETRIES,
					      sshdr);
	}

	/* failed to execute TUR, assume media not present */
	if (host_byte(retval)) {
		set_media_not_present(sdkp);
		goto out;
	}

	if (media_not_present(sdkp, sshdr))
		goto out;

	/*
	 * For removable scsi disk we have to recognise the presence
	 * of a disk in the drive.
	 */
	if (!sdkp->media_present)
		sdp->changed = 1;
	sdkp->media_present = 1;
out:
	/*
	 * sdp->changed is set under the following conditions:
	 *
	 *	Medium present state has changed in either direction.
	 *	Device has indicated UNIT_ATTENTION.
	 */
	kfree(sshdr);
	retval = sdp->changed ? DISK_EVENT_MEDIA_CHANGE : 0;
	sdp->changed = 0;
	return retval;
}

static int sd_sync_cache(struct scsi_disk *sdkp)
{
	int retries, res;
	struct scsi_device *sdp = sdkp->device;
	struct scsi_sense_hdr sshdr;

	if (!scsi_device_online(sdp))
		return -ENODEV;


	for (retries = 3; retries > 0; --retries) {
		unsigned char cmd[10] = { 0 };

		cmd[0] = SYNCHRONIZE_CACHE;
		/*
		 * Leave the rest of the command zero to indicate
		 * flush everything.
		 */
		res = scsi_execute_req_flags(sdp, cmd, DMA_NONE, NULL, 0,
					     &sshdr, SD_FLUSH_TIMEOUT,
					     SD_MAX_RETRIES, NULL, REQ_PM);
		if (res == 0)
			break;
	}

	if (res) {
		sd_print_result(sdkp, res);
		if (driver_byte(res) & DRIVER_SENSE)
			sd_print_sense_hdr(sdkp, &sshdr);
	}

	if (res)
		return -EIO;
	return 0;
}

static void sd_rescan(struct device *dev)
{
	struct scsi_disk *sdkp = scsi_disk_get_from_dev(dev);

	if (sdkp) {
		revalidate_disk(sdkp->disk);
		scsi_disk_put(sdkp);
	}
}


#ifdef CONFIG_COMPAT
/* 
 * This gets directly called from VFS. When the ioctl 
 * is not recognized we go back to the other translation paths. 
 */
static int sd_compat_ioctl(struct block_device *bdev, fmode_t mode,
			   unsigned int cmd, unsigned long arg)
{
	struct scsi_device *sdev = scsi_disk(bdev->bd_disk)->device;
	int ret;

	ret = scsi_verify_blk_ioctl(bdev, cmd);
	if (ret < 0)
		return ret;

	/*
	 * If we are in the middle of error recovery, don't let anyone
	 * else try and use this device.  Also, if error recovery fails, it
	 * may try and take the device offline, in which case all further
	 * access to the device is prohibited.
	 */
	if (!scsi_block_when_processing_errors(sdev))
		return -ENODEV;
	       
	if (sdev->host->hostt->compat_ioctl) {
		ret = sdev->host->hostt->compat_ioctl(sdev, cmd, (void __user *)arg);

		return ret;
	}

	/* 
	 * Let the static ioctl translation table take care of it.
	 */
	return -ENOIOCTLCMD; 
}
#endif

static const struct block_device_operations sd_fops = {
	.owner			= THIS_MODULE,
	.open			= sd_open,
	.release		= sd_release,
	.ioctl			= sd_ioctl,
	.getgeo			= sd_getgeo,
#ifdef CONFIG_COMPAT
	.compat_ioctl		= sd_compat_ioctl,
#endif
	.check_events		= sd_check_events,
	.revalidate_disk	= sd_revalidate_disk,
	.unlock_native_capacity	= sd_unlock_native_capacity,
};

/**
 *	sd_eh_action - error handling callback
 *	@scmd:		sd-issued command that has failed
 *	@eh_cmnd:	The command that was sent during error handling
 *	@eh_cmnd_len:	Length of eh_cmnd in bytes
 *	@eh_disp:	The recovery disposition suggested by the midlayer
 *
 *	This function is called by the SCSI midlayer upon completion of
 *	an error handling command (TEST UNIT READY, START STOP UNIT,
 *	etc.) The command sent to the device by the error handler is
 *	stored in eh_cmnd. The result of sending the eh command is
 *	passed in eh_disp.
 **/
static int sd_eh_action(struct scsi_cmnd *scmd, unsigned char *eh_cmnd,
			int eh_cmnd_len, int eh_disp)
{
	struct scsi_disk *sdkp = scsi_disk(scmd->request->rq_disk);

	if (!scsi_device_online(scmd->device) ||
	    !scsi_medium_access_command(scmd))
		return eh_disp;

	/*
	 * The device has timed out executing a medium access command.
	 * However, the TEST UNIT READY command sent during error
	 * handling completed successfully. Either the device is in the
	 * process of recovering or has it suffered an internal failure
	 * that prevents access to the storage medium.
	 */
	if (host_byte(scmd->result) == DID_TIME_OUT && eh_disp == SUCCESS &&
	    eh_cmnd_len && eh_cmnd[0] == TEST_UNIT_READY)
		sdkp->medium_access_timed_out++;

	/*
	 * If the device keeps failing read/write commands but TEST UNIT
	 * READY always completes successfully we assume that medium
	 * access is no longer possible and take the device offline.
	 */
	if (sdkp->medium_access_timed_out >= sdkp->max_medium_access_timeouts) {
		scmd_printk(KERN_ERR, scmd,
			    "Medium access timeout failure. Offlining disk!\n");
		scsi_device_set_state(scmd->device, SDEV_OFFLINE);

		return FAILED;
	}

	return eh_disp;
}

static unsigned int sd_completed_bytes(struct scsi_cmnd *scmd)
{
	u64 start_lba = blk_rq_pos(scmd->request);
	u64 end_lba = blk_rq_pos(scmd->request) + (scsi_bufflen(scmd) / 512);
	u64 bad_lba;
	int info_valid;
	/*
	 * resid is optional but mostly filled in.  When it's unused,
	 * its value is zero, so we assume the whole buffer transferred
	 */
	unsigned int transferred = scsi_bufflen(scmd) - scsi_get_resid(scmd);
	unsigned int good_bytes;

	if (scmd->request->cmd_type != REQ_TYPE_FS)
		return 0;

	info_valid = scsi_get_sense_info_fld(scmd->sense_buffer,
					     SCSI_SENSE_BUFFERSIZE,
					     &bad_lba);
	if (!info_valid)
		return 0;

	if (scsi_bufflen(scmd) <= scmd->device->sector_size)
		return 0;

	if (scmd->device->sector_size < 512) {
		/* only legitimate sector_size here is 256 */
		start_lba <<= 1;
		end_lba <<= 1;
	} else {
		/* be careful ... don't want any overflows */
		u64 factor = scmd->device->sector_size / 512;
		do_div(start_lba, factor);
		do_div(end_lba, factor);
	}

	/* The bad lba was reported incorrectly, we have no idea where
	 * the error is.
	 */
	if (bad_lba < start_lba  || bad_lba >= end_lba)
		return 0;

	/* This computation should always be done in terms of
	 * the resolution of the device's medium.
	 */
	good_bytes = (bad_lba - start_lba) * scmd->device->sector_size;
	return min(good_bytes, transferred);
}

/**
 *	sd_done - bottom half handler: called when the lower level
 *	driver has completed (successfully or otherwise) a scsi command.
 *	@SCpnt: mid-level's per command structure.
 *
 *	Note: potentially run from within an ISR. Must not block.
 **/
static int sd_done(struct scsi_cmnd *SCpnt)
{
	int result = SCpnt->result;
	unsigned int good_bytes = result ? 0 : scsi_bufflen(SCpnt);
	struct scsi_sense_hdr sshdr;
	struct scsi_disk *sdkp = scsi_disk(SCpnt->request->rq_disk);
	struct request *req = SCpnt->request;
	int sense_valid = 0;
	int sense_deferred = 0;
	unsigned char op = SCpnt->cmnd[0];
	unsigned char unmap = SCpnt->cmnd[1] & 8;

	if (req->cmd_flags & REQ_DISCARD || req->cmd_flags & REQ_WRITE_SAME) {
		if (!result) {
			good_bytes = blk_rq_bytes(req);
			scsi_set_resid(SCpnt, 0);
		} else {
			good_bytes = 0;
			scsi_set_resid(SCpnt, blk_rq_bytes(req));
		}
	}

	if (result) {
		sense_valid = scsi_command_normalize_sense(SCpnt, &sshdr);
		if (sense_valid)
			sense_deferred = scsi_sense_is_deferred(&sshdr);
	}
#ifdef CONFIG_SCSI_LOGGING
	SCSI_LOG_HLCOMPLETE(1, scsi_print_result(SCpnt));
	if (sense_valid) {
		SCSI_LOG_HLCOMPLETE(1, scmd_printk(KERN_INFO, SCpnt,
						   "sd_done: sb[respc,sk,asc,"
						   "ascq]=%x,%x,%x,%x\n",
						   sshdr.response_code,
						   sshdr.sense_key, sshdr.asc,
						   sshdr.ascq));
	}
#endif
	if (driver_byte(result) != DRIVER_SENSE &&
	    (!sense_valid || sense_deferred))
		goto out;

	sdkp->medium_access_timed_out = 0;

	switch (sshdr.sense_key) {
	case HARDWARE_ERROR:
	case MEDIUM_ERROR:
		good_bytes = sd_completed_bytes(SCpnt);
		break;
	case RECOVERED_ERROR:
		good_bytes = scsi_bufflen(SCpnt);
		break;
	case NO_SENSE:
		/* This indicates a false check condition, so ignore it.  An
		 * unknown amount of data was transferred so treat it as an
		 * error.
		 */
		scsi_print_sense("sd", SCpnt);
		SCpnt->result = 0;
		memset(SCpnt->sense_buffer, 0, SCSI_SENSE_BUFFERSIZE);
		break;
	case ABORTED_COMMAND:
		if (sshdr.asc == 0x10)  /* DIF: Target detected corruption */
			good_bytes = sd_completed_bytes(SCpnt);
		break;
	case ILLEGAL_REQUEST:
		if (sshdr.asc == 0x10)  /* DIX: Host detected corruption */
			good_bytes = sd_completed_bytes(SCpnt);
		/* INVALID COMMAND OPCODE or INVALID FIELD IN CDB */
		if (sshdr.asc == 0x20 || sshdr.asc == 0x24) {
			switch (op) {
			case UNMAP:
				sd_config_discard(sdkp, SD_LBP_DISABLE);
				break;
			case WRITE_SAME_16:
			case WRITE_SAME:
				if (unmap)
					sd_config_discard(sdkp, SD_LBP_DISABLE);
				else {
					sdkp->device->no_write_same = 1;
					sd_config_write_same(sdkp);

					good_bytes = 0;
					req->__data_len = blk_rq_bytes(req);
					req->cmd_flags |= REQ_QUIET;
				}
			}
		}
		break;
	default:
		break;
	}
 out:
	if (rq_data_dir(SCpnt->request) == READ && scsi_prot_sg_count(SCpnt))
		sd_dif_complete(SCpnt, good_bytes);

	return good_bytes;
}

/*
 * spinup disk - called only in sd_revalidate_disk()
 */
static void
sd_spinup_disk(struct scsi_disk *sdkp)
{
	unsigned char cmd[10];
	unsigned long spintime_expire = 0;
	int retries, spintime;
	unsigned int the_result;
	struct scsi_sense_hdr sshdr;
	int sense_valid = 0;

	spintime = 0;

	/* Spin up drives, as required.  Only do this at boot time */
	/* Spinup needs to be done for module loads too. */
	do {
		retries = 0;

		do {
			cmd[0] = TEST_UNIT_READY;
			memset((void *) &cmd[1], 0, 9);

			the_result = scsi_execute_req(sdkp->device, cmd,
						      DMA_NONE, NULL, 0,
						      &sshdr, SD_TIMEOUT,
						      SD_MAX_RETRIES, NULL);

			/*
			 * If the drive has indicated to us that it
			 * doesn't have any media in it, don't bother
			 * with any more polling.
			 */
			if (media_not_present(sdkp, &sshdr))
				return;

			if (the_result)
				sense_valid = scsi_sense_valid(&sshdr);
			retries++;
		} while (retries < 3 && 
			 (!scsi_status_is_good(the_result) ||
			  ((driver_byte(the_result) & DRIVER_SENSE) &&
			  sense_valid && sshdr.sense_key == UNIT_ATTENTION)));

		if ((driver_byte(the_result) & DRIVER_SENSE) == 0) {
			/* no sense, TUR either succeeded or failed
			 * with a status error */
			if(!spintime && !scsi_status_is_good(the_result)) {
				sd_printk(KERN_NOTICE, sdkp, "Unit Not Ready\n");
				sd_print_result(sdkp, the_result);
			}
			break;
		}
					
		/*
		 * The device does not want the automatic start to be issued.
		 */
		if (sdkp->device->no_start_on_add)
			break;

		if (sense_valid && sshdr.sense_key == NOT_READY) {
			if (sshdr.asc == 4 && sshdr.ascq == 3)
				break;	/* manual intervention required */
			if (sshdr.asc == 4 && sshdr.ascq == 0xb)
				break;	/* standby */
			if (sshdr.asc == 4 && sshdr.ascq == 0xc)
				break;	/* unavailable */
			/*
			 * Issue command to spin up drive when not ready
			 */
			if (!spintime) {
				sd_printk(KERN_NOTICE, sdkp, "Spinning up disk...");
				cmd[0] = START_STOP;
				cmd[1] = 1;	/* Return immediately */
				memset((void *) &cmd[2], 0, 8);
				cmd[4] = 1;	/* Start spin cycle */
				if (sdkp->device->start_stop_pwr_cond)
					cmd[4] |= 1 << 4;
				scsi_execute_req(sdkp->device, cmd, DMA_NONE,
						 NULL, 0, &sshdr,
						 SD_TIMEOUT, SD_MAX_RETRIES,
						 NULL);
				spintime_expire = jiffies + 100 * HZ;
				spintime = 1;
			}
			/* Wait 1 second for next try */
			msleep(1000);
			printk(".");

		/*
		 * Wait for USB flash devices with slow firmware.
		 * Yes, this sense key/ASC combination shouldn't
		 * occur here.  It's characteristic of these devices.
		 */
		} else if (sense_valid &&
				sshdr.sense_key == UNIT_ATTENTION &&
				sshdr.asc == 0x28) {
			if (!spintime) {
				spintime_expire = jiffies + 5 * HZ;
				spintime = 1;
			}
			/* Wait 1 second for next try */
			msleep(1000);
		} else {
			/* we don't understand the sense code, so it's
			 * probably pointless to loop */
			if(!spintime) {
				sd_printk(KERN_NOTICE, sdkp, "Unit Not Ready\n");
				sd_print_sense_hdr(sdkp, &sshdr);
			}
			break;
		}
				
	} while (spintime && time_before_eq(jiffies, spintime_expire));

	if (spintime) {
		if (scsi_status_is_good(the_result))
			printk("ready\n");
		else
			printk("not responding...\n");
	}
}


/*
 * Determine whether disk supports Data Integrity Field.
 */
static int sd_read_protection_type(struct scsi_disk *sdkp, unsigned char *buffer)
{
	struct scsi_device *sdp = sdkp->device;
	u8 type;
	int ret = 0;

	if (scsi_device_protection(sdp) == 0 || (buffer[12] & 1) == 0)
		return ret;

	type = ((buffer[12] >> 1) & 7) + 1; /* P_TYPE 0 = Type 1 */

	if (type > SD_DIF_TYPE3_PROTECTION)
		ret = -ENODEV;
	else if (scsi_host_dif_capable(sdp->host, type))
		ret = 1;

	if (sdkp->first_scan || type != sdkp->protection_type)
		switch (ret) {
		case -ENODEV:
			sd_printk(KERN_ERR, sdkp, "formatted with unsupported" \
				  " protection type %u. Disabling disk!\n",
				  type);
			break;
		case 1:
			sd_printk(KERN_NOTICE, sdkp,
				  "Enabling DIF Type %u protection\n", type);
			break;
		case 0:
			sd_printk(KERN_NOTICE, sdkp,
				  "Disabling DIF Type %u protection\n", type);
			break;
		}

	sdkp->protection_type = type;

	return ret;
}

static void read_capacity_error(struct scsi_disk *sdkp, struct scsi_device *sdp,
			struct scsi_sense_hdr *sshdr, int sense_valid,
			int the_result)
{
	sd_print_result(sdkp, the_result);
	if (driver_byte(the_result) & DRIVER_SENSE)
		sd_print_sense_hdr(sdkp, sshdr);
	else
		sd_printk(KERN_NOTICE, sdkp, "Sense not available.\n");

	/*
	 * Set dirty bit for removable devices if not ready -
	 * sometimes drives will not report this properly.
	 */
	if (sdp->removable &&
	    sense_valid && sshdr->sense_key == NOT_READY)
		set_media_not_present(sdkp);

	/*
	 * We used to set media_present to 0 here to indicate no media
	 * in the drive, but some drives fail read capacity even with
	 * media present, so we can't do that.
	 */
	sdkp->capacity = 0; /* unknown mapped to zero - as usual */
}

#define RC16_LEN 32
#if RC16_LEN > SD_BUF_SIZE
#error RC16_LEN must not be more than SD_BUF_SIZE
#endif

#define READ_CAPACITY_RETRIES_ON_RESET	10

static int read_capacity_16(struct scsi_disk *sdkp, struct scsi_device *sdp,
						unsigned char *buffer)
{
	unsigned char cmd[16];
	struct scsi_sense_hdr sshdr;
	int sense_valid = 0;
	int the_result;
	int retries = 3, reset_retries = READ_CAPACITY_RETRIES_ON_RESET;
	unsigned int alignment;
	unsigned long long lba;
	unsigned sector_size;

	if (sdp->no_read_capacity_16)
		return -EINVAL;

	do {
		memset(cmd, 0, 16);
		cmd[0] = SERVICE_ACTION_IN;
		cmd[1] = SAI_READ_CAPACITY_16;
		cmd[13] = RC16_LEN;
		memset(buffer, 0, RC16_LEN);

		the_result = scsi_execute_req(sdp, cmd, DMA_FROM_DEVICE,
					buffer, RC16_LEN, &sshdr,
					SD_TIMEOUT, SD_MAX_RETRIES, NULL);

		if (media_not_present(sdkp, &sshdr))
			return -ENODEV;

		if (the_result) {
			sense_valid = scsi_sense_valid(&sshdr);
			if (sense_valid &&
			    sshdr.sense_key == ILLEGAL_REQUEST &&
			    (sshdr.asc == 0x20 || sshdr.asc == 0x24) &&
			    sshdr.ascq == 0x00)
				/* Invalid Command Operation Code or
				 * Invalid Field in CDB, just retry
				 * silently with RC10 */
				return -EINVAL;
			if (sense_valid &&
			    sshdr.sense_key == UNIT_ATTENTION &&
			    sshdr.asc == 0x29 && sshdr.ascq == 0x00)
				/* Device reset might occur several times,
				 * give it one more chance */
				if (--reset_retries > 0)
					continue;
		}
		retries--;

	} while (the_result && retries);

	if (the_result) {
		sd_printk(KERN_NOTICE, sdkp, "READ CAPACITY(16) failed\n");
		read_capacity_error(sdkp, sdp, &sshdr, sense_valid, the_result);
		return -EINVAL;
	}

	sector_size = get_unaligned_be32(&buffer[8]);
	lba = get_unaligned_be64(&buffer[0]);

	if (sd_read_protection_type(sdkp, buffer) < 0) {
		sdkp->capacity = 0;
		return -ENODEV;
	}

	if ((sizeof(sdkp->capacity) == 4) && (lba >= 0xffffffffULL)) {
		sd_printk(KERN_ERR, sdkp, "Too big for this kernel. Use a "
			"kernel compiled with support for large block "
			"devices.\n");
		sdkp->capacity = 0;
		return -EOVERFLOW;
	}

	/* Logical blocks per physical block exponent */
	sdkp->physical_block_size = (1 << (buffer[13] & 0xf)) * sector_size;

	/* Lowest aligned logical block */
	alignment = ((buffer[14] & 0x3f) << 8 | buffer[15]) * sector_size;
	blk_queue_alignment_offset(sdp->request_queue, alignment);
	if (alignment && sdkp->first_scan)
		sd_printk(KERN_NOTICE, sdkp,
			  "physical block alignment offset: %u\n", alignment);

	if (buffer[14] & 0x80) { /* LBPME */
		sdkp->lbpme = 1;

		if (buffer[14] & 0x40) /* LBPRZ */
			sdkp->lbprz = 1;

		sd_config_discard(sdkp, SD_LBP_WS16);
	}

	sdkp->capacity = lba + 1;
	return sector_size;
}

static int read_capacity_10(struct scsi_disk *sdkp, struct scsi_device *sdp,
						unsigned char *buffer)
{
	unsigned char cmd[16];
	struct scsi_sense_hdr sshdr;
	int sense_valid = 0;
	int the_result;
	int retries = 3, reset_retries = READ_CAPACITY_RETRIES_ON_RESET;
	sector_t lba;
	unsigned sector_size;

	do {
		cmd[0] = READ_CAPACITY;
		memset(&cmd[1], 0, 9);
		memset(buffer, 0, 8);

		the_result = scsi_execute_req(sdp, cmd, DMA_FROM_DEVICE,
					buffer, 8, &sshdr,
					SD_TIMEOUT, SD_MAX_RETRIES, NULL);

		if (media_not_present(sdkp, &sshdr))
			return -ENODEV;

		if (the_result) {
			sense_valid = scsi_sense_valid(&sshdr);
			if (sense_valid &&
			    sshdr.sense_key == UNIT_ATTENTION &&
			    sshdr.asc == 0x29 && sshdr.ascq == 0x00)
				/* Device reset might occur several times,
				 * give it one more chance */
				if (--reset_retries > 0)
					continue;
		}
		retries--;

	} while (the_result && retries);

	if (the_result) {
		sd_printk(KERN_NOTICE, sdkp, "READ CAPACITY failed\n");
		read_capacity_error(sdkp, sdp, &sshdr, sense_valid, the_result);
		return -EINVAL;
	}

	sector_size = get_unaligned_be32(&buffer[4]);
	lba = get_unaligned_be32(&buffer[0]);

	if (sdp->no_read_capacity_16 && (lba == 0xffffffff)) {
		/* Some buggy (usb cardreader) devices return an lba of
		   0xffffffff when the want to report a size of 0 (with
		   which they really mean no media is present) */
		sdkp->capacity = 0;
		sdkp->physical_block_size = sector_size;
		return sector_size;
	}

	if ((sizeof(sdkp->capacity) == 4) && (lba == 0xffffffff)) {
		sd_printk(KERN_ERR, sdkp, "Too big for this kernel. Use a "
			"kernel compiled with support for large block "
			"devices.\n");
		sdkp->capacity = 0;
		return -EOVERFLOW;
	}

	sdkp->capacity = lba + 1;
	sdkp->physical_block_size = sector_size;
	return sector_size;
}

static int sd_try_rc16_first(struct scsi_device *sdp)
{
	if (sdp->host->max_cmd_len < 16)
		return 0;
	if (sdp->try_rc_10_first)
		return 0;
	if (sdp->scsi_level > SCSI_SPC_2)
		return 1;
	if (scsi_device_protection(sdp))
		return 1;
	return 0;
}

/*
 * read disk capacity
 */
static void
sd_read_capacity(struct scsi_disk *sdkp, unsigned char *buffer)
{
	int sector_size;
	struct scsi_device *sdp = sdkp->device;
	sector_t old_capacity = sdkp->capacity;

	if (sd_try_rc16_first(sdp)) {
		sector_size = read_capacity_16(sdkp, sdp, buffer);
		if (sector_size == -EOVERFLOW)
			goto got_data;
		if (sector_size == -ENODEV)
			return;
		if (sector_size < 0)
			sector_size = read_capacity_10(sdkp, sdp, buffer);
		if (sector_size < 0)
			return;
	} else {
		sector_size = read_capacity_10(sdkp, sdp, buffer);
		if (sector_size == -EOVERFLOW)
			goto got_data;
		if (sector_size < 0)
			return;
		if ((sizeof(sdkp->capacity) > 4) &&
		    (sdkp->capacity > 0xffffffffULL)) {
			int old_sector_size = sector_size;
			sd_printk(KERN_NOTICE, sdkp, "Very big device. "
					"Trying to use READ CAPACITY(16).\n");
			sector_size = read_capacity_16(sdkp, sdp, buffer);
			if (sector_size < 0) {
				sd_printk(KERN_NOTICE, sdkp,
					"Using 0xffffffff as device size\n");
				sdkp->capacity = 1 + (sector_t) 0xffffffff;
				sector_size = old_sector_size;
				goto got_data;
			}
		}
	}

	/* Some devices are known to return the total number of blocks,
	 * not the highest block number.  Some devices have versions
	 * which do this and others which do not.  Some devices we might
	 * suspect of doing this but we don't know for certain.
	 *
	 * If we know the reported capacity is wrong, decrement it.  If
	 * we can only guess, then assume the number of blocks is even
	 * (usually true but not always) and err on the side of lowering
	 * the capacity.
	 */
	if (sdp->fix_capacity ||
	    (sdp->guess_capacity && (sdkp->capacity & 0x01))) {
		sd_printk(KERN_INFO, sdkp, "Adjusting the sector count "
				"from its reported value: %llu\n",
				(unsigned long long) sdkp->capacity);
		--sdkp->capacity;
	}

got_data:
	if (sector_size == 0) {
		sector_size = 512;
		sd_printk(KERN_NOTICE, sdkp, "Sector size 0 reported, "
			  "assuming 512.\n");
	}

	if (sector_size != 512 &&
	    sector_size != 1024 &&
	    sector_size != 2048 &&
	    sector_size != 4096 &&
	    sector_size != 256) {
		sd_printk(KERN_NOTICE, sdkp, "Unsupported sector size %d.\n",
			  sector_size);
		/*
		 * The user might want to re-format the drive with
		 * a supported sectorsize.  Once this happens, it
		 * would be relatively trivial to set the thing up.
		 * For this reason, we leave the thing in the table.
		 */
		sdkp->capacity = 0;
		/*
		 * set a bogus sector size so the normal read/write
		 * logic in the block layer will eventually refuse any
		 * request on this device without tripping over power
		 * of two sector size assumptions
		 */
		sector_size = 512;
	}
	blk_queue_logical_block_size(sdp->request_queue, sector_size);

	{
		char cap_str_2[10], cap_str_10[10];
		u64 sz = (u64)sdkp->capacity << ilog2(sector_size);

		string_get_size(sz, STRING_UNITS_2, cap_str_2,
				sizeof(cap_str_2));
		string_get_size(sz, STRING_UNITS_10, cap_str_10,
				sizeof(cap_str_10));

		if (sdkp->first_scan || old_capacity != sdkp->capacity) {
			sd_printk(KERN_NOTICE, sdkp,
				  "%llu %d-byte logical blocks: (%s/%s)\n",
				  (unsigned long long)sdkp->capacity,
				  sector_size, cap_str_10, cap_str_2);

			if (sdkp->physical_block_size != sector_size)
				sd_printk(KERN_NOTICE, sdkp,
					  "%u-byte physical blocks\n",
					  sdkp->physical_block_size);
		}
	}

	sdp->use_16_for_rw = (sdkp->capacity > 0xffffffff);

	/* Rescale capacity to 512-byte units */
	if (sector_size == 4096)
		sdkp->capacity <<= 3;
	else if (sector_size == 2048)
		sdkp->capacity <<= 2;
	else if (sector_size == 1024)
		sdkp->capacity <<= 1;
	else if (sector_size == 256)
		sdkp->capacity >>= 1;

	blk_queue_physical_block_size(sdp->request_queue,
				      sdkp->physical_block_size);
	sdkp->device->sector_size = sector_size;
}

/* called with buffer of length 512 */
static inline int
sd_do_mode_sense(struct scsi_device *sdp, int dbd, int modepage,
		 unsigned char *buffer, int len, struct scsi_mode_data *data,
		 struct scsi_sense_hdr *sshdr)
{
	return scsi_mode_sense(sdp, dbd, modepage, buffer, len,
			       SD_TIMEOUT, SD_MAX_RETRIES, data,
			       sshdr);
}

/*
 * read write protect setting, if possible - called only in sd_revalidate_disk()
 * called with buffer of length SD_BUF_SIZE
 */
static void
sd_read_write_protect_flag(struct scsi_disk *sdkp, unsigned char *buffer)
{
	int res;
	struct scsi_device *sdp = sdkp->device;
	struct scsi_mode_data data;
	int old_wp = sdkp->write_prot;

	set_disk_ro(sdkp->disk, 0);
	if (sdp->skip_ms_page_3f) {
		sd_printk(KERN_NOTICE, sdkp, "Assuming Write Enabled\n");
		return;
	}

	if (sdp->use_192_bytes_for_3f) {
		res = sd_do_mode_sense(sdp, 0, 0x3F, buffer, 192, &data, NULL);
	} else {
		/*
		 * First attempt: ask for all pages (0x3F), but only 4 bytes.
		 * We have to start carefully: some devices hang if we ask
		 * for more than is available.
		 */
		res = sd_do_mode_sense(sdp, 0, 0x3F, buffer, 4, &data, NULL);

		/*
		 * Second attempt: ask for page 0 When only page 0 is
		 * implemented, a request for page 3F may return Sense Key
		 * 5: Illegal Request, Sense Code 24: Invalid field in
		 * CDB.
		 */
		if (!scsi_status_is_good(res))
			res = sd_do_mode_sense(sdp, 0, 0, buffer, 4, &data, NULL);

		/*
		 * Third attempt: ask 255 bytes, as we did earlier.
		 */
		if (!scsi_status_is_good(res))
			res = sd_do_mode_sense(sdp, 0, 0x3F, buffer, 255,
					       &data, NULL);
	}

	if (!scsi_status_is_good(res)) {
		sd_printk(KERN_WARNING, sdkp,
			  "Test WP failed, assume Write Enabled\n");
	} else {
		sdkp->write_prot = ((data.device_specific & 0x80) != 0);
		set_disk_ro(sdkp->disk, sdkp->write_prot);
		if (sdkp->first_scan || old_wp != sdkp->write_prot) {
			sd_printk(KERN_NOTICE, sdkp, "Write Protect is %s\n",
				  sdkp->write_prot ? "on" : "off");
			sd_printk(KERN_DEBUG, sdkp,
				  "Mode Sense: %02x %02x %02x %02x\n",
				  buffer[0], buffer[1], buffer[2], buffer[3]);
		}
	}
}

/*
 * sd_read_cache_type - called only from sd_revalidate_disk()
 * called with buffer of length SD_BUF_SIZE
 */
static void
sd_read_cache_type(struct scsi_disk *sdkp, unsigned char *buffer)
{
	int len = 0, res;
	struct scsi_device *sdp = sdkp->device;

	int dbd;
	int modepage;
	int first_len;
	struct scsi_mode_data data;
	struct scsi_sense_hdr sshdr;
	int old_wce = sdkp->WCE;
	int old_rcd = sdkp->RCD;
	int old_dpofua = sdkp->DPOFUA;


	if (sdkp->cache_override)
		return;

	first_len = 4;
	if (sdp->skip_ms_page_8) {
		if (sdp->type == TYPE_RBC)
			goto defaults;
		else {
			if (sdp->skip_ms_page_3f)
				goto defaults;
			modepage = 0x3F;
			if (sdp->use_192_bytes_for_3f)
				first_len = 192;
			dbd = 0;
		}
	} else if (sdp->type == TYPE_RBC) {
		modepage = 6;
		dbd = 8;
	} else {
		modepage = 8;
		dbd = 0;
	}

	/* cautiously ask */
	res = sd_do_mode_sense(sdp, dbd, modepage, buffer, first_len,
			&data, &sshdr);

	if (!scsi_status_is_good(res))
		goto bad_sense;

	if (!data.header_length) {
		modepage = 6;
		first_len = 0;
		sd_printk(KERN_ERR, sdkp, "Missing header in MODE_SENSE response\n");
	}

	/* that went OK, now ask for the proper length */
	len = data.length;

	/*
	 * We're only interested in the first three bytes, actually.
	 * But the data cache page is defined for the first 20.
	 */
	if (len < 3)
		goto bad_sense;
	else if (len > SD_BUF_SIZE) {
		sd_printk(KERN_NOTICE, sdkp, "Truncating mode parameter "
			  "data from %d to %d bytes\n", len, SD_BUF_SIZE);
		len = SD_BUF_SIZE;
	}
	if (modepage == 0x3F && sdp->use_192_bytes_for_3f)
		len = 192;

	/* Get the data */
	if (len > first_len)
		res = sd_do_mode_sense(sdp, dbd, modepage, buffer, len,
				&data, &sshdr);

	if (scsi_status_is_good(res)) {
		int offset = data.header_length + data.block_descriptor_length;

		while (offset < len) {
			u8 page_code = buffer[offset] & 0x3F;
			u8 spf       = buffer[offset] & 0x40;

			if (page_code == 8 || page_code == 6) {
				/* We're interested only in the first 3 bytes.
				 */
				if (len - offset <= 2) {
					sd_printk(KERN_ERR, sdkp, "Incomplete "
						  "mode parameter data\n");
					goto defaults;
				} else {
					modepage = page_code;
					goto Page_found;
				}
			} else {
				/* Go to the next page */
				if (spf && len - offset > 3)
					offset += 4 + (buffer[offset+2] << 8) +
						buffer[offset+3];
				else if (!spf && len - offset > 1)
					offset += 2 + buffer[offset+1];
				else {
					sd_printk(KERN_ERR, sdkp, "Incomplete "
						  "mode parameter data\n");
					goto defaults;
				}
			}
		}

		sd_printk(KERN_ERR, sdkp, "No Caching mode page found\n");
		goto defaults;

	Page_found:
		if (modepage == 8) {
			sdkp->WCE = ((buffer[offset + 2] & 0x04) != 0);
			sdkp->RCD = ((buffer[offset + 2] & 0x01) != 0);
		} else {
			sdkp->WCE = ((buffer[offset + 2] & 0x01) == 0);
			sdkp->RCD = 0;
		}

		sdkp->DPOFUA = (data.device_specific & 0x10) != 0;
		if (sdkp->DPOFUA && !sdkp->device->use_10_for_rw) {
			sd_printk(KERN_NOTICE, sdkp,
				  "Uses READ/WRITE(6), disabling FUA\n");
			sdkp->DPOFUA = 0;
		}

		if (sdkp->first_scan || old_wce != sdkp->WCE ||
		    old_rcd != sdkp->RCD || old_dpofua != sdkp->DPOFUA)
			sd_printk(KERN_NOTICE, sdkp,
				  "Write cache: %s, read cache: %s, %s\n",
				  sdkp->WCE ? "enabled" : "disabled",
				  sdkp->RCD ? "disabled" : "enabled",
				  sdkp->DPOFUA ? "supports DPO and FUA"
				  : "doesn't support DPO or FUA");

		return;
	}

bad_sense:
	if (scsi_sense_valid(&sshdr) &&
	    sshdr.sense_key == ILLEGAL_REQUEST &&
	    sshdr.asc == 0x24 && sshdr.ascq == 0x0)
		/* Invalid field in CDB */
		sd_printk(KERN_NOTICE, sdkp, "Cache data unavailable\n");
	else
		sd_printk(KERN_ERR, sdkp, "Asking for cache data failed\n");

defaults:
	if (sdp->wce_default_on) {
		sd_printk(KERN_NOTICE, sdkp, "Assuming drive cache: write back\n");
		sdkp->WCE = 1;
	} else {
		sd_printk(KERN_ERR, sdkp, "Assuming drive cache: write through\n");
		sdkp->WCE = 0;
	}
	sdkp->RCD = 0;
	sdkp->DPOFUA = 0;
}

/*
 * The ATO bit indicates whether the DIF application tag is available
 * for use by the operating system.
 */
static void sd_read_app_tag_own(struct scsi_disk *sdkp, unsigned char *buffer)
{
	int res, offset;
	struct scsi_device *sdp = sdkp->device;
	struct scsi_mode_data data;
	struct scsi_sense_hdr sshdr;

	if (sdp->type != TYPE_DISK)
		return;

	if (sdkp->protection_type == 0)
		return;

	res = scsi_mode_sense(sdp, 1, 0x0a, buffer, 36, SD_TIMEOUT,
			      SD_MAX_RETRIES, &data, &sshdr);

	if (!scsi_status_is_good(res) || !data.header_length ||
	    data.length < 6) {
		sd_printk(KERN_WARNING, sdkp,
			  "getting Control mode page failed, assume no ATO\n");

		if (scsi_sense_valid(&sshdr))
			sd_print_sense_hdr(sdkp, &sshdr);

		return;
	}

	offset = data.header_length + data.block_descriptor_length;

	if ((buffer[offset] & 0x3f) != 0x0a) {
		sd_printk(KERN_ERR, sdkp, "ATO Got wrong page\n");
		return;
	}

	if ((buffer[offset + 5] & 0x80) == 0)
		return;

	sdkp->ATO = 1;

	return;
}

/**
 * sd_read_block_limits - Query disk device for preferred I/O sizes.
 * @disk: disk to query
 */
static void sd_read_block_limits(struct scsi_disk *sdkp)
{
	unsigned int sector_sz = sdkp->device->sector_size;
	const int vpd_len = 64;
	unsigned char *buffer = kmalloc(vpd_len, GFP_KERNEL);

	if (!buffer ||
	    /* Block Limits VPD */
	    scsi_get_vpd_page(sdkp->device, 0xb0, buffer, vpd_len))
		goto out;

	blk_queue_io_min(sdkp->disk->queue,
			 get_unaligned_be16(&buffer[6]) * sector_sz);
	blk_queue_io_opt(sdkp->disk->queue,
			 get_unaligned_be32(&buffer[12]) * sector_sz);

	if (buffer[3] == 0x3c) {
		unsigned int lba_count, desc_count;

		sdkp->max_ws_blocks = (u32)get_unaligned_be64(&buffer[36]);

		if (!sdkp->lbpme)
			goto out;

		lba_count = get_unaligned_be32(&buffer[20]);
		desc_count = get_unaligned_be32(&buffer[24]);

		if (lba_count && desc_count)
			sdkp->max_unmap_blocks = lba_count;

		sdkp->unmap_granularity = get_unaligned_be32(&buffer[28]);

		if (buffer[32] & 0x80)
			sdkp->unmap_alignment =
				get_unaligned_be32(&buffer[32]) & ~(1 << 31);

		if (!sdkp->lbpvpd) { /* LBP VPD page not provided */

			if (sdkp->max_unmap_blocks)
				sd_config_discard(sdkp, SD_LBP_UNMAP);
			else
				sd_config_discard(sdkp, SD_LBP_WS16);

		} else {	/* LBP VPD page tells us what to use */

			if (sdkp->lbpu && sdkp->max_unmap_blocks)
				sd_config_discard(sdkp, SD_LBP_UNMAP);
			else if (sdkp->lbpws)
				sd_config_discard(sdkp, SD_LBP_WS16);
			else if (sdkp->lbpws10)
				sd_config_discard(sdkp, SD_LBP_WS10);
			else
				sd_config_discard(sdkp, SD_LBP_DISABLE);
		}
	}

 out:
	kfree(buffer);
}

/**
 * sd_read_block_characteristics - Query block dev. characteristics
 * @disk: disk to query
 */
static void sd_read_block_characteristics(struct scsi_disk *sdkp)
{
	unsigned char *buffer;
	u16 rot;
	const int vpd_len = 64;

	buffer = kmalloc(vpd_len, GFP_KERNEL);

	if (!buffer ||
	    /* Block Device Characteristics VPD */
	    scsi_get_vpd_page(sdkp->device, 0xb1, buffer, vpd_len))
		goto out;

	rot = get_unaligned_be16(&buffer[4]);

	if (rot == 1)
		queue_flag_set_unlocked(QUEUE_FLAG_NONROT, sdkp->disk->queue);

 out:
	kfree(buffer);
}

/**
 * sd_read_block_provisioning - Query provisioning VPD page
 * @disk: disk to query
 */
static void sd_read_block_provisioning(struct scsi_disk *sdkp)
{
	unsigned char *buffer;
	const int vpd_len = 8;

	if (sdkp->lbpme == 0)
		return;

	buffer = kmalloc(vpd_len, GFP_KERNEL);

	if (!buffer || scsi_get_vpd_page(sdkp->device, 0xb2, buffer, vpd_len))
		goto out;

	sdkp->lbpvpd	= 1;
	sdkp->lbpu	= (buffer[5] >> 7) & 1;	/* UNMAP */
	sdkp->lbpws	= (buffer[5] >> 6) & 1;	/* WRITE SAME(16) with UNMAP */
	sdkp->lbpws10	= (buffer[5] >> 5) & 1;	/* WRITE SAME(10) with UNMAP */

 out:
	kfree(buffer);
}

static void sd_read_write_same(struct scsi_disk *sdkp, unsigned char *buffer)
{
	struct scsi_device *sdev = sdkp->device;

	if (sdev->host->no_write_same) {
		sdev->no_write_same = 1;

		return;
	}

	if (scsi_report_opcode(sdev, buffer, SD_BUF_SIZE, INQUIRY) < 0) {
<<<<<<< HEAD
=======
		/* too large values might cause issues with arcmsr */
		int vpd_buf_len = 64;

>>>>>>> 0f3550b7
		sdev->no_report_opcodes = 1;

		/* Disable WRITE SAME if REPORT SUPPORTED OPERATION
		 * CODES is unsupported and the device has an ATA
		 * Information VPD page (SAT).
		 */
<<<<<<< HEAD
		if (!scsi_get_vpd_page(sdev, 0x89, buffer, SD_BUF_SIZE))
=======
		if (!scsi_get_vpd_page(sdev, 0x89, buffer, vpd_buf_len))
>>>>>>> 0f3550b7
			sdev->no_write_same = 1;
	}

	if (scsi_report_opcode(sdev, buffer, SD_BUF_SIZE, WRITE_SAME_16) == 1)
		sdkp->ws16 = 1;

	if (scsi_report_opcode(sdev, buffer, SD_BUF_SIZE, WRITE_SAME) == 1)
		sdkp->ws10 = 1;
}

static int sd_try_extended_inquiry(struct scsi_device *sdp)
{
	/*
	 * Although VPD inquiries can go to SCSI-2 type devices,
	 * some USB ones crash on receiving them, and the pages
	 * we currently ask for are for SPC-3 and beyond
	 */
	if (sdp->scsi_level > SCSI_SPC_2 && !sdp->skip_vpd_pages)
		return 1;
	return 0;
}

/**
 *	sd_revalidate_disk - called the first time a new disk is seen,
 *	performs disk spin up, read_capacity, etc.
 *	@disk: struct gendisk we care about
 **/
static int sd_revalidate_disk(struct gendisk *disk)
{
	struct scsi_disk *sdkp = scsi_disk(disk);
	struct scsi_device *sdp = sdkp->device;
	unsigned char *buffer;
	unsigned flush = 0;

	SCSI_LOG_HLQUEUE(3, sd_printk(KERN_INFO, sdkp,
				      "sd_revalidate_disk\n"));

	/*
	 * If the device is offline, don't try and read capacity or any
	 * of the other niceties.
	 */
	if (!scsi_device_online(sdp))
		goto out;

	buffer = kmalloc(SD_BUF_SIZE, GFP_KERNEL);
	if (!buffer) {
		sd_printk(KERN_WARNING, sdkp, "sd_revalidate_disk: Memory "
			  "allocation failure.\n");
		goto out;
	}

	sd_spinup_disk(sdkp);

	/*
	 * Without media there is no reason to ask; moreover, some devices
	 * react badly if we do.
	 */
	if (sdkp->media_present) {
		sd_read_capacity(sdkp, buffer);

		if (sd_try_extended_inquiry(sdp)) {
			sd_read_block_provisioning(sdkp);
			sd_read_block_limits(sdkp);
			sd_read_block_characteristics(sdkp);
		}

		sd_read_write_protect_flag(sdkp, buffer);
		sd_read_cache_type(sdkp, buffer);
		sd_read_app_tag_own(sdkp, buffer);
		sd_read_write_same(sdkp, buffer);
	}

	sdkp->first_scan = 0;

	/*
	 * We now have all cache related info, determine how we deal
	 * with flush requests.
	 */
	if (sdkp->WCE) {
		flush |= REQ_FLUSH;
		if (sdkp->DPOFUA)
			flush |= REQ_FUA;
	}

	blk_queue_flush(sdkp->disk->queue, flush);

	set_capacity(disk, sdkp->capacity);
	sd_config_write_same(sdkp);
	kfree(buffer);

 out:
	return 0;
}

/**
 *	sd_unlock_native_capacity - unlock native capacity
 *	@disk: struct gendisk to set capacity for
 *
 *	Block layer calls this function if it detects that partitions
 *	on @disk reach beyond the end of the device.  If the SCSI host
 *	implements ->unlock_native_capacity() method, it's invoked to
 *	give it a chance to adjust the device capacity.
 *
 *	CONTEXT:
 *	Defined by block layer.  Might sleep.
 */
static void sd_unlock_native_capacity(struct gendisk *disk)
{
	struct scsi_device *sdev = scsi_disk(disk)->device;

	if (sdev->host->hostt->unlock_native_capacity)
		sdev->host->hostt->unlock_native_capacity(sdev);
}

/**
 *	sd_format_disk_name - format disk name
 *	@prefix: name prefix - ie. "sd" for SCSI disks
 *	@index: index of the disk to format name for
 *	@buf: output buffer
 *	@buflen: length of the output buffer
 *
 *	SCSI disk names starts at sda.  The 26th device is sdz and the
 *	27th is sdaa.  The last one for two lettered suffix is sdzz
 *	which is followed by sdaaa.
 *
 *	This is basically 26 base counting with one extra 'nil' entry
 *	at the beginning from the second digit on and can be
 *	determined using similar method as 26 base conversion with the
 *	index shifted -1 after each digit is computed.
 *
 *	CONTEXT:
 *	Don't care.
 *
 *	RETURNS:
 *	0 on success, -errno on failure.
 */
static int sd_format_disk_name(char *prefix, int index, char *buf, int buflen)
{
	const int base = 'z' - 'a' + 1;
	char *begin = buf + strlen(prefix);
	char *end = buf + buflen;
	char *p;
	int unit;

	p = end - 1;
	*p = '\0';
	unit = base;
	do {
		if (p == begin)
			return -EINVAL;
		*--p = 'a' + (index % unit);
		index = (index / unit) - 1;
	} while (index >= 0);

	memmove(begin, p, end - p);
	memcpy(buf, prefix, strlen(prefix));

	return 0;
}

/*
 * The asynchronous part of sd_probe
 */
static void sd_probe_async(void *data, async_cookie_t cookie)
{
	struct scsi_disk *sdkp = data;
	struct scsi_device *sdp;
	struct gendisk *gd;
	u32 index;
	struct device *dev;

	sdp = sdkp->device;
	gd = sdkp->disk;
	index = sdkp->index;
	dev = &sdp->sdev_gendev;

	gd->major = sd_major((index & 0xf0) >> 4);
	gd->first_minor = ((index & 0xf) << 4) | (index & 0xfff00);
	gd->minors = SD_MINORS;

	gd->fops = &sd_fops;
	gd->private_data = &sdkp->driver;
	gd->queue = sdkp->device->request_queue;

	/* defaults, until the device tells us otherwise */
	sdp->sector_size = 512;
	sdkp->capacity = 0;
	sdkp->media_present = 1;
	sdkp->write_prot = 0;
	sdkp->cache_override = 0;
	sdkp->WCE = 0;
	sdkp->RCD = 0;
	sdkp->ATO = 0;
	sdkp->first_scan = 1;
	sdkp->max_medium_access_timeouts = SD_MAX_MEDIUM_TIMEOUTS;

	sd_revalidate_disk(gd);

	blk_queue_prep_rq(sdp->request_queue, sd_prep_fn);
	blk_queue_unprep_rq(sdp->request_queue, sd_unprep_fn);

	gd->driverfs_dev = &sdp->sdev_gendev;
	gd->flags = GENHD_FL_EXT_DEVT;
	if (sdp->removable) {
		gd->flags |= GENHD_FL_REMOVABLE;
		gd->events |= DISK_EVENT_MEDIA_CHANGE;
	}

	blk_pm_runtime_init(sdp->request_queue, dev);
	add_disk(gd);
	if (sdkp->capacity)
		sd_dif_config_host(sdkp);

	sd_revalidate_disk(gd);

	sd_printk(KERN_NOTICE, sdkp, "Attached SCSI %sdisk\n",
		  sdp->removable ? "removable " : "");
	scsi_autopm_put_device(sdp);
	put_device(&sdkp->dev);
}

/**
 *	sd_probe - called during driver initialization and whenever a
 *	new scsi device is attached to the system. It is called once
 *	for each scsi device (not just disks) present.
 *	@dev: pointer to device object
 *
 *	Returns 0 if successful (or not interested in this scsi device 
 *	(e.g. scanner)); 1 when there is an error.
 *
 *	Note: this function is invoked from the scsi mid-level.
 *	This function sets up the mapping between a given 
 *	<host,channel,id,lun> (found in sdp) and new device name 
 *	(e.g. /dev/sda). More precisely it is the block device major 
 *	and minor number that is chosen here.
 *
 *	Assume sd_probe is not re-entrant (for time being)
 *	Also think about sd_probe() and sd_remove() running coincidentally.
 **/
static int sd_probe(struct device *dev)
{
	struct scsi_device *sdp = to_scsi_device(dev);
	struct scsi_disk *sdkp;
	struct gendisk *gd;
	int index;
	int error;

	error = -ENODEV;
	if (sdp->type != TYPE_DISK && sdp->type != TYPE_MOD && sdp->type != TYPE_RBC)
		goto out;

	SCSI_LOG_HLQUEUE(3, sdev_printk(KERN_INFO, sdp,
					"sd_probe\n"));

	error = -ENOMEM;
	sdkp = kzalloc(sizeof(*sdkp), GFP_KERNEL);
	if (!sdkp)
		goto out;

	gd = alloc_disk(SD_MINORS);
	if (!gd)
		goto out_free;

	do {
		if (!ida_pre_get(&sd_index_ida, GFP_KERNEL))
			goto out_put;

		spin_lock(&sd_index_lock);
		error = ida_get_new(&sd_index_ida, &index);
		spin_unlock(&sd_index_lock);
	} while (error == -EAGAIN);

	if (error) {
		sdev_printk(KERN_WARNING, sdp, "sd_probe: memory exhausted.\n");
		goto out_put;
	}

	error = sd_format_disk_name("sd", index, gd->disk_name, DISK_NAME_LEN);
	if (error) {
		sdev_printk(KERN_WARNING, sdp, "SCSI disk (sd) name length exceeded.\n");
		goto out_free_index;
	}

	sdkp->device = sdp;
	sdkp->driver = &sd_template;
	sdkp->disk = gd;
	sdkp->index = index;
	atomic_set(&sdkp->openers, 0);
	atomic_set(&sdkp->device->ioerr_cnt, 0);

	if (!sdp->request_queue->rq_timeout) {
		if (sdp->type != TYPE_MOD)
			blk_queue_rq_timeout(sdp->request_queue, SD_TIMEOUT);
		else
			blk_queue_rq_timeout(sdp->request_queue,
					     SD_MOD_TIMEOUT);
	}

	device_initialize(&sdkp->dev);
	sdkp->dev.parent = dev;
	sdkp->dev.class = &sd_disk_class;
	dev_set_name(&sdkp->dev, dev_name(dev));

	if (device_add(&sdkp->dev))
		goto out_free_index;

	get_device(dev);
	dev_set_drvdata(dev, sdkp);

	get_device(&sdkp->dev);	/* prevent release before async_schedule */
	async_schedule_domain(sd_probe_async, sdkp, &scsi_sd_probe_domain);

	return 0;

 out_free_index:
	spin_lock(&sd_index_lock);
	ida_remove(&sd_index_ida, index);
	spin_unlock(&sd_index_lock);
 out_put:
	put_disk(gd);
 out_free:
	kfree(sdkp);
 out:
	return error;
}

/**
 *	sd_remove - called whenever a scsi disk (previously recognized by
 *	sd_probe) is detached from the system. It is called (potentially
 *	multiple times) during sd module unload.
 *	@sdp: pointer to mid level scsi device object
 *
 *	Note: this function is invoked from the scsi mid-level.
 *	This function potentially frees up a device name (e.g. /dev/sdc)
 *	that could be re-used by a subsequent sd_probe().
 *	This function is not called when the built-in sd driver is "exit-ed".
 **/
static int sd_remove(struct device *dev)
{
	struct scsi_disk *sdkp;

	sdkp = dev_get_drvdata(dev);
	scsi_autopm_get_device(sdkp->device);

	async_synchronize_full_domain(&scsi_sd_probe_domain);
	blk_queue_prep_rq(sdkp->device->request_queue, scsi_prep_fn);
	blk_queue_unprep_rq(sdkp->device->request_queue, NULL);
	device_del(&sdkp->dev);
	del_gendisk(sdkp->disk);
	sd_shutdown(dev);

	mutex_lock(&sd_ref_mutex);
	dev_set_drvdata(dev, NULL);
	put_device(&sdkp->dev);
	mutex_unlock(&sd_ref_mutex);

	return 0;
}

/**
 *	scsi_disk_release - Called to free the scsi_disk structure
 *	@dev: pointer to embedded class device
 *
 *	sd_ref_mutex must be held entering this routine.  Because it is
 *	called on last put, you should always use the scsi_disk_get()
 *	scsi_disk_put() helpers which manipulate the semaphore directly
 *	and never do a direct put_device.
 **/
static void scsi_disk_release(struct device *dev)
{
	struct scsi_disk *sdkp = to_scsi_disk(dev);
	struct gendisk *disk = sdkp->disk;
	
	spin_lock(&sd_index_lock);
	ida_remove(&sd_index_ida, sdkp->index);
	spin_unlock(&sd_index_lock);

	disk->private_data = NULL;
	put_disk(disk);
	put_device(&sdkp->device->sdev_gendev);

	kfree(sdkp);
}

static int sd_start_stop_device(struct scsi_disk *sdkp, int start)
{
	unsigned char cmd[6] = { START_STOP };	/* START_VALID */
	struct scsi_sense_hdr sshdr;
	struct scsi_device *sdp = sdkp->device;
	int res;

	if (start)
		cmd[4] |= 1;	/* START */

	if (sdp->start_stop_pwr_cond)
		cmd[4] |= start ? 1 << 4 : 3 << 4;	/* Active or Standby */

	if (!scsi_device_online(sdp))
		return -ENODEV;

	res = scsi_execute_req_flags(sdp, cmd, DMA_NONE, NULL, 0, &sshdr,
			       SD_TIMEOUT, SD_MAX_RETRIES, NULL, REQ_PM);
	if (res) {
		sd_printk(KERN_WARNING, sdkp, "START_STOP FAILED\n");
		sd_print_result(sdkp, res);
		if (driver_byte(res) & DRIVER_SENSE)
			sd_print_sense_hdr(sdkp, &sshdr);
	}

	return res;
}

/*
 * Send a SYNCHRONIZE CACHE instruction down to the device through
 * the normal SCSI command structure.  Wait for the command to
 * complete.
 */
static void sd_shutdown(struct device *dev)
{
	struct scsi_disk *sdkp = scsi_disk_get_from_dev(dev);

	if (!sdkp)
		return;         /* this can happen */

	if (pm_runtime_suspended(dev))
		goto exit;

	if (sdkp->WCE) {
		sd_printk(KERN_NOTICE, sdkp, "Synchronizing SCSI cache\n");
		sd_sync_cache(sdkp);
	}

	if (system_state != SYSTEM_RESTART && sdkp->device->manage_start_stop) {
		sd_printk(KERN_NOTICE, sdkp, "Stopping disk\n");
		sd_start_stop_device(sdkp, 0);
	}

exit:
	scsi_disk_put(sdkp);
}

static int sd_suspend(struct device *dev)
{
	struct scsi_disk *sdkp = scsi_disk_get_from_dev(dev);
	int ret = 0;

	if (!sdkp)
		return 0;	/* this can happen */

	if (sdkp->WCE) {
		sd_printk(KERN_NOTICE, sdkp, "Synchronizing SCSI cache\n");
		ret = sd_sync_cache(sdkp);
		if (ret)
			goto done;
	}

	if (sdkp->device->manage_start_stop) {
		sd_printk(KERN_NOTICE, sdkp, "Stopping disk\n");
		ret = sd_start_stop_device(sdkp, 0);
	}

done:
	scsi_disk_put(sdkp);
	return ret;
}

static int sd_resume(struct device *dev)
{
	struct scsi_disk *sdkp = scsi_disk_get_from_dev(dev);
	int ret = 0;

	if (!sdkp->device->manage_start_stop)
		goto done;

	sd_printk(KERN_NOTICE, sdkp, "Starting disk\n");
	ret = sd_start_stop_device(sdkp, 1);

done:
	scsi_disk_put(sdkp);
	return ret;
}

/**
 *	init_sd - entry point for this driver (both when built in or when
 *	a module).
 *
 *	Note: this function registers this driver with the scsi mid-level.
 **/
static int __init init_sd(void)
{
	int majors = 0, i, err;

	SCSI_LOG_HLQUEUE(3, printk("init_sd: sd driver entry point\n"));

	for (i = 0; i < SD_MAJORS; i++)
		if (register_blkdev(sd_major(i), "sd") == 0)
			majors++;

	if (!majors)
		return -ENODEV;

	err = class_register(&sd_disk_class);
	if (err)
		goto err_out;

	sd_cdb_cache = kmem_cache_create("sd_ext_cdb", SD_EXT_CDB_SIZE,
					 0, 0, NULL);
	if (!sd_cdb_cache) {
		printk(KERN_ERR "sd: can't init extended cdb cache\n");
		goto err_out_class;
	}

	sd_cdb_pool = mempool_create_slab_pool(SD_MEMPOOL_SIZE, sd_cdb_cache);
	if (!sd_cdb_pool) {
		printk(KERN_ERR "sd: can't init extended cdb pool\n");
		goto err_out_cache;
	}

	err = scsi_register_driver(&sd_template.gendrv);
	if (err)
		goto err_out_driver;

	return 0;

err_out_driver:
	mempool_destroy(sd_cdb_pool);

err_out_cache:
	kmem_cache_destroy(sd_cdb_cache);

err_out_class:
	class_unregister(&sd_disk_class);
err_out:
	for (i = 0; i < SD_MAJORS; i++)
		unregister_blkdev(sd_major(i), "sd");
	return err;
}

/**
 *	exit_sd - exit point for this driver (when it is a module).
 *
 *	Note: this function unregisters this driver from the scsi mid-level.
 **/
static void __exit exit_sd(void)
{
	int i;

	SCSI_LOG_HLQUEUE(3, printk("exit_sd: exiting sd driver\n"));

	scsi_unregister_driver(&sd_template.gendrv);
	mempool_destroy(sd_cdb_pool);
	kmem_cache_destroy(sd_cdb_cache);

	class_unregister(&sd_disk_class);

	for (i = 0; i < SD_MAJORS; i++)
		unregister_blkdev(sd_major(i), "sd");
}

module_init(init_sd);
module_exit(exit_sd);

static void sd_print_sense_hdr(struct scsi_disk *sdkp,
			       struct scsi_sense_hdr *sshdr)
{
	sd_printk(KERN_INFO, sdkp, " ");
	scsi_show_sense_hdr(sshdr);
	sd_printk(KERN_INFO, sdkp, " ");
	scsi_show_extd_sense(sshdr->asc, sshdr->ascq);
}

static void sd_print_result(struct scsi_disk *sdkp, int result)
{
	sd_printk(KERN_INFO, sdkp, " ");
	scsi_show_result(result);
}
<|MERGE_RESOLUTION|>--- conflicted
+++ resolved
@@ -2634,23 +2634,16 @@
 	}
 
 	if (scsi_report_opcode(sdev, buffer, SD_BUF_SIZE, INQUIRY) < 0) {
-<<<<<<< HEAD
-=======
 		/* too large values might cause issues with arcmsr */
 		int vpd_buf_len = 64;
 
->>>>>>> 0f3550b7
 		sdev->no_report_opcodes = 1;
 
 		/* Disable WRITE SAME if REPORT SUPPORTED OPERATION
 		 * CODES is unsupported and the device has an ATA
 		 * Information VPD page (SAT).
 		 */
-<<<<<<< HEAD
-		if (!scsi_get_vpd_page(sdev, 0x89, buffer, SD_BUF_SIZE))
-=======
 		if (!scsi_get_vpd_page(sdev, 0x89, buffer, vpd_buf_len))
->>>>>>> 0f3550b7
 			sdev->no_write_same = 1;
 	}
 
