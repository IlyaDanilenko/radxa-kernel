--- conflicted
+++ resolved
@@ -3787,17 +3787,6 @@
 		return 0;
 	}
 
-<<<<<<< HEAD
-	/* The wake-up process cannot allow the PM to enter sleep */
-	pm_stay_awake(dev);
-
-	sd_printk(KERN_NOTICE, sdkp, "Starting disk\n");
-	ret = sd_start_stop_device(sdkp, 1);
-	if (!ret)
-		opal_unlock_from_suspend(sdkp->opal_dev);
-
-	pm_relax(dev);
-=======
 	if (!sdkp->device->no_start_on_resume) {
 		sd_printk(KERN_NOTICE, sdkp, "Starting disk\n");
 		ret = sd_start_stop_device(sdkp, 1);
@@ -3807,7 +3796,6 @@
 		opal_unlock_from_suspend(sdkp->opal_dev);
 		sdkp->suspended = false;
 	}
->>>>>>> 082280fe
 
 	return ret;
 }
