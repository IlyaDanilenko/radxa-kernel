--- conflicted
+++ resolved
@@ -1265,14 +1265,9 @@
 		if (dwc->parkmode_disable_ss_quirk)
 			reg |= DWC3_GUCTL1_PARKMODE_DISABLE_SS;
 
-<<<<<<< HEAD
 		if (DWC3_VER_IS_WITHIN(DWC3, 290A, ANY) &&
 		    (dwc->maximum_speed == USB_SPEED_HIGH ||
 		     dwc->maximum_speed == USB_SPEED_FULL))
-=======
-		if (dwc->maximum_speed == USB_SPEED_HIGH ||
-		    dwc->maximum_speed == USB_SPEED_FULL)
->>>>>>> 52f971ee
 			reg |= DWC3_GUCTL1_DEV_FORCE_20_CLK_FOR_30_CLK;
 
 		dwc3_writel(dwc->regs, DWC3_GUCTL1, reg);
@@ -2223,11 +2218,8 @@
 	if (ret)
 		return ret;
 
-<<<<<<< HEAD
-=======
 	device_init_wakeup(dev, false);
 
->>>>>>> 52f971ee
 	return 0;
 }
 
@@ -2236,11 +2228,8 @@
 	struct dwc3     *dwc = dev_get_drvdata(dev);
 	int		ret;
 
-<<<<<<< HEAD
-=======
 	device_init_wakeup(dev, true);
 
->>>>>>> 52f971ee
 	ret = dwc3_resume_common(dwc, PMSG_AUTO_RESUME);
 	if (ret)
 		return ret;
