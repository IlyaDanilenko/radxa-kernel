// SPDX-License-Identifier: GPL-2.0
/*
 * gadget.c - DesignWare USB3 DRD Controller Gadget Framework Link
 *
 * Copyright (C) 2010-2011 Texas Instruments Incorporated - https://www.ti.com
 *
 * Authors: Felipe Balbi <balbi@ti.com>,
 *	    Sebastian Andrzej Siewior <bigeasy@linutronix.de>
 */

#include <linux/kernel.h>
#include <linux/delay.h>
#include <linux/slab.h>
#include <linux/spinlock.h>
#include <linux/platform_device.h>
#include <linux/pm_runtime.h>
#include <linux/interrupt.h>
#include <linux/io.h>
#include <linux/list.h>
#include <linux/dma-mapping.h>

#include <linux/usb/ch9.h>
#include <linux/usb/gadget.h>

#include "debug.h"
#include "core.h"
#include "gadget.h"
#include "io.h"

#define DWC3_ALIGN_FRAME(d, n)	(((d)->frame_number + ((d)->interval * (n))) \
					& ~((d)->interval - 1))

/**
 * dwc3_gadget_set_test_mode - enables usb2 test modes
 * @dwc: pointer to our context structure
 * @mode: the mode to set (J, K SE0 NAK, Force Enable)
 *
 * Caller should take care of locking. This function will return 0 on
 * success or -EINVAL if wrong Test Selector is passed.
 */
int dwc3_gadget_set_test_mode(struct dwc3 *dwc, int mode)
{
	u32		reg;

	reg = dwc3_readl(dwc->regs, DWC3_DCTL);
	reg &= ~DWC3_DCTL_TSTCTRL_MASK;

	switch (mode) {
	case USB_TEST_J:
	case USB_TEST_K:
	case USB_TEST_SE0_NAK:
	case USB_TEST_PACKET:
	case USB_TEST_FORCE_ENABLE:
		reg |= mode << 1;
		break;
	default:
		return -EINVAL;
	}

	dwc3_gadget_dctl_write_safe(dwc, reg);

	return 0;
}

/**
 * dwc3_gadget_get_link_state - gets current state of usb link
 * @dwc: pointer to our context structure
 *
 * Caller should take care of locking. This function will
 * return the link state on success (>= 0) or -ETIMEDOUT.
 */
int dwc3_gadget_get_link_state(struct dwc3 *dwc)
{
	u32		reg;

	reg = dwc3_readl(dwc->regs, DWC3_DSTS);

	return DWC3_DSTS_USBLNKST(reg);
}

/**
 * dwc3_gadget_set_link_state - sets usb link to a particular state
 * @dwc: pointer to our context structure
 * @state: the state to put link into
 *
 * Caller should take care of locking. This function will
 * return 0 on success or -ETIMEDOUT.
 */
int dwc3_gadget_set_link_state(struct dwc3 *dwc, enum dwc3_link_state state)
{
	int		retries = 10000;
	u32		reg;

	/*
	 * Wait until device controller is ready. Only applies to 1.94a and
	 * later RTL.
	 */
	if (!DWC3_VER_IS_PRIOR(DWC3, 194A)) {
		while (--retries) {
			reg = dwc3_readl(dwc->regs, DWC3_DSTS);
			if (reg & DWC3_DSTS_DCNRD)
				udelay(5);
			else
				break;
		}

		if (retries <= 0)
			return -ETIMEDOUT;
	}

	reg = dwc3_readl(dwc->regs, DWC3_DCTL);
	reg &= ~DWC3_DCTL_ULSTCHNGREQ_MASK;

	/* set no action before sending new link state change */
	dwc3_writel(dwc->regs, DWC3_DCTL, reg);

	/* set requested state */
	reg |= DWC3_DCTL_ULSTCHNGREQ(state);
	dwc3_writel(dwc->regs, DWC3_DCTL, reg);

	/*
	 * The following code is racy when called from dwc3_gadget_wakeup,
	 * and is not needed, at least on newer versions
	 */
	if (!DWC3_VER_IS_PRIOR(DWC3, 194A))
		return 0;

	/* wait for a change in DSTS */
	retries = 10000;
	while (--retries) {
		reg = dwc3_readl(dwc->regs, DWC3_DSTS);

		if (DWC3_DSTS_USBLNKST(reg) == state)
			return 0;

		udelay(5);
	}

	return -ETIMEDOUT;
}

static void dwc3_ep0_reset_state(struct dwc3 *dwc)
{
	unsigned int	dir;

	if (dwc->ep0state != EP0_SETUP_PHASE) {
		dir = !!dwc->ep0_expect_in;
		if (dwc->ep0state == EP0_DATA_PHASE)
			dwc3_ep0_end_control_data(dwc, dwc->eps[dir]);
		else
			dwc3_ep0_end_control_data(dwc, dwc->eps[!dir]);

		dwc->eps[0]->trb_enqueue = 0;
		dwc->eps[1]->trb_enqueue = 0;

		dwc3_ep0_stall_and_restart(dwc);
	}
}

/**
 * dwc3_ep_inc_trb - increment a trb index.
 * @index: Pointer to the TRB index to increment.
 *
 * The index should never point to the link TRB. After incrementing,
 * if it is point to the link TRB, wrap around to the beginning. The
 * link TRB is always at the last TRB entry.
 */
static void dwc3_ep_inc_trb(u8 *index)
{
	(*index)++;
	if (*index == (DWC3_TRB_NUM - 1))
		*index = 0;
}

/**
 * dwc3_ep_inc_enq - increment endpoint's enqueue pointer
 * @dep: The endpoint whose enqueue pointer we're incrementing
 */
static void dwc3_ep_inc_enq(struct dwc3_ep *dep)
{
	dwc3_ep_inc_trb(&dep->trb_enqueue);
}

/**
 * dwc3_ep_inc_deq - increment endpoint's dequeue pointer
 * @dep: The endpoint whose enqueue pointer we're incrementing
 */
static void dwc3_ep_inc_deq(struct dwc3_ep *dep)
{
	dwc3_ep_inc_trb(&dep->trb_dequeue);
}

static void dwc3_gadget_del_and_unmap_request(struct dwc3_ep *dep,
		struct dwc3_request *req, int status)
{
	struct dwc3			*dwc = dep->dwc;

	list_del(&req->list);
	req->remaining = 0;
	req->needs_extra_trb = false;
	req->num_trbs = 0;

	if (req->request.status == -EINPROGRESS)
		req->request.status = status;

	if (req->trb)
		usb_gadget_unmap_request_by_dev(dwc->sysdev,
				&req->request, req->direction);

	req->trb = NULL;
	trace_dwc3_gadget_giveback(req);

	if (dep->number > 1)
		pm_runtime_put(dwc->dev);
}

/**
 * dwc3_gadget_giveback - call struct usb_request's ->complete callback
 * @dep: The endpoint to whom the request belongs to
 * @req: The request we're giving back
 * @status: completion code for the request
 *
 * Must be called with controller's lock held and interrupts disabled. This
 * function will unmap @req and call its ->complete() callback to notify upper
 * layers that it has completed.
 */
void dwc3_gadget_giveback(struct dwc3_ep *dep, struct dwc3_request *req,
		int status)
{
	struct dwc3			*dwc = dep->dwc;

	dwc3_gadget_del_and_unmap_request(dep, req, status);
	req->status = DWC3_REQUEST_STATUS_COMPLETED;

	spin_unlock(&dwc->lock);
	usb_gadget_giveback_request(&dep->endpoint, &req->request);
	spin_lock(&dwc->lock);
}

/**
 * dwc3_send_gadget_generic_command - issue a generic command for the controller
 * @dwc: pointer to the controller context
 * @cmd: the command to be issued
 * @param: command parameter
 *
 * Caller should take care of locking. Issue @cmd with a given @param to @dwc
 * and wait for its completion.
 */
int dwc3_send_gadget_generic_command(struct dwc3 *dwc, unsigned int cmd,
		u32 param)
{
	u32		timeout = 500;
	int		status = 0;
	int		ret = 0;
	u32		reg;

	dwc3_writel(dwc->regs, DWC3_DGCMDPAR, param);
	dwc3_writel(dwc->regs, DWC3_DGCMD, cmd | DWC3_DGCMD_CMDACT);

	do {
		reg = dwc3_readl(dwc->regs, DWC3_DGCMD);
		if (!(reg & DWC3_DGCMD_CMDACT)) {
			status = DWC3_DGCMD_STATUS(reg);
			if (status)
				ret = -EINVAL;
			break;
		}
	} while (--timeout);

	if (!timeout) {
		ret = -ETIMEDOUT;
		status = -ETIMEDOUT;
	}

	trace_dwc3_gadget_generic_cmd(cmd, param, status);

	return ret;
}

static int __dwc3_gadget_wakeup(struct dwc3 *dwc);

/**
 * dwc3_send_gadget_ep_cmd - issue an endpoint command
 * @dep: the endpoint to which the command is going to be issued
 * @cmd: the command to be issued
 * @params: parameters to the command
 *
 * Caller should handle locking. This function will issue @cmd with given
 * @params to @dep and wait for its completion.
 */
int dwc3_send_gadget_ep_cmd(struct dwc3_ep *dep, unsigned int cmd,
		struct dwc3_gadget_ep_cmd_params *params)
{
	const struct usb_endpoint_descriptor *desc = dep->endpoint.desc;
	struct dwc3		*dwc = dep->dwc;
	u32			timeout = 5000;
	u32			saved_config = 0;
	u32			reg;

	int			cmd_status = 0;
	int			ret = -EINVAL;

	/*
	 * When operating in USB 2.0 speeds (HS/FS), if GUSB2PHYCFG.ENBLSLPM or
	 * GUSB2PHYCFG.SUSPHY is set, it must be cleared before issuing an
	 * endpoint command.
	 *
	 * Save and clear both GUSB2PHYCFG.ENBLSLPM and GUSB2PHYCFG.SUSPHY
	 * settings. Restore them after the command is completed.
	 *
	 * DWC_usb3 3.30a and DWC_usb31 1.90a programming guide section 3.2.2
	 */
	if (dwc->gadget->speed <= USB_SPEED_HIGH ||
	    DWC3_DEPCMD_CMD(cmd) == DWC3_DEPCMD_ENDTRANSFER) {
		reg = dwc3_readl(dwc->regs, DWC3_GUSB2PHYCFG(0));
		if (unlikely(reg & DWC3_GUSB2PHYCFG_SUSPHY)) {
			saved_config |= DWC3_GUSB2PHYCFG_SUSPHY;
			reg &= ~DWC3_GUSB2PHYCFG_SUSPHY;
		}

		if (reg & DWC3_GUSB2PHYCFG_ENBLSLPM) {
			saved_config |= DWC3_GUSB2PHYCFG_ENBLSLPM;
			reg &= ~DWC3_GUSB2PHYCFG_ENBLSLPM;
		}

		if (saved_config)
			dwc3_writel(dwc->regs, DWC3_GUSB2PHYCFG(0), reg);
	}

	if (DWC3_DEPCMD_CMD(cmd) == DWC3_DEPCMD_STARTTRANSFER) {
		int link_state;

		/*
		 * Initiate remote wakeup if the link state is in U3 when
		 * operating in SS/SSP or L1/L2 when operating in HS/FS. If the
		 * link state is in U1/U2, no remote wakeup is needed. The Start
		 * Transfer command will initiate the link recovery.
		 */
		link_state = dwc3_gadget_get_link_state(dwc);
		switch (link_state) {
		case DWC3_LINK_STATE_U2:
			if (dwc->gadget->speed >= USB_SPEED_SUPER)
				break;

			fallthrough;
		case DWC3_LINK_STATE_U3:
			ret = __dwc3_gadget_wakeup(dwc);
			dev_WARN_ONCE(dwc->dev, ret, "wakeup failed --> %d\n",
					ret);
			break;
		}
	}

	/*
	 * For some commands such as Update Transfer command, DEPCMDPARn
	 * registers are reserved. Since the driver often sends Update Transfer
	 * command, don't write to DEPCMDPARn to avoid register write delays and
	 * improve performance.
	 */
	if (DWC3_DEPCMD_CMD(cmd) != DWC3_DEPCMD_UPDATETRANSFER) {
		dwc3_writel(dep->regs, DWC3_DEPCMDPAR0, params->param0);
		dwc3_writel(dep->regs, DWC3_DEPCMDPAR1, params->param1);
		dwc3_writel(dep->regs, DWC3_DEPCMDPAR2, params->param2);
	}

	/*
	 * Synopsys Databook 2.60a states in section 6.3.2.5.6 of that if we're
	 * not relying on XferNotReady, we can make use of a special "No
	 * Response Update Transfer" command where we should clear both CmdAct
	 * and CmdIOC bits.
	 *
	 * With this, we don't need to wait for command completion and can
	 * straight away issue further commands to the endpoint.
	 *
	 * NOTICE: We're making an assumption that control endpoints will never
	 * make use of Update Transfer command. This is a safe assumption
	 * because we can never have more than one request at a time with
	 * Control Endpoints. If anybody changes that assumption, this chunk
	 * needs to be updated accordingly.
	 */
	if (DWC3_DEPCMD_CMD(cmd) == DWC3_DEPCMD_UPDATETRANSFER &&
			!usb_endpoint_xfer_isoc(desc))
		cmd &= ~(DWC3_DEPCMD_CMDIOC | DWC3_DEPCMD_CMDACT);
	else
		cmd |= DWC3_DEPCMD_CMDACT;

	dwc3_writel(dep->regs, DWC3_DEPCMD, cmd);

	if (!(cmd & DWC3_DEPCMD_CMDACT) ||
		(DWC3_DEPCMD_CMD(cmd) == DWC3_DEPCMD_ENDTRANSFER &&
		!(cmd & DWC3_DEPCMD_CMDIOC))) {
		ret = 0;
		goto skip_status;
	}

	do {
		reg = dwc3_readl(dep->regs, DWC3_DEPCMD);
		if (!(reg & DWC3_DEPCMD_CMDACT)) {
			cmd_status = DWC3_DEPCMD_STATUS(reg);

			switch (cmd_status) {
			case 0:
				ret = 0;
				break;
			case DEPEVT_TRANSFER_NO_RESOURCE:
				dev_WARN(dwc->dev, "No resource for %s\n",
					 dep->name);
				ret = -EINVAL;
				break;
			case DEPEVT_TRANSFER_BUS_EXPIRY:
				/*
				 * SW issues START TRANSFER command to
				 * isochronous ep with future frame interval. If
				 * future interval time has already passed when
				 * core receives the command, it will respond
				 * with an error status of 'Bus Expiry'.
				 *
				 * Instead of always returning -EINVAL, let's
				 * give a hint to the gadget driver that this is
				 * the case by returning -EAGAIN.
				 */
				ret = -EAGAIN;
				break;
			default:
				dev_WARN(dwc->dev, "UNKNOWN cmd status\n");
			}

			break;
		}
	} while (--timeout);

	if (timeout == 0) {
		ret = -ETIMEDOUT;
		cmd_status = -ETIMEDOUT;
	}

skip_status:
	trace_dwc3_gadget_ep_cmd(dep, cmd, params, cmd_status);

	if (DWC3_DEPCMD_CMD(cmd) == DWC3_DEPCMD_STARTTRANSFER) {
		if (ret == 0)
			dep->flags |= DWC3_EP_TRANSFER_STARTED;

		if (ret != -ETIMEDOUT)
			dwc3_gadget_ep_get_transfer_index(dep);
	}

	if (saved_config) {
		reg = dwc3_readl(dwc->regs, DWC3_GUSB2PHYCFG(0));
		reg |= saved_config;
		dwc3_writel(dwc->regs, DWC3_GUSB2PHYCFG(0), reg);
	}

	return ret;
}

static int dwc3_send_clear_stall_ep_cmd(struct dwc3_ep *dep)
{
	struct dwc3 *dwc = dep->dwc;
	struct dwc3_gadget_ep_cmd_params params;
	u32 cmd = DWC3_DEPCMD_CLEARSTALL;

	/*
	 * As of core revision 2.60a the recommended programming model
	 * is to set the ClearPendIN bit when issuing a Clear Stall EP
	 * command for IN endpoints. This is to prevent an issue where
	 * some (non-compliant) hosts may not send ACK TPs for pending
	 * IN transfers due to a mishandled error condition. Synopsys
	 * STAR 9000614252.
	 */
	if (dep->direction &&
	    !DWC3_VER_IS_PRIOR(DWC3, 260A) &&
	    (dwc->gadget->speed >= USB_SPEED_SUPER))
		cmd |= DWC3_DEPCMD_CLEARPENDIN;

	memset(&params, 0, sizeof(params));

	return dwc3_send_gadget_ep_cmd(dep, cmd, &params);
}

static dma_addr_t dwc3_trb_dma_offset(struct dwc3_ep *dep,
		struct dwc3_trb *trb)
{
	u32		offset = (char *) trb - (char *) dep->trb_pool;

	return dep->trb_pool_dma + offset;
}

static int dwc3_alloc_trb_pool(struct dwc3_ep *dep)
{
	struct dwc3		*dwc = dep->dwc;

	if (dep->trb_pool)
		return 0;

	dep->trb_pool = dma_alloc_coherent(dwc->sysdev,
			sizeof(struct dwc3_trb) * DWC3_TRB_NUM,
			&dep->trb_pool_dma, GFP_KERNEL);
	if (!dep->trb_pool) {
		dev_err(dep->dwc->dev, "failed to allocate trb pool for %s\n",
				dep->name);
		return -ENOMEM;
	}

	return 0;
}

static void dwc3_free_trb_pool(struct dwc3_ep *dep)
{
	struct dwc3		*dwc = dep->dwc;

	dma_free_coherent(dwc->sysdev, sizeof(struct dwc3_trb) * DWC3_TRB_NUM,
			dep->trb_pool, dep->trb_pool_dma);

	dep->trb_pool = NULL;
	dep->trb_pool_dma = 0;
}

static int dwc3_gadget_set_xfer_resource(struct dwc3_ep *dep)
{
	struct dwc3_gadget_ep_cmd_params params;

	memset(&params, 0x00, sizeof(params));

	params.param0 = DWC3_DEPXFERCFG_NUM_XFER_RES(1);

	return dwc3_send_gadget_ep_cmd(dep, DWC3_DEPCMD_SETTRANSFRESOURCE,
			&params);
}

/**
 * dwc3_gadget_start_config - configure ep resources
 * @dep: endpoint that is being enabled
 *
 * Issue a %DWC3_DEPCMD_DEPSTARTCFG command to @dep. After the command's
 * completion, it will set Transfer Resource for all available endpoints.
 *
 * The assignment of transfer resources cannot perfectly follow the data book
 * due to the fact that the controller driver does not have all knowledge of the
 * configuration in advance. It is given this information piecemeal by the
 * composite gadget framework after every SET_CONFIGURATION and
 * SET_INTERFACE. Trying to follow the databook programming model in this
 * scenario can cause errors. For two reasons:
 *
 * 1) The databook says to do %DWC3_DEPCMD_DEPSTARTCFG for every
 * %USB_REQ_SET_CONFIGURATION and %USB_REQ_SET_INTERFACE (8.1.5). This is
 * incorrect in the scenario of multiple interfaces.
 *
 * 2) The databook does not mention doing more %DWC3_DEPCMD_DEPXFERCFG for new
 * endpoint on alt setting (8.1.6).
 *
 * The following simplified method is used instead:
 *
 * All hardware endpoints can be assigned a transfer resource and this setting
 * will stay persistent until either a core reset or hibernation. So whenever we
 * do a %DWC3_DEPCMD_DEPSTARTCFG(0) we can go ahead and do
 * %DWC3_DEPCMD_DEPXFERCFG for every hardware endpoint as well. We are
 * guaranteed that there are as many transfer resources as endpoints.
 *
 * This function is called for each endpoint when it is being enabled but is
 * triggered only when called for EP0-out, which always happens first, and which
 * should only happen in one of the above conditions.
 */
static int dwc3_gadget_start_config(struct dwc3_ep *dep)
{
	struct dwc3_gadget_ep_cmd_params params;
	struct dwc3		*dwc;
	u32			cmd;
	int			i;
	int			ret;

	if (dep->number)
		return 0;

	memset(&params, 0x00, sizeof(params));
	cmd = DWC3_DEPCMD_DEPSTARTCFG;
	dwc = dep->dwc;

	ret = dwc3_send_gadget_ep_cmd(dep, cmd, &params);
	if (ret)
		return ret;

	for (i = 0; i < DWC3_ENDPOINTS_NUM; i++) {
		struct dwc3_ep *dep = dwc->eps[i];

		if (!dep)
			continue;

		ret = dwc3_gadget_set_xfer_resource(dep);
		if (ret)
			return ret;
	}

	return 0;
}

static int dwc3_gadget_set_ep_config(struct dwc3_ep *dep, unsigned int action)
{
	const struct usb_ss_ep_comp_descriptor *comp_desc;
	const struct usb_endpoint_descriptor *desc;
	struct dwc3_gadget_ep_cmd_params params;
	struct dwc3 *dwc = dep->dwc;

	comp_desc = dep->endpoint.comp_desc;
	desc = dep->endpoint.desc;

	memset(&params, 0x00, sizeof(params));

	params.param0 = DWC3_DEPCFG_EP_TYPE(usb_endpoint_type(desc))
		| DWC3_DEPCFG_MAX_PACKET_SIZE(usb_endpoint_maxp(desc));

	/* Burst size is only needed in SuperSpeed mode */
	if (dwc->gadget->speed >= USB_SPEED_SUPER) {
		u32 burst = dep->endpoint.maxburst;

		params.param0 |= DWC3_DEPCFG_BURST_SIZE(burst - 1);
	}

	params.param0 |= action;
	if (action == DWC3_DEPCFG_ACTION_RESTORE)
		params.param2 |= dep->saved_state;

	if (usb_endpoint_xfer_control(desc))
		params.param1 = DWC3_DEPCFG_XFER_COMPLETE_EN;

	if (dep->number <= 1 || usb_endpoint_xfer_isoc(desc))
		params.param1 |= DWC3_DEPCFG_XFER_NOT_READY_EN;

	if (usb_ss_max_streams(comp_desc) && usb_endpoint_xfer_bulk(desc)) {
		params.param1 |= DWC3_DEPCFG_STREAM_CAPABLE
			| DWC3_DEPCFG_XFER_COMPLETE_EN
			| DWC3_DEPCFG_STREAM_EVENT_EN;
		dep->stream_capable = true;
	}

	if (!usb_endpoint_xfer_control(desc))
		params.param1 |= DWC3_DEPCFG_XFER_IN_PROGRESS_EN;

	/*
	 * We are doing 1:1 mapping for endpoints, meaning
	 * Physical Endpoints 2 maps to Logical Endpoint 2 and
	 * so on. We consider the direction bit as part of the physical
	 * endpoint number. So USB endpoint 0x81 is 0x03.
	 */
	params.param1 |= DWC3_DEPCFG_EP_NUMBER(dep->number);

	/*
	 * We must use the lower 16 TX FIFOs even though
	 * HW might have more
	 */
	if (dep->direction)
		params.param0 |= DWC3_DEPCFG_FIFO_NUMBER(dep->number >> 1);

	if (desc->bInterval) {
		u8 bInterval_m1;

		/*
		 * Valid range for DEPCFG.bInterval_m1 is from 0 to 13.
		 *
		 * NOTE: The programming guide incorrectly stated bInterval_m1
		 * must be set to 0 when operating in fullspeed. Internally the
		 * controller does not have this limitation. See DWC_usb3x
		 * programming guide section 3.2.2.1.
		 */
		bInterval_m1 = min_t(u8, desc->bInterval - 1, 13);

		if (usb_endpoint_type(desc) == USB_ENDPOINT_XFER_INT &&
		    dwc->gadget->speed == USB_SPEED_FULL)
			dep->interval = desc->bInterval;
		else
			dep->interval = 1 << (desc->bInterval - 1);

		params.param1 |= DWC3_DEPCFG_BINTERVAL_M1(bInterval_m1);
	}

	return dwc3_send_gadget_ep_cmd(dep, DWC3_DEPCMD_SETEPCONFIG, &params);
}

/**
 * dwc3_gadget_get_tx_fifos_size - Get the txfifos total size
 * @dwc: pointer to the DWC3 context
 *
 * 3-RAM configuration:
 * RAM0 depth = Descriptor Cache depth
 * RAM1 depth = TxFIFOs depth
 * RAM2 depth = RxFIFOs depth
 *
 * 2-RAM configuration:
 * RAM0 depth = Descriptor Cache depth + RxFIFOs depth
 * RAM1 depth = TxFIFOs depth
 *
 * 1-RAM configuration:
 * RAM0 depth = Descriptor Cache depth + RxFIFOs depth + TxFIFOs depth
 */
static int dwc3_gadget_get_tx_fifos_size(struct dwc3 *dwc)
{
	int txfifo_depth = 0;
	int ram0_depth, rxfifo_size;

	/* Get the depth of the TxFIFOs */
	if (DWC3_NUM_RAMS(dwc->hwparams.hwparams1) > 1) {
		/* For 2 or 3-RAM, RAM1 contains TxFIFOs */
		txfifo_depth = DWC3_RAM1_DEPTH(dwc->hwparams.hwparams7);
	} else {
		/* For 1-RAM, RAM0 contains Descriptor Cache, RxFIFOs, and TxFIFOs */
		ram0_depth = DWC3_GHWPARAMS6_RAM0_DEPTH(dwc->hwparams.hwparams6);

		/* All OUT endpoints share a single RxFIFO space */
		rxfifo_size = dwc3_readl(dwc->regs, DWC3_GRXFIFOSIZ(0));
		if (DWC3_IP_IS(DWC3))
			txfifo_depth = ram0_depth - DWC3_GRXFIFOSIZ_RXFDEP(rxfifo_size);
		else
			txfifo_depth = ram0_depth - DWC31_GRXFIFOSIZ_RXFDEP(rxfifo_size);

		/* The value of GRxFIFOSIZ0[31:16] is the depth of Descriptor Cache */
		txfifo_depth -= DWC3_GRXFIFOSIZ_RXFSTADDR(rxfifo_size) >> 16;
	}

	return txfifo_depth;
}

/**
 * dwc3_gadget_calc_tx_fifo_size - calculates the txfifo size value
 * @dwc: pointer to the DWC3 context
 * @mult: multiplier to be used when calculating the fifo_size
 *
 * Calculates the size value based on the equation below:
 *
 * DWC3 revision 280A and prior:
 * fifo_size = mult * (max_packet / mdwidth) + 1;
 *
 * DWC3 revision 290A and onwards:
 * fifo_size = mult * ((max_packet + mdwidth)/mdwidth + 1) + 1
 *
 * The max packet size is set to 1024, as the txfifo requirements mainly apply
 * to super speed USB use cases.  However, it is safe to overestimate the fifo
 * allocations for other scenarios, i.e. high speed USB.
 */
static int dwc3_gadget_calc_tx_fifo_size(struct dwc3 *dwc, int mult)
{
	int max_packet = 1024;
	int fifo_size;
	int mdwidth;

	mdwidth = dwc3_mdwidth(dwc);

	/* MDWIDTH is represented in bits, we need it in bytes */
	mdwidth >>= 3;

	if (DWC3_VER_IS_PRIOR(DWC3, 290A))
		fifo_size = mult * (max_packet / mdwidth) + 1;
	else
		fifo_size = mult * ((max_packet + mdwidth) / mdwidth) + 1;
	return fifo_size;
}

/**
 * dwc3_gadget_clear_tx_fifos - Clears txfifo allocation
 * @dwc: pointer to the DWC3 context
 *
 * Iterates through all the endpoint registers and clears the previous txfifo
 * allocations.
 */
void dwc3_gadget_clear_tx_fifos(struct dwc3 *dwc)
{
	struct dwc3_ep *dep;
	int fifo_depth;
	int size;
	int num;

	if (!dwc->do_fifo_resize)
		return;

	/* Read ep0IN related TXFIFO size */
	dep = dwc->eps[1];
	size = dwc3_readl(dwc->regs, DWC3_GTXFIFOSIZ(0));
	if (DWC3_IP_IS(DWC3))
		fifo_depth = DWC3_GTXFIFOSIZ_TXFDEP(size);
	else
		fifo_depth = DWC31_GTXFIFOSIZ_TXFDEP(size);

	dwc->last_fifo_depth = fifo_depth;
	/* Clear existing TXFIFO for all IN eps except ep0 */
	for (num = 3; num < min_t(int, dwc->num_eps, DWC3_ENDPOINTS_NUM);
	     num += 2) {
		dep = dwc->eps[num];
		/* Don't change TXFRAMNUM on usb31 version */
		size = DWC3_IP_IS(DWC3) ? 0 :
			dwc3_readl(dwc->regs, DWC3_GTXFIFOSIZ(num >> 1)) &
				   DWC31_GTXFIFOSIZ_TXFRAMNUM;

		dwc3_writel(dwc->regs, DWC3_GTXFIFOSIZ(num >> 1), size);
		dep->flags &= ~DWC3_EP_TXFIFO_RESIZED;
	}
	dwc->num_ep_resized = 0;
}

/**
 * __dwc3_gadget_resize_tx_fifos - reallocate fifo spaces for Rockchip platform
 *
 * @dep: pointer to dwc3_ep structure
 *
 * According to the different USB transfer type and Speed,
 * this function will a best effort FIFO allocation in order
 * to improve FIFO usage and throughput, while still allowing
 * us to enable as many endpoints as possible.
 */
static int __dwc3_gadget_resize_tx_fifos(struct dwc3_ep *dep)
{
	struct dwc3 *dwc = dep->dwc;
	u32 fifo_0_start, last_fifo_depth, ram1_depth;
	u32 fifo_size, maxpacket, mdwidth, mult;
	u32 tmp;

	if (usb_endpoint_xfer_isoc(dep->endpoint.desc)) {
		/*
		 * Set enough tx fifos for Isochronous endpoints to get better
		 * performance and more compliance with bus latency.
		 */
		maxpacket = dep->endpoint.maxpacket;
		if (gadget_is_superspeed(dwc->gadget))
			mult = dep->endpoint.mult * dep->endpoint.maxburst;
		else
			mult = dep->endpoint.mult;

		mult = mult > 0 ? mult * 2 : 3;
		if (mult > 6)
			mult = 6;
	} else if (usb_endpoint_xfer_bulk(dep->endpoint.desc)) {
		/*
		 * Set enough tx fifos for Bulk endpoints to get
		 * better transmission performance.
		 */
		mult = 3;
		if (gadget_is_superspeed(dwc->gadget)) {
			if (dep->endpoint.maxburst > mult) {
				mult = dep->endpoint.maxburst;
				if (mult > 6)
					mult = 6;
			}
			maxpacket = 1024;
		} else {
			maxpacket = 512;
		}
	} else if (usb_endpoint_xfer_int(dep->endpoint.desc)) {
		/*
		 * REVIST: we assume that the maxpacket of interrupt
		 * endpoint is 64 Bytes for MTP and the other functions.
		 */
		mult = 1;
		maxpacket = 64;
	} else {
		goto out;
	}

	mdwidth = dwc3_mdwidth(dwc);
	mdwidth >>= 3; /* bits convert to bytes */
	ram1_depth = dwc3_gadget_get_tx_fifos_size(dwc);
	last_fifo_depth = dwc->last_fifo_depth;

	/* Calculate the fifo size for this EP */
	tmp = mult * (maxpacket + mdwidth);
	tmp += mdwidth;
	fifo_size = DIV_ROUND_UP(tmp, mdwidth);

	/* Check if TXFIFOs start at non-zero addr */
	tmp = dwc3_readl(dwc->regs, DWC3_GTXFIFOSIZ(0));
	fifo_0_start = DWC3_GTXFIFOSIZ_TXFSTADDR(tmp);
	fifo_size |= (fifo_0_start + (last_fifo_depth << 16));

	if (DWC3_IP_IS(DWC3))
		last_fifo_depth += DWC3_GTXFIFOSIZ_TXFDEP(fifo_size);
	else
		last_fifo_depth += DWC31_GTXFIFOSIZ_TXFDEP(fifo_size);

	/* Check fifo size allocation doesn't exceed available RAM size. */
	if (last_fifo_depth >= ram1_depth) {
		dev_err(dwc->dev, "Fifosize(0x%x) > RAM size(0x%x) %s depth(0x%x)\n",
			last_fifo_depth, ram1_depth,
			dep->endpoint.name, fifo_size & 0xfff);
		return -ENOMEM;
	}

	dwc3_writel(dwc->regs, DWC3_GTXFIFOSIZ(dep->number >> 1), fifo_size);
	dep->flags |= DWC3_EP_TXFIFO_RESIZED;
	dwc->last_fifo_depth = last_fifo_depth;
	dwc->num_ep_resized++;

out:
	return 0;
}

/*
 * dwc3_gadget_resize_tx_fifos - reallocate fifo spaces for current use-case
 * @dwc: pointer to our context structure
 *
 * This function will a best effort FIFO allocation in order
 * to improve FIFO usage and throughput, while still allowing
 * us to enable as many endpoints as possible.
 *
 * Keep in mind that this operation will be highly dependent
 * on the configured size for RAM1 - which contains TxFifo -,
 * the amount of endpoints enabled on coreConsultant tool, and
 * the width of the Master Bus.
 *
 * In general, FIFO depths are represented with the following equation:
 *
 * fifo_size = mult * ((max_packet + mdwidth)/mdwidth + 1) + 1
 *
 * In conjunction with dwc3_gadget_check_config(), this resizing logic will
 * ensure that all endpoints will have enough internal memory for one max
 * packet per endpoint.
 */
static int dwc3_gadget_resize_tx_fifos(struct dwc3_ep *dep)
{
	struct dwc3 *dwc = dep->dwc;
	int fifo_0_start;
	int ram1_depth;
	int fifo_size;
	int min_depth;
	int num_in_ep;
	int remaining;
	int num_fifos = 1;
	int fifo;
	int tmp;

	if (!dwc->do_fifo_resize)
		return 0;

	/* resize IN endpoints except ep0 */
	if (!usb_endpoint_dir_in(dep->endpoint.desc) || dep->number <= 1)
		return 0;

	/* bail if already resized */
	if (dep->flags & DWC3_EP_TXFIFO_RESIZED)
		return 0;

	if (IS_REACHABLE(CONFIG_ARCH_ROCKCHIP))
		return __dwc3_gadget_resize_tx_fifos(dep);

	ram1_depth = dwc3_gadget_get_tx_fifos_size(dwc);

	if ((dep->endpoint.maxburst > 1 &&
	     usb_endpoint_xfer_bulk(dep->endpoint.desc)) ||
	    usb_endpoint_xfer_isoc(dep->endpoint.desc))
		num_fifos = 3;

	if (dep->endpoint.maxburst > 6 &&
	    (usb_endpoint_xfer_bulk(dep->endpoint.desc) ||
	     usb_endpoint_xfer_isoc(dep->endpoint.desc)) && DWC3_IP_IS(DWC31))
		num_fifos = dwc->tx_fifo_resize_max_num;

	/* FIFO size for a single buffer */
	fifo = dwc3_gadget_calc_tx_fifo_size(dwc, 1);

	/* Calculate the number of remaining EPs w/o any FIFO */
	num_in_ep = dwc->max_cfg_eps;
	num_in_ep -= dwc->num_ep_resized;

	/* Reserve at least one FIFO for the number of IN EPs */
	min_depth = num_in_ep * (fifo + 1);
	remaining = ram1_depth - min_depth - dwc->last_fifo_depth;
	remaining = max_t(int, 0, remaining);
	/*
	 * We've already reserved 1 FIFO per EP, so check what we can fit in
	 * addition to it.  If there is not enough remaining space, allocate
	 * all the remaining space to the EP.
	 */
	fifo_size = (num_fifos - 1) * fifo;
	if (remaining < fifo_size)
		fifo_size = remaining;

	fifo_size += fifo;
	/* Last increment according to the TX FIFO size equation */
	fifo_size++;

	/* Check if TXFIFOs start at non-zero addr */
	tmp = dwc3_readl(dwc->regs, DWC3_GTXFIFOSIZ(0));
	fifo_0_start = DWC3_GTXFIFOSIZ_TXFSTADDR(tmp);

	fifo_size |= (fifo_0_start + (dwc->last_fifo_depth << 16));
	if (DWC3_IP_IS(DWC3))
		dwc->last_fifo_depth += DWC3_GTXFIFOSIZ_TXFDEP(fifo_size);
	else
		dwc->last_fifo_depth += DWC31_GTXFIFOSIZ_TXFDEP(fifo_size);

	/* Check fifo size allocation doesn't exceed available RAM size. */
	if (dwc->last_fifo_depth >= ram1_depth) {
		dev_err(dwc->dev, "Fifosize(%d) > RAM size(%d) %s depth:%d\n",
			dwc->last_fifo_depth, ram1_depth,
			dep->endpoint.name, fifo_size);
		if (DWC3_IP_IS(DWC3))
			fifo_size = DWC3_GTXFIFOSIZ_TXFDEP(fifo_size);
		else
			fifo_size = DWC31_GTXFIFOSIZ_TXFDEP(fifo_size);

		dwc->last_fifo_depth -= fifo_size;
		return -ENOMEM;
	}

	dwc3_writel(dwc->regs, DWC3_GTXFIFOSIZ(dep->number >> 1), fifo_size);
	dep->flags |= DWC3_EP_TXFIFO_RESIZED;
	dwc->num_ep_resized++;

	return 0;
}

/**
 * __dwc3_gadget_ep_enable - initializes a hw endpoint
 * @dep: endpoint to be initialized
 * @action: one of INIT, MODIFY or RESTORE
 *
 * Caller should take care of locking. Execute all necessary commands to
 * initialize a HW endpoint so it can be used by a gadget driver.
 */
static int __dwc3_gadget_ep_enable(struct dwc3_ep *dep, unsigned int action)
{
	const struct usb_endpoint_descriptor *desc = dep->endpoint.desc;
	struct dwc3		*dwc = dep->dwc;

	u32			reg;
	int			ret;

	if (!(dep->flags & DWC3_EP_ENABLED)) {
		ret = dwc3_gadget_resize_tx_fifos(dep);
		if (ret)
			return ret;

		ret = dwc3_gadget_start_config(dep);
		if (ret)
			return ret;
	}

	ret = dwc3_gadget_set_ep_config(dep, action);
	if (ret)
		return ret;

	if (!(dep->flags & DWC3_EP_ENABLED)) {
		struct dwc3_trb	*trb_st_hw;
		struct dwc3_trb	*trb_link;

		dep->type = usb_endpoint_type(desc);
		dep->flags |= DWC3_EP_ENABLED;

		reg = dwc3_readl(dwc->regs, DWC3_DALEPENA);
		reg |= DWC3_DALEPENA_EP(dep->number);
		dwc3_writel(dwc->regs, DWC3_DALEPENA, reg);

		dep->trb_dequeue = 0;
		dep->trb_enqueue = 0;

		if (usb_endpoint_xfer_control(desc))
			goto out;

		/* Initialize the TRB ring */
		memset(dep->trb_pool, 0,
		       sizeof(struct dwc3_trb) * DWC3_TRB_NUM);

		/* Link TRB. The HWO bit is never reset */
		trb_st_hw = &dep->trb_pool[0];

		trb_link = &dep->trb_pool[DWC3_TRB_NUM - 1];
		trb_link->bpl = lower_32_bits(dwc3_trb_dma_offset(dep, trb_st_hw));
		trb_link->bph = upper_32_bits(dwc3_trb_dma_offset(dep, trb_st_hw));
		trb_link->ctrl |= DWC3_TRBCTL_LINK_TRB;
		trb_link->ctrl |= DWC3_TRB_CTRL_HWO;
	}

	/*
	 * Issue StartTransfer here with no-op TRB so we can always rely on No
	 * Response Update Transfer command.
	 */
	if (usb_endpoint_xfer_bulk(desc) ||
			usb_endpoint_xfer_int(desc)) {
		struct dwc3_gadget_ep_cmd_params params;
		struct dwc3_trb	*trb;
		dma_addr_t trb_dma;
		u32 cmd;

		memset(&params, 0, sizeof(params));
		trb = &dep->trb_pool[0];
		trb_dma = dwc3_trb_dma_offset(dep, trb);

		params.param0 = upper_32_bits(trb_dma);
		params.param1 = lower_32_bits(trb_dma);

		cmd = DWC3_DEPCMD_STARTTRANSFER;

		ret = dwc3_send_gadget_ep_cmd(dep, cmd, &params);
		if (ret < 0)
			return ret;

		if (dep->stream_capable) {
			/*
			 * For streams, at start, there maybe a race where the
			 * host primes the endpoint before the function driver
			 * queues a request to initiate a stream. In that case,
			 * the controller will not see the prime to generate the
			 * ERDY and start stream. To workaround this, issue a
			 * no-op TRB as normal, but end it immediately. As a
			 * result, when the function driver queues the request,
			 * the next START_TRANSFER command will cause the
			 * controller to generate an ERDY to initiate the
			 * stream.
			 */
			dwc3_stop_active_transfer(dep, true, true);

			/*
			 * All stream eps will reinitiate stream on NoStream
			 * rejection until we can determine that the host can
			 * prime after the first transfer.
			 *
			 * However, if the controller is capable of
			 * TXF_FLUSH_BYPASS, then IN direction endpoints will
			 * automatically restart the stream without the driver
			 * initiation.
			 */
			if (!dep->direction ||
			    !(dwc->hwparams.hwparams9 &
			      DWC3_GHWPARAMS9_DEV_TXF_FLUSH_BYPASS))
				dep->flags |= DWC3_EP_FORCE_RESTART_STREAM;
		}
	}

out:
	trace_dwc3_gadget_ep_enable(dep);

	return 0;
}

void dwc3_remove_requests(struct dwc3 *dwc, struct dwc3_ep *dep, int status)
{
	struct dwc3_request		*req;

	dwc3_stop_active_transfer(dep, true, false);

	/* If endxfer is delayed, avoid unmapping requests */
	if (dep->flags & DWC3_EP_DELAY_STOP)
		return;

	/* - giveback all requests to gadget driver */
	while (!list_empty(&dep->started_list)) {
		req = next_request(&dep->started_list);

		dwc3_gadget_giveback(dep, req, status);
	}

	while (!list_empty(&dep->pending_list)) {
		req = next_request(&dep->pending_list);

		dwc3_gadget_giveback(dep, req, status);
	}

	while (!list_empty(&dep->cancelled_list)) {
		req = next_request(&dep->cancelled_list);

		dwc3_gadget_giveback(dep, req, status);
	}
}

/**
 * __dwc3_gadget_ep_disable - disables a hw endpoint
 * @dep: the endpoint to disable
 *
 * This function undoes what __dwc3_gadget_ep_enable did and also removes
 * requests which are currently being processed by the hardware and those which
 * are not yet scheduled.
 *
 * Caller should take care of locking.
 */
static int __dwc3_gadget_ep_disable(struct dwc3_ep *dep)
{
	struct dwc3		*dwc = dep->dwc;
	u32			reg;
	u32			mask;

	trace_dwc3_gadget_ep_disable(dep);

	/* make sure HW endpoint isn't stalled */
	if (dep->flags & DWC3_EP_STALL)
		__dwc3_gadget_ep_set_halt(dep, 0, false);

	reg = dwc3_readl(dwc->regs, DWC3_DALEPENA);
	reg &= ~DWC3_DALEPENA_EP(dep->number);
	dwc3_writel(dwc->regs, DWC3_DALEPENA, reg);

	dwc3_remove_requests(dwc, dep, -ESHUTDOWN);

	dep->stream_capable = false;
	dep->type = 0;
	mask = DWC3_EP_TXFIFO_RESIZED;
	/*
	 * dwc3_remove_requests() can exit early if DWC3 EP delayed stop is
	 * set.  Do not clear DEP flags, so that the end transfer command will
	 * be reattempted during the next SETUP stage.
	 */
	if (dep->flags & DWC3_EP_DELAY_STOP)
		mask |= (DWC3_EP_DELAY_STOP | DWC3_EP_TRANSFER_STARTED);
	dep->flags &= mask;

	/* Clear out the ep descriptors for non-ep0 */
	if (dep->number > 1) {
		dep->endpoint.comp_desc = NULL;
		dep->endpoint.desc = NULL;
	}

	return 0;
}

/* -------------------------------------------------------------------------- */

static int dwc3_gadget_ep0_enable(struct usb_ep *ep,
		const struct usb_endpoint_descriptor *desc)
{
	return -EINVAL;
}

static int dwc3_gadget_ep0_disable(struct usb_ep *ep)
{
	return -EINVAL;
}

/* -------------------------------------------------------------------------- */

static int dwc3_gadget_ep_enable(struct usb_ep *ep,
		const struct usb_endpoint_descriptor *desc)
{
	struct dwc3_ep			*dep;
	struct dwc3			*dwc;
	unsigned long			flags;
	int				ret;

	if (!ep || !desc || desc->bDescriptorType != USB_DT_ENDPOINT) {
		pr_debug("dwc3: invalid parameters\n");
		return -EINVAL;
	}

	if (!desc->wMaxPacketSize) {
		pr_debug("dwc3: missing wMaxPacketSize\n");
		return -EINVAL;
	}

	dep = to_dwc3_ep(ep);
	dwc = dep->dwc;

	if (dev_WARN_ONCE(dwc->dev, dep->flags & DWC3_EP_ENABLED,
					"%s is already enabled\n",
					dep->name))
		return 0;

	spin_lock_irqsave(&dwc->lock, flags);
	ret = __dwc3_gadget_ep_enable(dep, DWC3_DEPCFG_ACTION_INIT);
	spin_unlock_irqrestore(&dwc->lock, flags);

	return ret;
}

static int dwc3_gadget_ep_disable(struct usb_ep *ep)
{
	struct dwc3_ep			*dep;
	struct dwc3			*dwc;
	unsigned long			flags;
	int				ret;

	if (!ep) {
		pr_debug("dwc3: invalid parameters\n");
		return -EINVAL;
	}

	dep = to_dwc3_ep(ep);
	dwc = dep->dwc;

	if (dev_WARN_ONCE(dwc->dev, !(dep->flags & DWC3_EP_ENABLED),
					"%s is already disabled\n",
					dep->name))
		return 0;

	spin_lock_irqsave(&dwc->lock, flags);
	ret = __dwc3_gadget_ep_disable(dep);
	spin_unlock_irqrestore(&dwc->lock, flags);

	return ret;
}

static struct usb_request *dwc3_gadget_ep_alloc_request(struct usb_ep *ep,
		gfp_t gfp_flags)
{
	struct dwc3_request		*req;
	struct dwc3_ep			*dep = to_dwc3_ep(ep);

	req = kzalloc(sizeof(*req), gfp_flags);
	if (!req)
		return NULL;

	req->direction	= dep->direction;
	req->epnum	= dep->number;
	req->dep	= dep;
	req->status	= DWC3_REQUEST_STATUS_UNKNOWN;

	trace_dwc3_alloc_request(req);

	return &req->request;
}

static void dwc3_gadget_ep_free_request(struct usb_ep *ep,
		struct usb_request *request)
{
	struct dwc3_request		*req = to_dwc3_request(request);

	trace_dwc3_free_request(req);
	kfree(req);
}

/**
 * dwc3_ep_prev_trb - returns the previous TRB in the ring
 * @dep: The endpoint with the TRB ring
 * @index: The index of the current TRB in the ring
 *
 * Returns the TRB prior to the one pointed to by the index. If the
 * index is 0, we will wrap backwards, skip the link TRB, and return
 * the one just before that.
 */
static struct dwc3_trb *dwc3_ep_prev_trb(struct dwc3_ep *dep, u8 index)
{
	u8 tmp = index;

	if (!tmp)
		tmp = DWC3_TRB_NUM - 1;

	return &dep->trb_pool[tmp - 1];
}

static u32 dwc3_calc_trbs_left(struct dwc3_ep *dep)
{
	u8			trbs_left;

	/*
	 * If the enqueue & dequeue are equal then the TRB ring is either full
	 * or empty. It's considered full when there are DWC3_TRB_NUM-1 of TRBs
	 * pending to be processed by the driver.
	 */
	if (dep->trb_enqueue == dep->trb_dequeue) {
		/*
		 * If there is any request remained in the started_list at
		 * this point, that means there is no TRB available.
		 */
		if (!list_empty(&dep->started_list))
			return 0;

		return DWC3_TRB_NUM - 1;
	}

	trbs_left = dep->trb_dequeue - dep->trb_enqueue;
	trbs_left &= (DWC3_TRB_NUM - 1);

	if (dep->trb_dequeue < dep->trb_enqueue)
		trbs_left--;

	return trbs_left;
}

/**
 * dwc3_prepare_one_trb - setup one TRB from one request
 * @dep: endpoint for which this request is prepared
 * @req: dwc3_request pointer
 * @trb_length: buffer size of the TRB
 * @chain: should this TRB be chained to the next?
 * @node: only for isochronous endpoints. First TRB needs different type.
 * @use_bounce_buffer: set to use bounce buffer
 * @must_interrupt: set to interrupt on TRB completion
 */
static void dwc3_prepare_one_trb(struct dwc3_ep *dep,
		struct dwc3_request *req, unsigned int trb_length,
		unsigned int chain, unsigned int node, bool use_bounce_buffer,
		bool must_interrupt)
{
	struct dwc3_trb		*trb;
	dma_addr_t		dma;
	unsigned int		stream_id = req->request.stream_id;
	unsigned int		short_not_ok = req->request.short_not_ok;
	unsigned int		no_interrupt = req->request.no_interrupt;
	unsigned int		is_last = req->request.is_last;
	struct dwc3		*dwc = dep->dwc;
	struct usb_gadget	*gadget = dwc->gadget;
	enum usb_device_speed	speed = gadget->speed;

	if (use_bounce_buffer)
		dma = dep->dwc->bounce_addr;
	else if (req->request.num_sgs > 0)
		dma = sg_dma_address(req->start_sg);
	else
		dma = req->request.dma;

	trb = &dep->trb_pool[dep->trb_enqueue];

	if (!req->trb) {
		dwc3_gadget_move_started_request(req);
		req->trb = trb;
		req->trb_dma = dwc3_trb_dma_offset(dep, trb);
	}

	req->num_trbs++;

	trb->size = DWC3_TRB_SIZE_LENGTH(trb_length);
	trb->bpl = lower_32_bits(dma);
	trb->bph = upper_32_bits(dma);

	switch (usb_endpoint_type(dep->endpoint.desc)) {
	case USB_ENDPOINT_XFER_CONTROL:
		trb->ctrl = DWC3_TRBCTL_CONTROL_SETUP;
		break;

	case USB_ENDPOINT_XFER_ISOC:
		if (!node) {
			trb->ctrl = DWC3_TRBCTL_ISOCHRONOUS_FIRST;

			/*
			 * USB Specification 2.0 Section 5.9.2 states that: "If
			 * there is only a single transaction in the microframe,
			 * only a DATA0 data packet PID is used.  If there are
			 * two transactions per microframe, DATA1 is used for
			 * the first transaction data packet and DATA0 is used
			 * for the second transaction data packet.  If there are
			 * three transactions per microframe, DATA2 is used for
			 * the first transaction data packet, DATA1 is used for
			 * the second, and DATA0 is used for the third."
			 *
			 * IOW, we should satisfy the following cases:
			 *
			 * 1) length <= maxpacket
			 *	- DATA0
			 *
			 * 2) maxpacket < length <= (2 * maxpacket)
			 *	- DATA1, DATA0
			 *
			 * 3) (2 * maxpacket) < length <= (3 * maxpacket)
			 *	- DATA2, DATA1, DATA0
			 */
			if (speed == USB_SPEED_HIGH) {
				struct usb_ep *ep = &dep->endpoint;
				unsigned int mult = 2;
				unsigned int maxp = usb_endpoint_maxp(ep->desc);

				if (req->request.length <= (2 * maxp))
					mult--;

				if (req->request.length <= maxp)
					mult--;

				trb->size |= DWC3_TRB_SIZE_PCM1(mult);
			}
		} else {
			trb->ctrl = DWC3_TRBCTL_ISOCHRONOUS;
		}

		if (!no_interrupt && !chain)
			trb->ctrl |= DWC3_TRB_CTRL_ISP_IMI;
		break;

	case USB_ENDPOINT_XFER_BULK:
	case USB_ENDPOINT_XFER_INT:
		trb->ctrl = DWC3_TRBCTL_NORMAL;
		break;
	default:
		/*
		 * This is only possible with faulty memory because we
		 * checked it already :)
		 */
		dev_WARN(dwc->dev, "Unknown endpoint type %d\n",
				usb_endpoint_type(dep->endpoint.desc));
	}

	/*
	 * Enable Continue on Short Packet
	 * when endpoint is not a stream capable
	 */
	if (usb_endpoint_dir_out(dep->endpoint.desc)) {
		if (!dep->stream_capable)
			trb->ctrl |= DWC3_TRB_CTRL_CSP;

		if (short_not_ok)
			trb->ctrl |= DWC3_TRB_CTRL_ISP_IMI;
	}

	/* All TRBs setup for MST must set CSP=1 when LST=0 */
	if (dep->stream_capable && DWC3_MST_CAPABLE(&dwc->hwparams))
		trb->ctrl |= DWC3_TRB_CTRL_CSP;

	if ((!no_interrupt && !chain) || must_interrupt)
		trb->ctrl |= DWC3_TRB_CTRL_IOC;

	if (chain)
		trb->ctrl |= DWC3_TRB_CTRL_CHN;
	else if (dep->stream_capable && is_last &&
		 !DWC3_MST_CAPABLE(&dwc->hwparams))
		trb->ctrl |= DWC3_TRB_CTRL_LST;

	if (usb_endpoint_xfer_bulk(dep->endpoint.desc) && dep->stream_capable)
		trb->ctrl |= DWC3_TRB_CTRL_SID_SOFN(stream_id);

	/*
	 * As per data book 4.2.3.2TRB Control Bit Rules section
	 *
	 * The controller autonomously checks the HWO field of a TRB to determine if the
	 * entire TRB is valid. Therefore, software must ensure that the rest of the TRB
	 * is valid before setting the HWO field to '1'. In most systems, this means that
	 * software must update the fourth DWORD of a TRB last.
	 *
	 * However there is a possibility of CPU re-ordering here which can cause
	 * controller to observe the HWO bit set prematurely.
	 * Add a write memory barrier to prevent CPU re-ordering.
	 */
	wmb();
	trb->ctrl |= DWC3_TRB_CTRL_HWO;

	dwc3_ep_inc_enq(dep);

	trace_dwc3_prepare_trb(dep, trb);
}

static bool dwc3_needs_extra_trb(struct dwc3_ep *dep, struct dwc3_request *req)
{
	unsigned int maxp = usb_endpoint_maxp(dep->endpoint.desc);
	unsigned int rem = req->request.length % maxp;

	if ((req->request.length && req->request.zero && !rem &&
			!usb_endpoint_xfer_isoc(dep->endpoint.desc)) ||
			(!req->direction && rem))
		return true;

	return false;
}

/**
 * dwc3_prepare_last_sg - prepare TRBs for the last SG entry
 * @dep: The endpoint that the request belongs to
 * @req: The request to prepare
 * @entry_length: The last SG entry size
 * @node: Indicates whether this is not the first entry (for isoc only)
 *
 * Return the number of TRBs prepared.
 */
static int dwc3_prepare_last_sg(struct dwc3_ep *dep,
		struct dwc3_request *req, unsigned int entry_length,
		unsigned int node)
{
	unsigned int maxp = usb_endpoint_maxp(dep->endpoint.desc);
	unsigned int rem = req->request.length % maxp;
	unsigned int num_trbs = 1;

	if (dwc3_needs_extra_trb(dep, req))
		num_trbs++;

	if (dwc3_calc_trbs_left(dep) < num_trbs)
		return 0;

	req->needs_extra_trb = num_trbs > 1;

	/* Prepare a normal TRB */
	if (req->direction || req->request.length)
		dwc3_prepare_one_trb(dep, req, entry_length,
				req->needs_extra_trb, node, false, false);

	/* Prepare extra TRBs for ZLP and MPS OUT transfer alignment */
	if ((!req->direction && !req->request.length) || req->needs_extra_trb)
		dwc3_prepare_one_trb(dep, req,
				req->direction ? 0 : maxp - rem,
				false, 1, true, false);

	return num_trbs;
}

static int dwc3_prepare_trbs_sg(struct dwc3_ep *dep,
		struct dwc3_request *req)
{
	struct scatterlist *sg = req->start_sg;
	struct scatterlist *s;
	int		i;
	unsigned int length = req->request.length;
	unsigned int remaining = req->request.num_mapped_sgs
		- req->num_queued_sgs;
	unsigned int num_trbs = req->num_trbs;
	bool needs_extra_trb = dwc3_needs_extra_trb(dep, req);

	/*
	 * If we resume preparing the request, then get the remaining length of
	 * the request and resume where we left off.
	 */
	for_each_sg(req->request.sg, s, req->num_queued_sgs, i)
		length -= sg_dma_len(s);

	for_each_sg(sg, s, remaining, i) {
		unsigned int num_trbs_left = dwc3_calc_trbs_left(dep);
		unsigned int trb_length;
		bool must_interrupt = false;
		bool last_sg = false;

		trb_length = min_t(unsigned int, length, sg_dma_len(s));

		length -= trb_length;

		/*
		 * IOMMU driver is coalescing the list of sgs which shares a
		 * page boundary into one and giving it to USB driver. With
		 * this the number of sgs mapped is not equal to the number of
		 * sgs passed. So mark the chain bit to false if it isthe last
		 * mapped sg.
		 */
		if ((i == remaining - 1) || !length)
			last_sg = true;

		if (!num_trbs_left)
			break;

		if (last_sg) {
			if (!dwc3_prepare_last_sg(dep, req, trb_length, i))
				break;
		} else {
			/*
			 * Look ahead to check if we have enough TRBs for the
			 * next SG entry. If not, set interrupt on this TRB to
			 * resume preparing the next SG entry when more TRBs are
			 * free.
			 */
			if (num_trbs_left == 1 || (needs_extra_trb &&
					num_trbs_left <= 2 &&
					sg_dma_len(sg_next(s)) >= length))
				must_interrupt = true;

			dwc3_prepare_one_trb(dep, req, trb_length, 1, i, false,
					must_interrupt);
		}

		/*
		 * There can be a situation where all sgs in sglist are not
		 * queued because of insufficient trb number. To handle this
		 * case, update start_sg to next sg to be queued, so that
		 * we have free trbs we can continue queuing from where we
		 * previously stopped
		 */
		if (!last_sg)
			req->start_sg = sg_next(s);

		req->num_queued_sgs++;
		req->num_pending_sgs--;

		/*
		 * The number of pending SG entries may not correspond to the
		 * number of mapped SG entries. If all the data are queued, then
		 * don't include unused SG entries.
		 */
		if (length == 0) {
			req->num_pending_sgs = 0;
			break;
		}

		if (must_interrupt)
			break;
	}

	return req->num_trbs - num_trbs;
}

static int dwc3_prepare_trbs_linear(struct dwc3_ep *dep,
		struct dwc3_request *req)
{
	return dwc3_prepare_last_sg(dep, req, req->request.length, 0);
}

/*
 * dwc3_prepare_trbs - setup TRBs from requests
 * @dep: endpoint for which requests are being prepared
 *
 * The function goes through the requests list and sets up TRBs for the
 * transfers. The function returns once there are no more TRBs available or
 * it runs out of requests.
 *
 * Returns the number of TRBs prepared or negative errno.
 */
static int dwc3_prepare_trbs(struct dwc3_ep *dep)
{
	struct dwc3_request	*req, *n;
	int			ret = 0;

	BUILD_BUG_ON_NOT_POWER_OF_2(DWC3_TRB_NUM);

	/*
	 * We can get in a situation where there's a request in the started list
	 * but there weren't enough TRBs to fully kick it in the first time
	 * around, so it has been waiting for more TRBs to be freed up.
	 *
	 * In that case, we should check if we have a request with pending_sgs
	 * in the started list and prepare TRBs for that request first,
	 * otherwise we will prepare TRBs completely out of order and that will
	 * break things.
	 */
	list_for_each_entry(req, &dep->started_list, list) {
		if (req->num_pending_sgs > 0) {
			ret = dwc3_prepare_trbs_sg(dep, req);
			if (!ret || req->num_pending_sgs)
				return ret;
		}

		if (!dwc3_calc_trbs_left(dep))
			return ret;

		/*
		 * Don't prepare beyond a transfer. In DWC_usb32, its transfer
		 * burst capability may try to read and use TRBs beyond the
		 * active transfer instead of stopping.
		 */
		if (dep->stream_capable && req->request.is_last &&
		    !DWC3_MST_CAPABLE(&dep->dwc->hwparams))
			return ret;
	}

	list_for_each_entry_safe(req, n, &dep->pending_list, list) {
		struct dwc3	*dwc = dep->dwc;

		ret = usb_gadget_map_request_by_dev(dwc->sysdev, &req->request,
						    dep->direction);
		if (ret)
			return ret;

		req->sg			= req->request.sg;
		req->start_sg		= req->sg;
		req->num_queued_sgs	= 0;
		req->num_pending_sgs	= req->request.num_mapped_sgs;

		if (req->num_pending_sgs > 0) {
			ret = dwc3_prepare_trbs_sg(dep, req);
			if (req->num_pending_sgs)
				return ret;
		} else {
			ret = dwc3_prepare_trbs_linear(dep, req);
		}

		if (!ret || !dwc3_calc_trbs_left(dep))
			return ret;

		/*
		 * Don't prepare beyond a transfer. In DWC_usb32, its transfer
		 * burst capability may try to read and use TRBs beyond the
		 * active transfer instead of stopping.
		 */
		if (dep->stream_capable && req->request.is_last &&
		    !DWC3_MST_CAPABLE(&dwc->hwparams))
			return ret;
	}

	return ret;
}

static void dwc3_gadget_ep_cleanup_cancelled_requests(struct dwc3_ep *dep);

static int __dwc3_gadget_kick_transfer(struct dwc3_ep *dep)
{
	struct dwc3_gadget_ep_cmd_params params;
	struct dwc3_request		*req;
	int				starting;
	int				ret;
	u32				cmd;

	/*
	 * Note that it's normal to have no new TRBs prepared (i.e. ret == 0).
	 * This happens when we need to stop and restart a transfer such as in
	 * the case of reinitiating a stream or retrying an isoc transfer.
	 */
	ret = dwc3_prepare_trbs(dep);
	if (ret < 0)
		return ret;

	starting = !(dep->flags & DWC3_EP_TRANSFER_STARTED);

	/*
	 * If there's no new TRB prepared and we don't need to restart a
	 * transfer, there's no need to update the transfer.
	 */
	if (!ret && !starting)
		return ret;

	req = next_request(&dep->started_list);
	if (!req) {
		dep->flags |= DWC3_EP_PENDING_REQUEST;
		return 0;
	}

	memset(&params, 0, sizeof(params));

	if (starting) {
		params.param0 = upper_32_bits(req->trb_dma);
		params.param1 = lower_32_bits(req->trb_dma);
		cmd = DWC3_DEPCMD_STARTTRANSFER;

		if (dep->stream_capable)
			cmd |= DWC3_DEPCMD_PARAM(req->request.stream_id);

		if (usb_endpoint_xfer_isoc(dep->endpoint.desc))
			cmd |= DWC3_DEPCMD_PARAM(dep->frame_number);
	} else {
		cmd = DWC3_DEPCMD_UPDATETRANSFER |
			DWC3_DEPCMD_PARAM(dep->resource_index);
	}

	ret = dwc3_send_gadget_ep_cmd(dep, cmd, &params);
	if (ret < 0) {
		struct dwc3_request *tmp;

		if (ret == -EAGAIN)
			return ret;

		dwc3_stop_active_transfer(dep, true, true);

		list_for_each_entry_safe(req, tmp, &dep->started_list, list)
			dwc3_gadget_move_cancelled_request(req, DWC3_REQUEST_STATUS_DEQUEUED);

		/* If ep isn't started, then there's no end transfer pending */
		if (!(dep->flags & DWC3_EP_END_TRANSFER_PENDING))
			dwc3_gadget_ep_cleanup_cancelled_requests(dep);

		return ret;
	}

	if (dep->stream_capable && req->request.is_last &&
	    !DWC3_MST_CAPABLE(&dep->dwc->hwparams))
		dep->flags |= DWC3_EP_WAIT_TRANSFER_COMPLETE;

	return 0;
}

static int __dwc3_gadget_get_frame(struct dwc3 *dwc)
{
	u32			reg;

	reg = dwc3_readl(dwc->regs, DWC3_DSTS);
	return DWC3_DSTS_SOFFN(reg);
}

/**
 * __dwc3_stop_active_transfer - stop the current active transfer
 * @dep: isoc endpoint
 * @force: set forcerm bit in the command
 * @interrupt: command complete interrupt after End Transfer command
 *
 * When setting force, the ForceRM bit will be set. In that case
 * the controller won't update the TRB progress on command
 * completion. It also won't clear the HWO bit in the TRB.
 * The command will also not complete immediately in that case.
 */
static int __dwc3_stop_active_transfer(struct dwc3_ep *dep, bool force, bool interrupt)
{
	struct dwc3 *dwc = dep->dwc;
	struct dwc3_gadget_ep_cmd_params params;
	u32 cmd;
	int ret;

	cmd = DWC3_DEPCMD_ENDTRANSFER;
	cmd |= force ? DWC3_DEPCMD_HIPRI_FORCERM : 0;
	cmd |= interrupt ? DWC3_DEPCMD_CMDIOC : 0;
	cmd |= DWC3_DEPCMD_PARAM(dep->resource_index);
	memset(&params, 0, sizeof(params));
	ret = dwc3_send_gadget_ep_cmd(dep, cmd, &params);
	/*
	 * If the End Transfer command was timed out while the device is
	 * not in SETUP phase, it's possible that an incoming Setup packet
	 * may prevent the command's completion. Let's retry when the
	 * ep0state returns to EP0_SETUP_PHASE.
	 */
	if (ret == -ETIMEDOUT && dep->dwc->ep0state != EP0_SETUP_PHASE) {
		dep->flags |= DWC3_EP_DELAY_STOP;
		return 0;
	}
	WARN_ON_ONCE(ret);
	dep->resource_index = 0;

	if (!interrupt) {
		if (!DWC3_IP_IS(DWC3) || DWC3_VER_IS_PRIOR(DWC3, 310A))
			mdelay(1);
		dep->flags &= ~DWC3_EP_TRANSFER_STARTED;
	} else {
		dep->flags |= DWC3_EP_END_TRANSFER_PENDING;
	}

	dep->flags &= ~DWC3_EP_DELAY_STOP;
	return ret;
}

/**
 * dwc3_gadget_start_isoc_quirk - workaround invalid frame number
 * @dep: isoc endpoint
 *
 * This function tests for the correct combination of BIT[15:14] from the 16-bit
 * microframe number reported by the XferNotReady event for the future frame
 * number to start the isoc transfer.
 *
 * In DWC_usb31 version 1.70a-ea06 and prior, for highspeed and fullspeed
 * isochronous IN, BIT[15:14] of the 16-bit microframe number reported by the
 * XferNotReady event are invalid. The driver uses this number to schedule the
 * isochronous transfer and passes it to the START TRANSFER command. Because
 * this number is invalid, the command may fail. If BIT[15:14] matches the
 * internal 16-bit microframe, the START TRANSFER command will pass and the
 * transfer will start at the scheduled time, if it is off by 1, the command
 * will still pass, but the transfer will start 2 seconds in the future. For all
 * other conditions, the START TRANSFER command will fail with bus-expiry.
 *
 * In order to workaround this issue, we can test for the correct combination of
 * BIT[15:14] by sending START TRANSFER commands with different values of
 * BIT[15:14]: 'b00, 'b01, 'b10, and 'b11. Each combination is 2^14 uframe apart
 * (or 2 seconds). 4 seconds into the future will result in a bus-expiry status.
 * As the result, within the 4 possible combinations for BIT[15:14], there will
 * be 2 successful and 2 failure START COMMAND status. One of the 2 successful
 * command status will result in a 2-second delay start. The smaller BIT[15:14]
 * value is the correct combination.
 *
 * Since there are only 4 outcomes and the results are ordered, we can simply
 * test 2 START TRANSFER commands with BIT[15:14] combinations 'b00 and 'b01 to
 * deduce the smaller successful combination.
 *
 * Let test0 = test status for combination 'b00 and test1 = test status for 'b01
 * of BIT[15:14]. The correct combination is as follow:
 *
 * if test0 fails and test1 passes, BIT[15:14] is 'b01
 * if test0 fails and test1 fails, BIT[15:14] is 'b10
 * if test0 passes and test1 fails, BIT[15:14] is 'b11
 * if test0 passes and test1 passes, BIT[15:14] is 'b00
 *
 * Synopsys STAR 9001202023: Wrong microframe number for isochronous IN
 * endpoints.
 */
static int dwc3_gadget_start_isoc_quirk(struct dwc3_ep *dep)
{
	int cmd_status = 0;
	bool test0;
	bool test1;

	while (dep->combo_num < 2) {
		struct dwc3_gadget_ep_cmd_params params;
		u32 test_frame_number;
		u32 cmd;

		/*
		 * Check if we can start isoc transfer on the next interval or
		 * 4 uframes in the future with BIT[15:14] as dep->combo_num
		 */
		test_frame_number = dep->frame_number & DWC3_FRNUMBER_MASK;
		test_frame_number |= dep->combo_num << 14;
		test_frame_number += max_t(u32, 4, dep->interval);

		params.param0 = upper_32_bits(dep->dwc->bounce_addr);
		params.param1 = lower_32_bits(dep->dwc->bounce_addr);

		cmd = DWC3_DEPCMD_STARTTRANSFER;
		cmd |= DWC3_DEPCMD_PARAM(test_frame_number);
		cmd_status = dwc3_send_gadget_ep_cmd(dep, cmd, &params);

		/* Redo if some other failure beside bus-expiry is received */
		if (cmd_status && cmd_status != -EAGAIN) {
			dep->start_cmd_status = 0;
			dep->combo_num = 0;
			return 0;
		}

		/* Store the first test status */
		if (dep->combo_num == 0)
			dep->start_cmd_status = cmd_status;

		dep->combo_num++;

		/*
		 * End the transfer if the START_TRANSFER command is successful
		 * to wait for the next XferNotReady to test the command again
		 */
		if (cmd_status == 0) {
			dwc3_stop_active_transfer(dep, true, true);
			return 0;
		}
	}

	/* test0 and test1 are both completed at this point */
	test0 = (dep->start_cmd_status == 0);
	test1 = (cmd_status == 0);

	if (!test0 && test1)
		dep->combo_num = 1;
	else if (!test0 && !test1)
		dep->combo_num = 2;
	else if (test0 && !test1)
		dep->combo_num = 3;
	else if (test0 && test1)
		dep->combo_num = 0;

	dep->frame_number &= DWC3_FRNUMBER_MASK;
	dep->frame_number |= dep->combo_num << 14;
	dep->frame_number += max_t(u32, 4, dep->interval);

	/* Reinitialize test variables */
	dep->start_cmd_status = 0;
	dep->combo_num = 0;

	return __dwc3_gadget_kick_transfer(dep);
}

static int __dwc3_gadget_start_isoc(struct dwc3_ep *dep)
{
	const struct usb_endpoint_descriptor *desc = dep->endpoint.desc;
	struct dwc3 *dwc = dep->dwc;
	int ret;
	int i;

	if (list_empty(&dep->pending_list) &&
	    list_empty(&dep->started_list)) {
		dep->flags |= DWC3_EP_PENDING_REQUEST;
		return -EAGAIN;
	}

	if (!dwc->dis_start_transfer_quirk &&
	    (DWC3_VER_IS_PRIOR(DWC31, 170A) ||
	     DWC3_VER_TYPE_IS_WITHIN(DWC31, 170A, EA01, EA06))) {
		if (dwc->gadget->speed <= USB_SPEED_HIGH && dep->direction)
			return dwc3_gadget_start_isoc_quirk(dep);
	}

	if (desc->bInterval <= 14 &&
	    dwc->gadget->speed >= USB_SPEED_HIGH) {
		u32 frame = __dwc3_gadget_get_frame(dwc);
		bool rollover = frame <
				(dep->frame_number & DWC3_FRNUMBER_MASK);

		/*
		 * frame_number is set from XferNotReady and may be already
		 * out of date. DSTS only provides the lower 14 bit of the
		 * current frame number. So add the upper two bits of
		 * frame_number and handle a possible rollover.
		 * This will provide the correct frame_number unless more than
		 * rollover has happened since XferNotReady.
		 */

		dep->frame_number = (dep->frame_number & ~DWC3_FRNUMBER_MASK) |
				     frame;
		if (rollover)
			dep->frame_number += BIT(14);
	}

	for (i = 0; i < DWC3_ISOC_MAX_RETRIES; i++) {
		int future_interval = i + 1;

		/* Give the controller at least 500us to schedule transfers */
		if (desc->bInterval < 3)
			future_interval += 3 - desc->bInterval;

		dep->frame_number = DWC3_ALIGN_FRAME(dep, future_interval);

		ret = __dwc3_gadget_kick_transfer(dep);
		if (ret != -EAGAIN)
			break;
	}

	/*
	 * After a number of unsuccessful start attempts due to bus-expiry
	 * status, issue END_TRANSFER command and retry on the next XferNotReady
	 * event.
	 */
	if (ret == -EAGAIN) {
		ret = __dwc3_stop_active_transfer(dep, false, true);
		if (ret)
			dep->flags &= ~DWC3_EP_END_TRANSFER_PENDING;
	}

	return ret;
}

static int __dwc3_gadget_ep_queue(struct dwc3_ep *dep, struct dwc3_request *req)
{
	struct dwc3		*dwc = dep->dwc;

	if (!dep->endpoint.desc || !dwc->pullups_connected || !dwc->connected) {
		dev_dbg(dwc->dev, "%s: can't queue to disabled endpoint\n",
				dep->name);
		return -ESHUTDOWN;
	}

	if (WARN(req->dep != dep, "request %pK belongs to '%s'\n",
				&req->request, req->dep->name))
		return -EINVAL;

	if (WARN(req->status < DWC3_REQUEST_STATUS_COMPLETED,
				"%s: request %pK already in flight\n",
				dep->name, &req->request))
		return -EINVAL;

	pm_runtime_get(dwc->dev);

	req->request.actual	= 0;
	req->request.status	= -EINPROGRESS;

	trace_dwc3_ep_queue(req);

	list_add_tail(&req->list, &dep->pending_list);
	req->status = DWC3_REQUEST_STATUS_QUEUED;

	if (dep->flags & DWC3_EP_WAIT_TRANSFER_COMPLETE)
		return 0;

	/*
	 * Start the transfer only after the END_TRANSFER is completed
	 * and endpoint STALL is cleared.
	 */
	if ((dep->flags & DWC3_EP_END_TRANSFER_PENDING) ||
	    (dep->flags & DWC3_EP_WEDGE) ||
	    (dep->flags & DWC3_EP_DELAY_STOP) ||
	    (dep->flags & DWC3_EP_STALL)) {
		dep->flags |= DWC3_EP_DELAY_START;
		return 0;
	}

	/*
	 * NOTICE: Isochronous endpoints should NEVER be prestarted. We must
	 * wait for a XferNotReady event so we will know what's the current
	 * (micro-)frame number.
	 *
	 * Without this trick, we are very, very likely gonna get Bus Expiry
	 * errors which will force us issue EndTransfer command.
	 */
	if (usb_endpoint_xfer_isoc(dep->endpoint.desc)) {
		if (!(dep->flags & DWC3_EP_TRANSFER_STARTED)) {
			if ((dep->flags & DWC3_EP_PENDING_REQUEST))
				return __dwc3_gadget_start_isoc(dep);

			return 0;
		}
	}

	__dwc3_gadget_kick_transfer(dep);

	return 0;
}

static int dwc3_gadget_ep_queue(struct usb_ep *ep, struct usb_request *request,
	gfp_t gfp_flags)
{
	struct dwc3_request		*req = to_dwc3_request(request);
	struct dwc3_ep			*dep = to_dwc3_ep(ep);
	struct dwc3			*dwc = dep->dwc;

	unsigned long			flags;

	int				ret;

	spin_lock_irqsave(&dwc->lock, flags);
	ret = __dwc3_gadget_ep_queue(dep, req);
	spin_unlock_irqrestore(&dwc->lock, flags);

	return ret;
}

static void dwc3_gadget_ep_skip_trbs(struct dwc3_ep *dep, struct dwc3_request *req)
{
	int i;

	/* If req->trb is not set, then the request has not started */
	if (!req->trb)
		return;

	/*
	 * If request was already started, this means we had to
	 * stop the transfer. With that we also need to ignore
	 * all TRBs used by the request, however TRBs can only
	 * be modified after completion of END_TRANSFER
	 * command. So what we do here is that we wait for
	 * END_TRANSFER completion and only after that, we jump
	 * over TRBs by clearing HWO and incrementing dequeue
	 * pointer.
	 */
	for (i = 0; i < req->num_trbs; i++) {
		struct dwc3_trb *trb;

		trb = &dep->trb_pool[dep->trb_dequeue];
		trb->ctrl &= ~DWC3_TRB_CTRL_HWO;
		dwc3_ep_inc_deq(dep);
	}

	req->num_trbs = 0;
}

static void dwc3_gadget_ep_cleanup_cancelled_requests(struct dwc3_ep *dep)
{
	struct dwc3_request		*req;
	struct dwc3			*dwc = dep->dwc;

	while (!list_empty(&dep->cancelled_list)) {
		req = next_request(&dep->cancelled_list);
		dwc3_gadget_ep_skip_trbs(dep, req);
		switch (req->status) {
		case DWC3_REQUEST_STATUS_DISCONNECTED:
			dwc3_gadget_giveback(dep, req, -ESHUTDOWN);
			break;
		case DWC3_REQUEST_STATUS_DEQUEUED:
			dwc3_gadget_giveback(dep, req, -ECONNRESET);
			break;
		case DWC3_REQUEST_STATUS_STALLED:
			dwc3_gadget_giveback(dep, req, -EPIPE);
			break;
		default:
			dev_err(dwc->dev, "request cancelled with wrong reason:%d\n", req->status);
			dwc3_gadget_giveback(dep, req, -ECONNRESET);
			break;
		}
		/*
		 * The endpoint is disabled, let the dwc3_remove_requests()
		 * handle the cleanup.
		 */
		if (!dep->endpoint.desc)
			break;
	}
}

static int dwc3_gadget_ep_dequeue(struct usb_ep *ep,
		struct usb_request *request)
{
	struct dwc3_request		*req = to_dwc3_request(request);
	struct dwc3_request		*r = NULL;

	struct dwc3_ep			*dep = to_dwc3_ep(ep);
	struct dwc3			*dwc = dep->dwc;

	unsigned long			flags;
	int				ret = 0;

	trace_dwc3_ep_dequeue(req);

	spin_lock_irqsave(&dwc->lock, flags);

	list_for_each_entry(r, &dep->cancelled_list, list) {
		if (r == req)
			goto out;
	}

	list_for_each_entry(r, &dep->pending_list, list) {
		if (r == req) {
			/*
			 * Explicitly check for EP0/1 as dequeue for those
			 * EPs need to be handled differently.  Control EP
			 * only deals with one USB req, and giveback will
			 * occur during dwc3_ep0_stall_and_restart().  EP0
			 * requests are never added to started_list.
			 */
			if (dep->number > 1)
				dwc3_gadget_giveback(dep, req, -ECONNRESET);
			else
				dwc3_ep0_reset_state(dwc);
			goto out;
		}
	}

	list_for_each_entry(r, &dep->started_list, list) {
		if (r == req) {
			struct dwc3_request *t;

			/* wait until it is processed */
			dwc3_stop_active_transfer(dep, true, true);

			/*
			 * Remove any started request if the transfer is
			 * cancelled.
			 */
			list_for_each_entry_safe(r, t, &dep->started_list, list) {
				dwc3_gadget_move_cancelled_request(r,
						DWC3_REQUEST_STATUS_DEQUEUED);
			}

			dep->flags &= ~DWC3_EP_WAIT_TRANSFER_COMPLETE;

			if (!(dep->flags & DWC3_EP_TRANSFER_STARTED)) {
				dwc3_gadget_ep_skip_trbs(dep, req);
				dwc3_gadget_giveback(dep, req, -ECONNRESET);
			}

			goto out;
		}
	}

	dev_err(dwc->dev, "request %pK was not queued to %s\n",
		request, ep->name);
	ret = -EINVAL;
out:
	spin_unlock_irqrestore(&dwc->lock, flags);

	return ret;
}

int __dwc3_gadget_ep_set_halt(struct dwc3_ep *dep, int value, int protocol)
{
	struct dwc3_gadget_ep_cmd_params	params;
	struct dwc3				*dwc = dep->dwc;
	struct dwc3_request			*req;
	struct dwc3_request			*tmp;
	int					ret;

	if (usb_endpoint_xfer_isoc(dep->endpoint.desc)) {
		dev_err(dwc->dev, "%s is of Isochronous type\n", dep->name);
		return -EINVAL;
	}

	memset(&params, 0x00, sizeof(params));

	if (value) {
		struct dwc3_trb *trb;

		unsigned int transfer_in_flight;
		unsigned int started;

		if (dep->number > 1)
			trb = dwc3_ep_prev_trb(dep, dep->trb_enqueue);
		else
			trb = &dwc->ep0_trb[dep->trb_enqueue];

		transfer_in_flight = trb->ctrl & DWC3_TRB_CTRL_HWO;
		started = !list_empty(&dep->started_list);

		if (!protocol && ((dep->direction && transfer_in_flight) ||
				(!dep->direction && started))) {
			return -EAGAIN;
		}

		ret = dwc3_send_gadget_ep_cmd(dep, DWC3_DEPCMD_SETSTALL,
				&params);
		if (ret)
			dev_err(dwc->dev, "failed to set STALL on %s\n",
					dep->name);
		else
			dep->flags |= DWC3_EP_STALL;
	} else {
		/*
		 * Don't issue CLEAR_STALL command to control endpoints. The
		 * controller automatically clears the STALL when it receives
		 * the SETUP token.
		 */
		if (dep->number <= 1) {
			dep->flags &= ~(DWC3_EP_STALL | DWC3_EP_WEDGE);
			return 0;
		}

		dwc3_stop_active_transfer(dep, true, true);

		list_for_each_entry_safe(req, tmp, &dep->started_list, list)
			dwc3_gadget_move_cancelled_request(req, DWC3_REQUEST_STATUS_STALLED);

		if (dep->flags & DWC3_EP_END_TRANSFER_PENDING ||
		    (dep->flags & DWC3_EP_DELAY_STOP)) {
			dep->flags |= DWC3_EP_PENDING_CLEAR_STALL;
			if (protocol)
				dwc->clear_stall_protocol = dep->number;

			return 0;
		}

		dwc3_gadget_ep_cleanup_cancelled_requests(dep);

		ret = dwc3_send_clear_stall_ep_cmd(dep);
		if (ret) {
			dev_err(dwc->dev, "failed to clear STALL on %s\n",
					dep->name);
			return ret;
		}

		dep->flags &= ~(DWC3_EP_STALL | DWC3_EP_WEDGE);

		if ((dep->flags & DWC3_EP_DELAY_START) &&
		    !usb_endpoint_xfer_isoc(dep->endpoint.desc))
			__dwc3_gadget_kick_transfer(dep);

		dep->flags &= ~DWC3_EP_DELAY_START;
	}

	return ret;
}

static int dwc3_gadget_ep_set_halt(struct usb_ep *ep, int value)
{
	struct dwc3_ep			*dep = to_dwc3_ep(ep);
	struct dwc3			*dwc = dep->dwc;

	unsigned long			flags;

	int				ret;

	spin_lock_irqsave(&dwc->lock, flags);
	ret = __dwc3_gadget_ep_set_halt(dep, value, false);
	spin_unlock_irqrestore(&dwc->lock, flags);

	return ret;
}

static int dwc3_gadget_ep_set_wedge(struct usb_ep *ep)
{
	struct dwc3_ep			*dep = to_dwc3_ep(ep);
	struct dwc3			*dwc = dep->dwc;
	unsigned long			flags;
	int				ret;

	spin_lock_irqsave(&dwc->lock, flags);
	dep->flags |= DWC3_EP_WEDGE;

	if (dep->number == 0 || dep->number == 1)
		ret = __dwc3_gadget_ep0_set_halt(ep, 1);
	else
		ret = __dwc3_gadget_ep_set_halt(dep, 1, false);
	spin_unlock_irqrestore(&dwc->lock, flags);

	return ret;
}

/* -------------------------------------------------------------------------- */

static struct usb_endpoint_descriptor dwc3_gadget_ep0_desc = {
	.bLength	= USB_DT_ENDPOINT_SIZE,
	.bDescriptorType = USB_DT_ENDPOINT,
	.bmAttributes	= USB_ENDPOINT_XFER_CONTROL,
};

static const struct usb_ep_ops dwc3_gadget_ep0_ops = {
	.enable		= dwc3_gadget_ep0_enable,
	.disable	= dwc3_gadget_ep0_disable,
	.alloc_request	= dwc3_gadget_ep_alloc_request,
	.free_request	= dwc3_gadget_ep_free_request,
	.queue		= dwc3_gadget_ep0_queue,
	.dequeue	= dwc3_gadget_ep_dequeue,
	.set_halt	= dwc3_gadget_ep0_set_halt,
	.set_wedge	= dwc3_gadget_ep_set_wedge,
};

static const struct usb_ep_ops dwc3_gadget_ep_ops = {
	.enable		= dwc3_gadget_ep_enable,
	.disable	= dwc3_gadget_ep_disable,
	.alloc_request	= dwc3_gadget_ep_alloc_request,
	.free_request	= dwc3_gadget_ep_free_request,
	.queue		= dwc3_gadget_ep_queue,
	.dequeue	= dwc3_gadget_ep_dequeue,
	.set_halt	= dwc3_gadget_ep_set_halt,
	.set_wedge	= dwc3_gadget_ep_set_wedge,
};

/* -------------------------------------------------------------------------- */

static int dwc3_gadget_get_frame(struct usb_gadget *g)
{
	struct dwc3		*dwc = gadget_to_dwc(g);

	return __dwc3_gadget_get_frame(dwc);
}

static int __dwc3_gadget_wakeup(struct dwc3 *dwc)
{
	int			retries;

	int			ret;
	u32			reg;

	u8			link_state;

	/*
	 * According to the Databook Remote wakeup request should
	 * be issued only when the device is in early suspend state.
	 *
	 * We can check that via USB Link State bits in DSTS register.
	 */
	reg = dwc3_readl(dwc->regs, DWC3_DSTS);

	link_state = DWC3_DSTS_USBLNKST(reg);

	switch (link_state) {
	case DWC3_LINK_STATE_RESET:
	case DWC3_LINK_STATE_RX_DET:	/* in HS, means Early Suspend */
	case DWC3_LINK_STATE_U3:	/* in HS, means SUSPEND */
	case DWC3_LINK_STATE_U2:	/* in HS, means Sleep (L1) */
	case DWC3_LINK_STATE_U1:
	case DWC3_LINK_STATE_RESUME:
		break;
	default:
		return -EINVAL;
	}

	ret = dwc3_gadget_set_link_state(dwc, DWC3_LINK_STATE_RECOV);
	if (ret < 0) {
		dev_err(dwc->dev, "failed to put link in Recovery\n");
		return ret;
	}

	/* Recent versions do this automatically */
	if (DWC3_VER_IS_PRIOR(DWC3, 194A)) {
		/* write zeroes to Link Change Request */
		reg = dwc3_readl(dwc->regs, DWC3_DCTL);
		reg &= ~DWC3_DCTL_ULSTCHNGREQ_MASK;
		dwc3_writel(dwc->regs, DWC3_DCTL, reg);
	}

	/* poll until Link State changes to ON */
	retries = 20000;

	while (retries--) {
		reg = dwc3_readl(dwc->regs, DWC3_DSTS);

		/* in HS, means ON */
		if (DWC3_DSTS_USBLNKST(reg) == DWC3_LINK_STATE_U0)
			break;
	}

	if (DWC3_DSTS_USBLNKST(reg) != DWC3_LINK_STATE_U0) {
		dev_err(dwc->dev, "failed to send remote wakeup\n");
		return -EINVAL;
	}

	return 0;
}

static int dwc3_gadget_wakeup(struct usb_gadget *g)
{
	struct dwc3		*dwc = gadget_to_dwc(g);
	unsigned long		flags;
	int			ret;

	spin_lock_irqsave(&dwc->lock, flags);
	ret = __dwc3_gadget_wakeup(dwc);
	spin_unlock_irqrestore(&dwc->lock, flags);

	return ret;
}

static int dwc3_gadget_set_selfpowered(struct usb_gadget *g,
		int is_selfpowered)
{
	struct dwc3		*dwc = gadget_to_dwc(g);
	unsigned long		flags;

	spin_lock_irqsave(&dwc->lock, flags);
	g->is_selfpowered = !!is_selfpowered;
	spin_unlock_irqrestore(&dwc->lock, flags);

	return 0;
}

static void dwc3_stop_active_transfers(struct dwc3 *dwc)
{
	u32 epnum;

	for (epnum = 2; epnum < dwc->num_eps; epnum++) {
		struct dwc3_ep *dep;

		dep = dwc->eps[epnum];
		if (!dep)
			continue;

		dwc3_remove_requests(dwc, dep, -ESHUTDOWN);
	}
}

static void __dwc3_gadget_set_ssp_rate(struct dwc3 *dwc)
{
	enum usb_ssp_rate	ssp_rate = dwc->gadget_ssp_rate;
	u32			reg;

	if (ssp_rate == USB_SSP_GEN_UNKNOWN)
		ssp_rate = dwc->max_ssp_rate;

	reg = dwc3_readl(dwc->regs, DWC3_DCFG);
	reg &= ~DWC3_DCFG_SPEED_MASK;
	reg &= ~DWC3_DCFG_NUMLANES(~0);

	if (ssp_rate == USB_SSP_GEN_1x2)
		reg |= DWC3_DCFG_SUPERSPEED;
	else if (dwc->max_ssp_rate != USB_SSP_GEN_1x2)
		reg |= DWC3_DCFG_SUPERSPEED_PLUS;

	if (ssp_rate != USB_SSP_GEN_2x1 &&
	    dwc->max_ssp_rate != USB_SSP_GEN_2x1)
		reg |= DWC3_DCFG_NUMLANES(1);

	dwc3_writel(dwc->regs, DWC3_DCFG, reg);
}

static void __dwc3_gadget_set_speed(struct dwc3 *dwc)
{
	enum usb_device_speed	speed;
	u32			reg;

	speed = dwc->gadget_max_speed;
	if (speed == USB_SPEED_UNKNOWN || speed > dwc->maximum_speed)
		speed = dwc->maximum_speed;

	if (speed == USB_SPEED_SUPER_PLUS &&
	    DWC3_IP_IS(DWC32)) {
		__dwc3_gadget_set_ssp_rate(dwc);
		return;
	}

	reg = dwc3_readl(dwc->regs, DWC3_DCFG);
	reg &= ~(DWC3_DCFG_SPEED_MASK);

	/*
	 * WORKAROUND: DWC3 revision < 2.20a have an issue
	 * which would cause metastability state on Run/Stop
	 * bit if we try to force the IP to USB2-only mode.
	 *
	 * Because of that, we cannot configure the IP to any
	 * speed other than the SuperSpeed
	 *
	 * Refers to:
	 *
	 * STAR#9000525659: Clock Domain Crossing on DCTL in
	 * USB 2.0 Mode
	 */
	if (DWC3_VER_IS_PRIOR(DWC3, 220A) &&
	    !dwc->dis_metastability_quirk) {
		reg |= DWC3_DCFG_SUPERSPEED;
	} else {
		switch (speed) {
		case USB_SPEED_FULL:
			reg |= DWC3_DCFG_FULLSPEED;
			break;
		case USB_SPEED_HIGH:
			reg |= DWC3_DCFG_HIGHSPEED;
			break;
		case USB_SPEED_SUPER:
			reg |= DWC3_DCFG_SUPERSPEED;
			break;
		case USB_SPEED_SUPER_PLUS:
			if (DWC3_IP_IS(DWC3))
				reg |= DWC3_DCFG_SUPERSPEED;
			else
				reg |= DWC3_DCFG_SUPERSPEED_PLUS;
			break;
		default:
			dev_err(dwc->dev, "invalid speed (%d)\n", speed);

			if (DWC3_IP_IS(DWC3))
				reg |= DWC3_DCFG_SUPERSPEED;
			else
				reg |= DWC3_DCFG_SUPERSPEED_PLUS;
		}
	}

	if (DWC3_IP_IS(DWC32) &&
	    speed > USB_SPEED_UNKNOWN &&
	    speed < USB_SPEED_SUPER_PLUS)
		reg &= ~DWC3_DCFG_NUMLANES(~0);

	dwc3_writel(dwc->regs, DWC3_DCFG, reg);
}

static int dwc3_gadget_run_stop(struct dwc3 *dwc, int is_on)
{
	u32			reg;
	u32			timeout = 2000;

	if (pm_runtime_suspended(dwc->dev))
		return 0;

	reg = dwc3_readl(dwc->regs, DWC3_DCTL);
	if (is_on) {
		if (DWC3_VER_IS_WITHIN(DWC3, ANY, 187A)) {
			reg &= ~DWC3_DCTL_TRGTULST_MASK;
			reg |= DWC3_DCTL_TRGTULST_RX_DET;
		}

		if (!DWC3_VER_IS_PRIOR(DWC3, 194A))
			reg &= ~DWC3_DCTL_KEEP_CONNECT;
		reg |= DWC3_DCTL_RUN_STOP;

		__dwc3_gadget_set_speed(dwc);
		dwc->pullups_connected = true;
	} else {
		reg &= ~DWC3_DCTL_RUN_STOP;

		dwc->pullups_connected = false;
	}

	dwc3_gadget_dctl_write_safe(dwc, reg);

	do {
		usleep_range(1000, 2000);
		reg = dwc3_readl(dwc->regs, DWC3_DSTS);
		reg &= DWC3_DSTS_DEVCTRLHLT;
	} while (--timeout && !(!is_on ^ !reg));

	if (!timeout)
		return -ETIMEDOUT;

	return 0;
}

static void dwc3_gadget_disable_irq(struct dwc3 *dwc);
static void __dwc3_gadget_stop(struct dwc3 *dwc);
static int __dwc3_gadget_start(struct dwc3 *dwc);

static int dwc3_gadget_soft_disconnect(struct dwc3 *dwc)
{
	unsigned long flags;
	int ret;

	spin_lock_irqsave(&dwc->lock, flags);
	if (!dwc->pullups_connected) {
		spin_unlock_irqrestore(&dwc->lock, flags);
		return 0;
	}

	dwc->connected = false;

	/*
	 * Attempt to end pending SETUP status phase, and not wait for the
	 * function to do so.
	 */
	if (dwc->delayed_status)
		dwc3_ep0_send_delayed_status(dwc);

	/*
	 * In the Synopsys DesignWare Cores USB3 Databook Rev. 3.30a
	 * Section 4.1.8 Table 4-7, it states that for a device-initiated
	 * disconnect, the SW needs to ensure that it sends "a DEPENDXFER
	 * command for any active transfers" before clearing the RunStop
	 * bit.
	 */
	dwc3_stop_active_transfers(dwc);
	spin_unlock_irqrestore(&dwc->lock, flags);

	/*
	 * Per databook, when we want to stop the gadget, if a control transfer
	 * is still in process, complete it and get the core into setup phase.
	 * In case the host is unresponsive to a SETUP transaction, forcefully
	 * stall the transfer, and move back to the SETUP phase, so that any
	 * pending endxfers can be executed.
	 */
	if (dwc->ep0state != EP0_SETUP_PHASE &&
	    dwc->ep0state != EP0_UNCONNECTED) {
		reinit_completion(&dwc->ep0_in_setup);

		ret = wait_for_completion_timeout(&dwc->ep0_in_setup,
				msecs_to_jiffies(DWC3_PULL_UP_TIMEOUT));
		if (ret == 0) {
			dev_warn(dwc->dev, "wait for SETUP phase timed out\n");
			spin_lock_irqsave(&dwc->lock, flags);
			dwc3_ep0_reset_state(dwc);
			spin_unlock_irqrestore(&dwc->lock, flags);
		}
	}

	/*
	 * Note: if the GEVNTCOUNT indicates events in the event buffer, the
	 * driver needs to acknowledge them before the controller can halt.
	 * Simply let the interrupt handler acknowledges and handle the
	 * remaining event generated by the controller while polling for
	 * DSTS.DEVCTLHLT.
	 */
	ret = dwc3_gadget_run_stop(dwc, false);

	/*
	 * Stop the gadget after controller is halted, so that if needed, the
	 * events to update EP0 state can still occur while the run/stop
	 * routine polls for the halted state.  DEVTEN is cleared as part of
	 * gadget stop.
	 */
	spin_lock_irqsave(&dwc->lock, flags);
	__dwc3_gadget_stop(dwc);
	spin_unlock_irqrestore(&dwc->lock, flags);

	return ret;
}

static int dwc3_gadget_soft_connect(struct dwc3 *dwc)
{
	/*
	 * In the Synopsys DWC_usb31 1.90a programming guide section
	 * 4.1.9, it specifies that for a reconnect after a
	 * device-initiated disconnect requires a core soft reset
	 * (DCTL.CSftRst) before enabling the run/stop bit.
	 */
	dwc3_core_soft_reset(dwc);

	dwc3_event_buffers_setup(dwc);
	__dwc3_gadget_start(dwc);
	return dwc3_gadget_run_stop(dwc, true);
}

static int dwc3_gadget_pullup(struct usb_gadget *g, int is_on)
{
	struct dwc3		*dwc = gadget_to_dwc(g);
	int			ret;

	is_on = !!is_on;

	dwc->softconnect = is_on;

	/*
	 * Avoid issuing a runtime resume if the device is already in the
	 * suspended state during gadget disconnect.  DWC3 gadget was already
	 * halted/stopped during runtime suspend.
	 */
	if (!is_on) {
		pm_runtime_barrier(dwc->dev);
		if (pm_runtime_suspended(dwc->dev))
			return 0;
	}

	/*
	 * Check the return value for successful resume, or error.  For a
	 * successful resume, the DWC3 runtime PM resume routine will handle
	 * the run stop sequence, so avoid duplicate operations here.
	 */
	ret = pm_runtime_get_sync(dwc->dev);
	if (!ret || ret < 0) {
		pm_runtime_put(dwc->dev);
		if (ret < 0)
			pm_runtime_set_suspended(dwc->dev);
		return ret;
	}

	if (dwc->pullups_connected == is_on) {
		pm_runtime_put(dwc->dev);
		return 0;
	}

	synchronize_irq(dwc->irq_gadget);

	if (!is_on)
		ret = dwc3_gadget_soft_disconnect(dwc);
	else
		ret = dwc3_gadget_soft_connect(dwc);

	pm_runtime_put(dwc->dev);

	return ret;
}

static void dwc3_gadget_enable_irq(struct dwc3 *dwc)
{
	u32			reg;

	/* Enable all but Start and End of Frame IRQs */
	reg = (DWC3_DEVTEN_EVNTOVERFLOWEN |
			DWC3_DEVTEN_CMDCMPLTEN |
			DWC3_DEVTEN_ERRTICERREN |
			DWC3_DEVTEN_WKUPEVTEN |
			DWC3_DEVTEN_CONNECTDONEEN |
			DWC3_DEVTEN_USBRSTEN |
			DWC3_DEVTEN_DISCONNEVTEN);

	if (DWC3_VER_IS_PRIOR(DWC3, 250A))
		reg |= DWC3_DEVTEN_ULSTCNGEN;

	/* On 2.30a and above this bit enables U3/L2-L1 Suspend Events */
	if (!DWC3_VER_IS_PRIOR(DWC3, 230A))
		reg |= DWC3_DEVTEN_U3L2L1SUSPEN;

	dwc3_writel(dwc->regs, DWC3_DEVTEN, reg);
}

static void dwc3_gadget_disable_irq(struct dwc3 *dwc)
{
	/* mask all interrupts */
	dwc3_writel(dwc->regs, DWC3_DEVTEN, 0x00);
}

static irqreturn_t dwc3_interrupt(int irq, void *_dwc);
static irqreturn_t dwc3_thread_interrupt(int irq, void *_dwc);

/**
 * dwc3_gadget_setup_nump - calculate and initialize NUMP field of %DWC3_DCFG
 * @dwc: pointer to our context structure
 *
 * The following looks like complex but it's actually very simple. In order to
 * calculate the number of packets we can burst at once on OUT transfers, we're
 * gonna use RxFIFO size.
 *
 * To calculate RxFIFO size we need two numbers:
 * MDWIDTH = size, in bits, of the internal memory bus
 * RAM2_DEPTH = depth, in MDWIDTH, of internal RAM2 (where RxFIFO sits)
 *
 * Given these two numbers, the formula is simple:
 *
 * RxFIFO Size = (RAM2_DEPTH * MDWIDTH / 8) - 24 - 16;
 *
 * 24 bytes is for 3x SETUP packets
 * 16 bytes is a clock domain crossing tolerance
 *
 * Given RxFIFO Size, NUMP = RxFIFOSize / 1024;
 */
static void dwc3_gadget_setup_nump(struct dwc3 *dwc)
{
	u32 ram2_depth;
	u32 mdwidth;
	u32 nump;
	u32 reg;

	ram2_depth = DWC3_GHWPARAMS7_RAM2_DEPTH(dwc->hwparams.hwparams7);
	mdwidth = dwc3_mdwidth(dwc);

	nump = ((ram2_depth * mdwidth / 8) - 24 - 16) / 1024;
	nump = min_t(u32, nump, 16);

	/* update NumP */
	reg = dwc3_readl(dwc->regs, DWC3_DCFG);
	reg &= ~DWC3_DCFG_NUMP_MASK;
	reg |= nump << DWC3_DCFG_NUMP_SHIFT;
	dwc3_writel(dwc->regs, DWC3_DCFG, reg);
}

static int __dwc3_gadget_start(struct dwc3 *dwc)
{
	struct dwc3_ep		*dep;
	int			ret = 0;
	u32			reg;

	/*
	 * If the DWC3 is in runtime suspend, the clocks maybe
	 * disabled, so avoid enable the DWC3 endpoints here.
	 * The DWC3 runtime PM resume routine will handle the
	 * gadget start sequence.
	 */
	if (pm_runtime_suspended(dwc->dev))
		return ret;

	/*
	 * Use IMOD if enabled via dwc->imod_interval. Otherwise, if
	 * the core supports IMOD, disable it.
	 */
	if (dwc->imod_interval) {
		dwc3_writel(dwc->regs, DWC3_DEV_IMOD(0), dwc->imod_interval);
		dwc3_writel(dwc->regs, DWC3_GEVNTCOUNT(0), DWC3_GEVNTCOUNT_EHB);
	} else if (dwc3_has_imod(dwc)) {
		dwc3_writel(dwc->regs, DWC3_DEV_IMOD(0), 0);
	}

	/*
	 * We are telling dwc3 that we want to use DCFG.NUMP as ACK TP's NUMP
	 * field instead of letting dwc3 itself calculate that automatically.
	 *
	 * This way, we maximize the chances that we'll be able to get several
	 * bursts of data without going through any sort of endpoint throttling.
	 */
	reg = dwc3_readl(dwc->regs, DWC3_GRXTHRCFG);
	if (DWC3_IP_IS(DWC3))
		reg &= ~DWC3_GRXTHRCFG_PKTCNTSEL;
	else
		reg &= ~DWC31_GRXTHRCFG_PKTCNTSEL;

	dwc3_writel(dwc->regs, DWC3_GRXTHRCFG, reg);

	dwc3_gadget_setup_nump(dwc);

	/*
	 * Currently the controller handles single stream only. So, Ignore
	 * Packet Pending bit for stream selection and don't search for another
	 * stream if the host sends Data Packet with PP=0 (for OUT direction) or
	 * ACK with NumP=0 and PP=0 (for IN direction). This slightly improves
	 * the stream performance.
	 */
	reg = dwc3_readl(dwc->regs, DWC3_DCFG);
	reg |= DWC3_DCFG_IGNSTRMPP;
	dwc3_writel(dwc->regs, DWC3_DCFG, reg);

	/* Enable MST by default if the device is capable of MST */
	if (DWC3_MST_CAPABLE(&dwc->hwparams)) {
		reg = dwc3_readl(dwc->regs, DWC3_DCFG1);
		reg &= ~DWC3_DCFG1_DIS_MST_ENH;
		dwc3_writel(dwc->regs, DWC3_DCFG1, reg);
	}

	/* Start with SuperSpeed Default */
	dwc3_gadget_ep0_desc.wMaxPacketSize = cpu_to_le16(512);

	dep = dwc->eps[0];
	dep->flags = 0;
	ret = __dwc3_gadget_ep_enable(dep, DWC3_DEPCFG_ACTION_INIT);
	if (ret) {
		dev_err(dwc->dev, "failed to enable %s\n", dep->name);
		goto err0;
	}

	dep = dwc->eps[1];
	dep->flags = 0;
	ret = __dwc3_gadget_ep_enable(dep, DWC3_DEPCFG_ACTION_INIT);
	if (ret) {
		dev_err(dwc->dev, "failed to enable %s\n", dep->name);
		goto err1;
	}

	/* begin to receive SETUP packets */
	dwc->ep0state = EP0_SETUP_PHASE;
	dwc->ep0_bounced = false;
	dwc->link_state = DWC3_LINK_STATE_SS_DIS;
	dwc->delayed_status = false;
	dwc3_ep0_out_start(dwc);

	dwc3_gadget_enable_irq(dwc);

	return 0;

err1:
	__dwc3_gadget_ep_disable(dwc->eps[0]);

err0:
	return ret;
}

static int dwc3_gadget_start(struct usb_gadget *g,
		struct usb_gadget_driver *driver)
{
	struct dwc3		*dwc = gadget_to_dwc(g);
	unsigned long		flags;
	int			ret;
	int			irq;

	irq = dwc->irq_gadget;
	ret = request_threaded_irq(irq, dwc3_interrupt, dwc3_thread_interrupt,
			IRQF_SHARED, "dwc3", dwc->ev_buf);
	if (ret) {
		dev_err(dwc->dev, "failed to request irq #%d --> %d\n",
				irq, ret);
		return ret;
	}

	spin_lock_irqsave(&dwc->lock, flags);
	dwc->gadget_driver	= driver;
	spin_unlock_irqrestore(&dwc->lock, flags);

	return 0;
}

static void __dwc3_gadget_stop(struct dwc3 *dwc)
{
	dwc3_gadget_disable_irq(dwc);
	__dwc3_gadget_ep_disable(dwc->eps[0]);
	__dwc3_gadget_ep_disable(dwc->eps[1]);
}

static int dwc3_gadget_stop(struct usb_gadget *g)
{
	struct dwc3		*dwc = gadget_to_dwc(g);
	unsigned long		flags;

	spin_lock_irqsave(&dwc->lock, flags);
	if (!dwc->gadget_driver) {
		spin_unlock_irqrestore(&dwc->lock, flags);
		dev_warn(dwc->dev, "%s is already stopped\n",
			 dwc->gadget->name);
		goto out;
	}
	dwc->gadget_driver	= NULL;
	dwc->max_cfg_eps = 0;
	spin_unlock_irqrestore(&dwc->lock, flags);

	free_irq(dwc->irq_gadget, dwc->ev_buf);

out:
	return 0;
}

static void dwc3_gadget_config_params(struct usb_gadget *g,
				      struct usb_dcd_config_params *params)
{
	struct dwc3		*dwc = gadget_to_dwc(g);

	params->besl_baseline = USB_DEFAULT_BESL_UNSPECIFIED;
	params->besl_deep = USB_DEFAULT_BESL_UNSPECIFIED;

	/* Recommended BESL */
	if (!dwc->dis_enblslpm_quirk) {
		/*
		 * If the recommended BESL baseline is 0 or if the BESL deep is
		 * less than 2, Microsoft's Windows 10 host usb stack will issue
		 * a usb reset immediately after it receives the extended BOS
		 * descriptor and the enumeration will fail. To maintain
		 * compatibility with the Windows' usb stack, let's set the
		 * recommended BESL baseline to 1 and clamp the BESL deep to be
		 * within 2 to 15.
		 */
		params->besl_baseline = 1;
		if (dwc->is_utmi_l1_suspend)
			params->besl_deep =
				clamp_t(u8, dwc->hird_threshold, 2, 15);
	}

	/* U1 Device exit Latency */
	if (dwc->dis_u1_entry_quirk)
		params->bU1devExitLat = 0;
	else
		params->bU1devExitLat = DWC3_DEFAULT_U1_DEV_EXIT_LAT;

	/* U2 Device exit Latency */
	if (dwc->dis_u2_entry_quirk)
		params->bU2DevExitLat = 0;
	else
		params->bU2DevExitLat =
				cpu_to_le16(DWC3_DEFAULT_U2_DEV_EXIT_LAT);
}

static void dwc3_gadget_set_speed(struct usb_gadget *g,
				  enum usb_device_speed speed)
{
	struct dwc3		*dwc = gadget_to_dwc(g);
	unsigned long		flags;

	spin_lock_irqsave(&dwc->lock, flags);
	dwc->gadget_max_speed = speed;
	spin_unlock_irqrestore(&dwc->lock, flags);
}

static void dwc3_gadget_set_ssp_rate(struct usb_gadget *g,
				     enum usb_ssp_rate rate)
{
	struct dwc3		*dwc = gadget_to_dwc(g);
	unsigned long		flags;

	spin_lock_irqsave(&dwc->lock, flags);
	dwc->gadget_max_speed = USB_SPEED_SUPER_PLUS;
	dwc->gadget_ssp_rate = rate;
	spin_unlock_irqrestore(&dwc->lock, flags);
}

static int dwc3_gadget_vbus_draw(struct usb_gadget *g, unsigned int mA)
{
	struct dwc3		*dwc = gadget_to_dwc(g);
	union power_supply_propval	val = {0};
	int				ret;

	if (dwc->usb2_phy)
		return usb_phy_set_power(dwc->usb2_phy, mA);

	if (!dwc->usb_psy)
		return -EOPNOTSUPP;

	val.intval = 1000 * mA;
	ret = power_supply_set_property(dwc->usb_psy, POWER_SUPPLY_PROP_INPUT_CURRENT_LIMIT, &val);

	return ret;
}

/**
 * dwc3_gadget_check_config - ensure dwc3 can support the USB configuration
 * @g: pointer to the USB gadget
 *
 * Used to record the maximum number of endpoints being used in a USB composite
 * device. (across all configurations)  This is to be used in the calculation
 * of the TXFIFO sizes when resizing internal memory for individual endpoints.
 * It will help ensured that the resizing logic reserves enough space for at
 * least one max packet.
 */
static int dwc3_gadget_check_config(struct usb_gadget *g)
{
	struct dwc3 *dwc = gadget_to_dwc(g);
	struct usb_ep *ep;
	int fifo_size = 0;
	int ram1_depth;
	int ep_num = 0;

	if (!dwc->do_fifo_resize)
		return 0;

	list_for_each_entry(ep, &g->ep_list, ep_list) {
		/* Only interested in the IN endpoints */
		if (ep->claimed && (ep->address & USB_DIR_IN))
			ep_num++;
	}

	if (ep_num <= dwc->max_cfg_eps)
		return 0;

	/* Update the max number of eps in the composition */
	dwc->max_cfg_eps = ep_num;

	fifo_size = dwc3_gadget_calc_tx_fifo_size(dwc, dwc->max_cfg_eps);
	/* Based on the equation, increment by one for every ep */
	fifo_size += dwc->max_cfg_eps;

	/* Check if we can fit a single fifo per endpoint */
	ram1_depth = dwc3_gadget_get_tx_fifos_size(dwc);
	if (fifo_size > ram1_depth)
		return -ENOMEM;

	return 0;
}

static void dwc3_gadget_async_callbacks(struct usb_gadget *g, bool enable)
{
	struct dwc3		*dwc = gadget_to_dwc(g);
	unsigned long		flags;

	spin_lock_irqsave(&dwc->lock, flags);
	dwc->async_callbacks = enable;
	spin_unlock_irqrestore(&dwc->lock, flags);
}

static const struct usb_gadget_ops dwc3_gadget_ops = {
	.get_frame		= dwc3_gadget_get_frame,
	.wakeup			= dwc3_gadget_wakeup,
	.set_selfpowered	= dwc3_gadget_set_selfpowered,
	.pullup			= dwc3_gadget_pullup,
	.udc_start		= dwc3_gadget_start,
	.udc_stop		= dwc3_gadget_stop,
	.udc_set_speed		= dwc3_gadget_set_speed,
	.udc_set_ssp_rate	= dwc3_gadget_set_ssp_rate,
	.get_config_params	= dwc3_gadget_config_params,
	.vbus_draw		= dwc3_gadget_vbus_draw,
	.check_config		= dwc3_gadget_check_config,
	.udc_async_callbacks	= dwc3_gadget_async_callbacks,
};

/* -------------------------------------------------------------------------- */

static int dwc3_gadget_init_control_endpoint(struct dwc3_ep *dep)
{
	struct dwc3 *dwc = dep->dwc;

	usb_ep_set_maxpacket_limit(&dep->endpoint, 512);
	dep->endpoint.maxburst = 1;
	dep->endpoint.ops = &dwc3_gadget_ep0_ops;
	if (!dep->direction)
		dwc->gadget->ep0 = &dep->endpoint;

	dep->endpoint.caps.type_control = true;

	return 0;
}

static int dwc3_gadget_init_in_endpoint(struct dwc3_ep *dep)
{
	struct dwc3 *dwc = dep->dwc;
	u32 mdwidth;
	int size;
	int maxpacket;

	mdwidth = dwc3_mdwidth(dwc);

	/* MDWIDTH is represented in bits, we need it in bytes */
	mdwidth /= 8;

	size = dwc3_readl(dwc->regs, DWC3_GTXFIFOSIZ(dep->number >> 1));
	if (DWC3_IP_IS(DWC3))
		size = DWC3_GTXFIFOSIZ_TXFDEP(size);
	else
		size = DWC31_GTXFIFOSIZ_TXFDEP(size);

	/*
	 * maxpacket size is determined as part of the following, after assuming
	 * a mult value of one maxpacket:
	 * DWC3 revision 280A and prior:
	 * fifo_size = mult * (max_packet / mdwidth) + 1;
	 * maxpacket = mdwidth * (fifo_size - 1);
	 *
	 * DWC3 revision 290A and onwards:
	 * fifo_size = mult * ((max_packet + mdwidth)/mdwidth + 1) + 1
	 * maxpacket = mdwidth * ((fifo_size - 1) - 1) - mdwidth;
	 */
	if (DWC3_VER_IS_PRIOR(DWC3, 290A))
		maxpacket = mdwidth * (size - 1);
	else
		maxpacket = mdwidth * ((size - 1) - 1) - mdwidth;


	/*
	 * To meet performance requirement, a minimum TxFIFO size of 2x
	 * MaxPacketSize is recommended for endpoints that support for
	 * Rockchip platform with UVC function.
	 */
	if (IS_REACHABLE(CONFIG_ARCH_ROCKCHIP) &&
	    (dwc->maximum_speed >= USB_SPEED_HIGH))
		maxpacket /= 2;

	/* Functionally, space for one max packet is sufficient */
	size = min_t(int, maxpacket, 1024);
	/*
	 * If enable tx fifos resize, set each in ep maxpacket
	 * to 1024, it can avoid being dependent on the default
	 * fifo size, and more flexible use of endpoints.
	 */
	if (dwc->do_fifo_resize)
		size = 1024;
	usb_ep_set_maxpacket_limit(&dep->endpoint, size);

	dep->endpoint.max_streams = 16;
	dep->endpoint.ops = &dwc3_gadget_ep_ops;
	list_add_tail(&dep->endpoint.ep_list,
			&dwc->gadget->ep_list);
	dep->endpoint.caps.type_iso = true;
	dep->endpoint.caps.type_bulk = true;
	dep->endpoint.caps.type_int = true;

	return dwc3_alloc_trb_pool(dep);
}

static int dwc3_gadget_init_out_endpoint(struct dwc3_ep *dep)
{
	struct dwc3 *dwc = dep->dwc;
	u32 mdwidth;
	int size;

	mdwidth = dwc3_mdwidth(dwc);

	/* MDWIDTH is represented in bits, convert to bytes */
	mdwidth /= 8;

	/* All OUT endpoints share a single RxFIFO space */
	size = dwc3_readl(dwc->regs, DWC3_GRXFIFOSIZ(0));
	if (DWC3_IP_IS(DWC3))
		size = DWC3_GRXFIFOSIZ_RXFDEP(size);
	else
		size = DWC31_GRXFIFOSIZ_RXFDEP(size);

	/* FIFO depth is in MDWDITH bytes */
	size *= mdwidth;

	/*
	 * To meet performance requirement, a minimum recommended RxFIFO size
	 * is defined as follow:
	 * RxFIFO size >= (3 x MaxPacketSize) +
	 * (3 x 8 bytes setup packets size) + (16 bytes clock crossing margin)
	 *
	 * Then calculate the max packet limit as below.
	 */
	size -= (3 * 8) + 16;
	if (size < 0)
		size = 0;
	else
		size /= 3;

	usb_ep_set_maxpacket_limit(&dep->endpoint, size);
	dep->endpoint.max_streams = 16;
	dep->endpoint.ops = &dwc3_gadget_ep_ops;
	list_add_tail(&dep->endpoint.ep_list,
			&dwc->gadget->ep_list);
	dep->endpoint.caps.type_iso = true;
	dep->endpoint.caps.type_bulk = true;
	dep->endpoint.caps.type_int = true;

	return dwc3_alloc_trb_pool(dep);
}

static int dwc3_gadget_init_endpoint(struct dwc3 *dwc, u8 epnum)
{
	struct dwc3_ep			*dep;
	bool				direction = epnum & 1;
	int				ret;
	u8				num = epnum >> 1;
	u8				num_in_eps, num_out_eps, min_eps;

	dep = kzalloc(sizeof(*dep), GFP_KERNEL);
	if (!dep)
		return -ENOMEM;

	num_in_eps = DWC3_NUM_IN_EPS(&dwc->hwparams);
	num_out_eps = dwc->num_eps - num_in_eps;
	min_eps = min_t(u8, num_in_eps, num_out_eps);

	/* reconfig direction and num if num_out_eps != num_in_eps */
	if (num + 1 > min_eps && num_in_eps != num_out_eps) {
		num = epnum - min_eps;
		direction = num + 1 > num_out_eps ? 1 : 0;
	}

	dep->dwc = dwc;
	dep->number = num << 1 | direction;
	dep->direction = direction;
	dep->regs = dwc->regs + DWC3_DEP_BASE(epnum);
	dwc->eps[epnum] = dep;
	dep->combo_num = 0;
	dep->start_cmd_status = 0;

	snprintf(dep->name, sizeof(dep->name), "ep%u%s", num,
			direction ? "in" : "out");

	dep->endpoint.name = dep->name;

	if (!(dep->number > 1)) {
		dep->endpoint.desc = &dwc3_gadget_ep0_desc;
		dep->endpoint.comp_desc = NULL;
	}

	if (num == 0)
		ret = dwc3_gadget_init_control_endpoint(dep);
	else if (direction)
		ret = dwc3_gadget_init_in_endpoint(dep);
	else
		ret = dwc3_gadget_init_out_endpoint(dep);

	if (ret)
		return ret;

	dep->endpoint.caps.dir_in = direction;
	dep->endpoint.caps.dir_out = !direction;

	INIT_LIST_HEAD(&dep->pending_list);
	INIT_LIST_HEAD(&dep->started_list);
	INIT_LIST_HEAD(&dep->cancelled_list);

	dwc3_debugfs_create_endpoint_dir(dep);

	return 0;
}

static int dwc3_gadget_init_endpoints(struct dwc3 *dwc, u8 total)
{
	u8				epnum;

	INIT_LIST_HEAD(&dwc->gadget->ep_list);

	for (epnum = 0; epnum < total; epnum++) {
		int			ret;

		ret = dwc3_gadget_init_endpoint(dwc, epnum);
		if (ret)
			return ret;
	}

	return 0;
}

static void dwc3_gadget_free_endpoints(struct dwc3 *dwc)
{
	struct dwc3_ep			*dep;
	u8				epnum;

	for (epnum = 0; epnum < DWC3_ENDPOINTS_NUM; epnum++) {
		dep = dwc->eps[epnum];
		if (!dep)
			continue;
		/*
		 * Physical endpoints 0 and 1 are special; they form the
		 * bi-directional USB endpoint 0.
		 *
		 * For those two physical endpoints, we don't allocate a TRB
		 * pool nor do we add them the endpoints list. Due to that, we
		 * shouldn't do these two operations otherwise we would end up
		 * with all sorts of bugs when removing dwc3.ko.
		 */
		if (epnum != 0 && epnum != 1) {
			dwc3_free_trb_pool(dep);
			list_del(&dep->endpoint.ep_list);
		}

		dwc3_debugfs_remove_endpoint_dir(dep);
		kfree(dep);
	}
}

/* -------------------------------------------------------------------------- */

static int dwc3_gadget_ep_reclaim_completed_trb(struct dwc3_ep *dep,
		struct dwc3_request *req, struct dwc3_trb *trb,
		const struct dwc3_event_depevt *event, int status, int chain)
{
	unsigned int		count;

	dwc3_ep_inc_deq(dep);

	trace_dwc3_complete_trb(dep, trb);
	req->num_trbs--;

	/*
	 * If we're in the middle of series of chained TRBs and we
	 * receive a short transfer along the way, DWC3 will skip
	 * through all TRBs including the last TRB in the chain (the
	 * where CHN bit is zero. DWC3 will also avoid clearing HWO
	 * bit and SW has to do it manually.
	 *
	 * We're going to do that here to avoid problems of HW trying
	 * to use bogus TRBs for transfers.
	 */
	if (chain && (trb->ctrl & DWC3_TRB_CTRL_HWO))
		trb->ctrl &= ~DWC3_TRB_CTRL_HWO;

	/*
	 * For isochronous transfers, the first TRB in a service interval must
	 * have the Isoc-First type. Track and report its interval frame number.
	 */
	if (usb_endpoint_xfer_isoc(dep->endpoint.desc) &&
	    (trb->ctrl & DWC3_TRBCTL_ISOCHRONOUS_FIRST)) {
		unsigned int frame_number;

		frame_number = DWC3_TRB_CTRL_GET_SID_SOFN(trb->ctrl);
		frame_number &= ~(dep->interval - 1);
		req->request.frame_number = frame_number;
	}

	/*
	 * We use bounce buffer for requests that needs extra TRB or OUT ZLP. If
	 * this TRB points to the bounce buffer address, it's a MPS alignment
	 * TRB. Don't add it to req->remaining calculation.
	 */
	if (trb->bpl == lower_32_bits(dep->dwc->bounce_addr) &&
	    trb->bph == upper_32_bits(dep->dwc->bounce_addr)) {
		trb->ctrl &= ~DWC3_TRB_CTRL_HWO;
		return 1;
	}

	count = trb->size & DWC3_TRB_SIZE_MASK;
	req->remaining += count;

	if ((trb->ctrl & DWC3_TRB_CTRL_HWO) && status != -ESHUTDOWN)
		return 1;

	if (event->status & DEPEVT_STATUS_SHORT && !chain)
		return 1;

	if ((trb->ctrl & DWC3_TRB_CTRL_ISP_IMI) &&
	    DWC3_TRB_SIZE_TRBSTS(trb->size) == DWC3_TRBSTS_MISSED_ISOC)
		return 1;

	if ((trb->ctrl & DWC3_TRB_CTRL_IOC) ||
	    (trb->ctrl & DWC3_TRB_CTRL_LST))
		return 1;

	return 0;
}

static int dwc3_gadget_ep_reclaim_trb_sg(struct dwc3_ep *dep,
		struct dwc3_request *req, const struct dwc3_event_depevt *event,
		int status)
{
	struct dwc3_trb *trb = &dep->trb_pool[dep->trb_dequeue];
	struct scatterlist *sg = req->sg;
	struct scatterlist *s;
	unsigned int num_queued = req->num_queued_sgs;
	unsigned int i;
	int ret = 0;

	for_each_sg(sg, s, num_queued, i) {
		trb = &dep->trb_pool[dep->trb_dequeue];

		req->sg = sg_next(s);
		req->num_queued_sgs--;

		ret = dwc3_gadget_ep_reclaim_completed_trb(dep, req,
				trb, event, status, true);
		if (ret)
			break;
	}

	return ret;
}

static int dwc3_gadget_ep_reclaim_trb_linear(struct dwc3_ep *dep,
		struct dwc3_request *req, const struct dwc3_event_depevt *event,
		int status)
{
	struct dwc3_trb *trb = &dep->trb_pool[dep->trb_dequeue];

	return dwc3_gadget_ep_reclaim_completed_trb(dep, req, trb,
			event, status, false);
}

static bool dwc3_gadget_ep_request_completed(struct dwc3_request *req)
{
	return req->num_pending_sgs == 0 && req->num_queued_sgs == 0;
}

static int dwc3_gadget_ep_cleanup_completed_request(struct dwc3_ep *dep,
		const struct dwc3_event_depevt *event,
		struct dwc3_request *req, int status)
{
	struct dwc3 *dwc = dep->dwc;
	int request_status;
	int ret;

	if (req->request.num_mapped_sgs)
		ret = dwc3_gadget_ep_reclaim_trb_sg(dep, req, event,
				status);
	else
		ret = dwc3_gadget_ep_reclaim_trb_linear(dep, req, event,
				status);

	req->request.actual = req->request.length - req->remaining;

	if (!dwc3_gadget_ep_request_completed(req))
		goto out;

	if (req->needs_extra_trb) {
		ret = dwc3_gadget_ep_reclaim_trb_linear(dep, req, event,
				status);
		req->needs_extra_trb = false;
	}

	/*
	 * If MISS ISOC happens, we need to move the req from started_list
	 * to cancelled_list, then unmap the req and clear the HWO of trb.
	 * Later in the dwc3_gadget_endpoint_trbs_complete(), it will move
	 * the req from the cancelled_list to the pending_list, and restart
	 * the req for isoc transfer.
	 */
	if (status == -EXDEV && usb_endpoint_xfer_isoc(dep->endpoint.desc)) {
		req->remaining = 0;
		req->needs_extra_trb = false;
		dwc3_gadget_move_cancelled_request(req, DWC3_REQUEST_STATUS_DEQUEUED);
		if (req->trb) {
			usb_gadget_unmap_request_by_dev(dwc->sysdev,
							&req->request,
							req->direction);
			req->trb->ctrl &= ~DWC3_TRB_CTRL_HWO;
			req->trb = NULL;
		}
		ret = 0;
		goto out;
	}

	/*
	 * The event status only reflects the status of the TRB with IOC set.
	 * For the requests that don't set interrupt on completion, the driver
	 * needs to check and return the status of the completed TRBs associated
	 * with the request. Use the status of the last TRB of the request.
	 */
	if (req->request.no_interrupt) {
		struct dwc3_trb *trb;

		trb = dwc3_ep_prev_trb(dep, dep->trb_dequeue);
		switch (DWC3_TRB_SIZE_TRBSTS(trb->size)) {
		case DWC3_TRBSTS_MISSED_ISOC:
			/* Isoc endpoint only */
			request_status = -EXDEV;
			break;
		case DWC3_TRB_STS_XFER_IN_PROG:
			/* Applicable when End Transfer with ForceRM=0 */
		case DWC3_TRBSTS_SETUP_PENDING:
			/* Control endpoint only */
		case DWC3_TRBSTS_OK:
		default:
			request_status = 0;
			break;
		}
	} else {
		request_status = status;
	}

	dwc3_gadget_giveback(dep, req, request_status);

out:
	return ret;
}

static void dwc3_gadget_ep_cleanup_completed_requests(struct dwc3_ep *dep,
		const struct dwc3_event_depevt *event, int status)
{
	struct dwc3_request	*req;

	while (!list_empty(&dep->started_list)) {
		int ret;

		req = next_request(&dep->started_list);
		ret = dwc3_gadget_ep_cleanup_completed_request(dep, event,
				req, status);
		if (ret)
			break;
		/*
		 * The endpoint is disabled, let the dwc3_remove_requests()
		 * handle the cleanup.
		 */
		if (!dep->endpoint.desc)
			break;
	}
}

static bool dwc3_gadget_ep_should_continue(struct dwc3_ep *dep)
{
	struct dwc3_request	*req;
	struct dwc3		*dwc = dep->dwc;

	if (!dep->endpoint.desc || !dwc->pullups_connected ||
	    !dwc->connected)
		return false;

	if (!list_empty(&dep->pending_list))
		return true;

	/*
	 * We only need to check the first entry of the started list. We can
	 * assume the completed requests are removed from the started list.
	 */
	req = next_request(&dep->started_list);
	if (!req)
		return false;

	return !dwc3_gadget_ep_request_completed(req);
}

static void dwc3_gadget_endpoint_frame_from_event(struct dwc3_ep *dep,
		const struct dwc3_event_depevt *event)
{
	dep->frame_number = event->parameters;
}

static bool dwc3_gadget_endpoint_trbs_complete(struct dwc3_ep *dep,
		const struct dwc3_event_depevt *event, int status)
{
	struct dwc3		*dwc = dep->dwc;
	struct dwc3_request     *req, *tmp;
	bool			no_started_trb = true;

	dwc3_gadget_ep_cleanup_completed_requests(dep, event, status);

	if (dep->flags & DWC3_EP_END_TRANSFER_PENDING)
		goto out;

	if (!dep->endpoint.desc)
		return no_started_trb;

	/*
	 * If MISS ISOC happens, we need to do the following three steps
	 * to restart the reqs in the cancelled_list and pending_list
	 * in order.
	 * Step1. Move all the reqs from pending_list to the tail of
	 *        cancelled_list.
	 * Step2. Move all the reqs from cancelled_list to the tail
	 *        of pending_list.
	 * Step3. Stop and restart an isoc transfer.
	 */
	if (usb_endpoint_xfer_isoc(dep->endpoint.desc) && status == -EXDEV &&
	    !list_empty(&dep->cancelled_list) &&
	    !list_empty(&dep->pending_list)) {
		list_for_each_entry_safe(req, tmp, &dep->pending_list, list)
			dwc3_gadget_move_cancelled_request(req, DWC3_REQUEST_STATUS_DEQUEUED);
	}

	if (usb_endpoint_xfer_isoc(dep->endpoint.desc) && status == -EXDEV &&
	    !list_empty(&dep->cancelled_list)) {
		list_for_each_entry_safe(req, tmp, &dep->cancelled_list, list)
			dwc3_gadget_move_queued_request(req);
	}

	if (usb_endpoint_xfer_isoc(dep->endpoint.desc) &&
		list_empty(&dep->started_list) &&
		(list_empty(&dep->pending_list) || status == -EXDEV))
		dwc3_stop_active_transfer(dep, true, true);
	else if (dwc3_gadget_ep_should_continue(dep))
		if (__dwc3_gadget_kick_transfer(dep) == 0)
			no_started_trb = false;

out:
	/*
	 * WORKAROUND: This is the 2nd half of U1/U2 -> U0 workaround.
	 * See dwc3_gadget_linksts_change_interrupt() for 1st half.
	 */
	if (DWC3_VER_IS_PRIOR(DWC3, 183A)) {
		u32		reg;
		int		i;

		for (i = 0; i < DWC3_ENDPOINTS_NUM; i++) {
			dep = dwc->eps[i];

			if (!(dep->flags & DWC3_EP_ENABLED))
				continue;

			if (!list_empty(&dep->started_list))
				return no_started_trb;
		}

		reg = dwc3_readl(dwc->regs, DWC3_DCTL);
		reg |= dwc->u1u2;
		dwc3_writel(dwc->regs, DWC3_DCTL, reg);

		dwc->u1u2 = 0;
	}

	return no_started_trb;
}

static void dwc3_gadget_endpoint_transfer_in_progress(struct dwc3_ep *dep,
		const struct dwc3_event_depevt *event)
{
	int status = 0;

	if (!dep->endpoint.desc)
		return;

	if (usb_endpoint_xfer_isoc(dep->endpoint.desc))
		dwc3_gadget_endpoint_frame_from_event(dep, event);

	if (event->status & DEPEVT_STATUS_BUSERR)
		status = -ECONNRESET;

	if (event->status & DEPEVT_STATUS_MISSED_ISOC)
		status = -EXDEV;

	dwc3_gadget_endpoint_trbs_complete(dep, event, status);
}

static void dwc3_gadget_endpoint_transfer_complete(struct dwc3_ep *dep,
		const struct dwc3_event_depevt *event)
{
	int status = 0;

	dep->flags &= ~DWC3_EP_TRANSFER_STARTED;

	if (event->status & DEPEVT_STATUS_BUSERR)
		status = -ECONNRESET;

	if (dwc3_gadget_endpoint_trbs_complete(dep, event, status))
		dep->flags &= ~DWC3_EP_WAIT_TRANSFER_COMPLETE;
}

static void dwc3_gadget_endpoint_transfer_not_ready(struct dwc3_ep *dep,
		const struct dwc3_event_depevt *event)
{
	dwc3_gadget_endpoint_frame_from_event(dep, event);

	/*
	 * The XferNotReady event is generated only once before the endpoint
	 * starts. It will be generated again when END_TRANSFER command is
	 * issued. For some controller versions, the XferNotReady event may be
	 * generated while the END_TRANSFER command is still in process. Ignore
	 * it and wait for the next XferNotReady event after the command is
	 * completed.
	 */
	if (dep->flags & DWC3_EP_END_TRANSFER_PENDING)
		return;

	(void) __dwc3_gadget_start_isoc(dep);
}

static void dwc3_gadget_endpoint_command_complete(struct dwc3_ep *dep,
		const struct dwc3_event_depevt *event)
{
	u8 cmd = DEPEVT_PARAMETER_CMD(event->parameters);

	if (cmd != DWC3_DEPCMD_ENDTRANSFER)
		return;

	/*
	 * The END_TRANSFER command will cause the controller to generate a
	 * NoStream Event, and it's not due to the host DP NoStream rejection.
	 * Ignore the next NoStream event.
	 */
	if (dep->stream_capable)
		dep->flags |= DWC3_EP_IGNORE_NEXT_NOSTREAM;

	dep->flags &= ~DWC3_EP_END_TRANSFER_PENDING;
	dep->flags &= ~DWC3_EP_TRANSFER_STARTED;
	dwc3_gadget_ep_cleanup_cancelled_requests(dep);

	if (dep->flags & DWC3_EP_PENDING_CLEAR_STALL) {
		struct dwc3 *dwc = dep->dwc;

		dep->flags &= ~DWC3_EP_PENDING_CLEAR_STALL;
		if (dwc3_send_clear_stall_ep_cmd(dep)) {
			struct usb_ep *ep0 = &dwc->eps[0]->endpoint;

			dev_err(dwc->dev, "failed to clear STALL on %s\n", dep->name);
			if (dwc->delayed_status)
				__dwc3_gadget_ep0_set_halt(ep0, 1);
			return;
		}

		dep->flags &= ~(DWC3_EP_STALL | DWC3_EP_WEDGE);
		if (dwc->clear_stall_protocol == dep->number)
			dwc3_ep0_send_delayed_status(dwc);
	}

	if ((dep->flags & DWC3_EP_DELAY_START) &&
	    !usb_endpoint_xfer_isoc(dep->endpoint.desc))
		__dwc3_gadget_kick_transfer(dep);

	dep->flags &= ~DWC3_EP_DELAY_START;
}

static void dwc3_gadget_endpoint_stream_event(struct dwc3_ep *dep,
		const struct dwc3_event_depevt *event)
{
	struct dwc3 *dwc = dep->dwc;

	if (event->status == DEPEVT_STREAMEVT_FOUND) {
		dep->flags |= DWC3_EP_FIRST_STREAM_PRIMED;
		goto out;
	}

	/* Note: NoStream rejection event param value is 0 and not 0xFFFF */
	switch (event->parameters) {
	case DEPEVT_STREAM_PRIME:
		/*
		 * If the host can properly transition the endpoint state from
		 * idle to prime after a NoStream rejection, there's no need to
		 * force restarting the endpoint to reinitiate the stream. To
		 * simplify the check, assume the host follows the USB spec if
		 * it primed the endpoint more than once.
		 */
		if (dep->flags & DWC3_EP_FORCE_RESTART_STREAM) {
			if (dep->flags & DWC3_EP_FIRST_STREAM_PRIMED)
				dep->flags &= ~DWC3_EP_FORCE_RESTART_STREAM;
			else
				dep->flags |= DWC3_EP_FIRST_STREAM_PRIMED;
		}

		break;
	case DEPEVT_STREAM_NOSTREAM:
		if ((dep->flags & DWC3_EP_IGNORE_NEXT_NOSTREAM) ||
		    !(dep->flags & DWC3_EP_FORCE_RESTART_STREAM) ||
		    (!DWC3_MST_CAPABLE(&dwc->hwparams) &&
		     !(dep->flags & DWC3_EP_WAIT_TRANSFER_COMPLETE)))
			break;

		/*
		 * If the host rejects a stream due to no active stream, by the
		 * USB and xHCI spec, the endpoint will be put back to idle
		 * state. When the host is ready (buffer added/updated), it will
		 * prime the endpoint to inform the usb device controller. This
		 * triggers the device controller to issue ERDY to restart the
		 * stream. However, some hosts don't follow this and keep the
		 * endpoint in the idle state. No prime will come despite host
		 * streams are updated, and the device controller will not be
		 * triggered to generate ERDY to move the next stream data. To
		 * workaround this and maintain compatibility with various
		 * hosts, force to reinitiate the stream until the host is ready
		 * instead of waiting for the host to prime the endpoint.
		 */
		if (DWC3_VER_IS_WITHIN(DWC32, 100A, ANY)) {
			unsigned int cmd = DWC3_DGCMD_SET_ENDPOINT_PRIME;

			dwc3_send_gadget_generic_command(dwc, cmd, dep->number);
		} else {
			dep->flags |= DWC3_EP_DELAY_START;
			dwc3_stop_active_transfer(dep, true, true);
			return;
		}
		break;
	}

out:
	dep->flags &= ~DWC3_EP_IGNORE_NEXT_NOSTREAM;
}

static void dwc3_endpoint_interrupt(struct dwc3 *dwc,
		const struct dwc3_event_depevt *event)
{
	struct dwc3_ep		*dep;
	u8			epnum = event->endpoint_number;

	dep = dwc->eps[epnum];

	if (!(dep->flags & DWC3_EP_ENABLED)) {
		if ((epnum > 1) && !(dep->flags & DWC3_EP_TRANSFER_STARTED))
			return;

		/* Handle only EPCMDCMPLT when EP disabled */
		if ((event->endpoint_event != DWC3_DEPEVT_EPCMDCMPLT) &&
			!(epnum <= 1 && event->endpoint_event == DWC3_DEPEVT_XFERCOMPLETE))
			return;
	}

	if (epnum == 0 || epnum == 1) {
		dwc3_ep0_interrupt(dwc, event);
		return;
	}

	switch (event->endpoint_event) {
	case DWC3_DEPEVT_XFERINPROGRESS:
		dwc3_gadget_endpoint_transfer_in_progress(dep, event);
		break;
	case DWC3_DEPEVT_XFERNOTREADY:
		dwc3_gadget_endpoint_transfer_not_ready(dep, event);
		break;
	case DWC3_DEPEVT_EPCMDCMPLT:
		dwc3_gadget_endpoint_command_complete(dep, event);
		break;
	case DWC3_DEPEVT_XFERCOMPLETE:
		dwc3_gadget_endpoint_transfer_complete(dep, event);
		break;
	case DWC3_DEPEVT_STREAMEVT:
		dwc3_gadget_endpoint_stream_event(dep, event);
		break;
	case DWC3_DEPEVT_RXTXFIFOEVT:
		break;
	}
}

static void dwc3_disconnect_gadget(struct dwc3 *dwc)
{
	if (dwc->async_callbacks && dwc->gadget_driver->disconnect) {
		spin_unlock(&dwc->lock);
		dwc->gadget_driver->disconnect(dwc->gadget);
		spin_lock(&dwc->lock);
	}
}

static void dwc3_suspend_gadget(struct dwc3 *dwc)
{
	if (dwc->async_callbacks && dwc->gadget_driver->suspend) {
		spin_unlock(&dwc->lock);
		dwc->gadget_driver->suspend(dwc->gadget);
		spin_lock(&dwc->lock);
	}
}

static void dwc3_resume_gadget(struct dwc3 *dwc)
{
	if (dwc->async_callbacks && dwc->gadget_driver->resume) {
		spin_unlock(&dwc->lock);
		dwc->gadget_driver->resume(dwc->gadget);
		spin_lock(&dwc->lock);
	}
}

static void dwc3_reset_gadget(struct dwc3 *dwc)
{
	if (!dwc->gadget_driver)
		return;

	if (dwc->async_callbacks && dwc->gadget->speed != USB_SPEED_UNKNOWN) {
		spin_unlock(&dwc->lock);
		usb_gadget_udc_reset(dwc->gadget, dwc->gadget_driver);
		spin_lock(&dwc->lock);
	}
}

void dwc3_stop_active_transfer(struct dwc3_ep *dep, bool force,
	bool interrupt)
{
	struct dwc3 *dwc = dep->dwc;

	/*
	 * Only issue End Transfer command to the control endpoint of a started
	 * Data Phase. Typically we should only do so in error cases such as
	 * invalid/unexpected direction as described in the control transfer
	 * flow of the programming guide.
	 */
	if (dep->number <= 1 && dwc->ep0state != EP0_DATA_PHASE)
		return;

	if (interrupt && (dep->flags & DWC3_EP_DELAY_STOP))
		return;

	if (!(dep->flags & DWC3_EP_TRANSFER_STARTED) ||
	    (dep->flags & DWC3_EP_END_TRANSFER_PENDING))
		return;

	/*
	 * If a Setup packet is received but yet to DMA out, the controller will
	 * not process the End Transfer command of any endpoint. Polling of its
	 * DEPCMD.CmdAct may block setting up TRB for Setup packet, causing a
	 * timeout. Delay issuing the End Transfer command until the Setup TRB is
	 * prepared.
	 */
	if (dwc->ep0state != EP0_SETUP_PHASE && !dwc->delayed_status) {
		dep->flags |= DWC3_EP_DELAY_STOP;
		return;
	}

	/*
	 * NOTICE: We are violating what the Databook says about the
	 * EndTransfer command. Ideally we would _always_ wait for the
	 * EndTransfer Command Completion IRQ, but that's causing too
	 * much trouble synchronizing between us and gadget driver.
	 *
	 * We have discussed this with the IP Provider and it was
	 * suggested to giveback all requests here.
	 *
	 * Note also that a similar handling was tested by Synopsys
	 * (thanks a lot Paul) and nothing bad has come out of it.
	 * In short, what we're doing is issuing EndTransfer with
	 * CMDIOC bit set and delay kicking transfer until the
	 * EndTransfer command had completed.
	 *
	 * As of IP version 3.10a of the DWC_usb3 IP, the controller
	 * supports a mode to work around the above limitation. The
	 * software can poll the CMDACT bit in the DEPCMD register
	 * after issuing a EndTransfer command. This mode is enabled
	 * by writing GUCTL2[14]. This polling is already done in the
	 * dwc3_send_gadget_ep_cmd() function so if the mode is
	 * enabled, the EndTransfer command will have completed upon
	 * returning from this function.
	 *
	 * This mode is NOT available on the DWC_usb31 IP.  In this
	 * case, if the IOC bit is not set, then delay by 1ms
	 * after issuing the EndTransfer command.  This allows for the
	 * controller to handle the command completely before DWC3
	 * remove requests attempts to unmap USB request buffers.
	 */

	__dwc3_stop_active_transfer(dep, force, interrupt);
}

static void dwc3_clear_stall_all_ep(struct dwc3 *dwc)
{
	u32 epnum;

	for (epnum = 1; epnum < DWC3_ENDPOINTS_NUM; epnum++) {
		struct dwc3_ep *dep;
		int ret;

		dep = dwc->eps[epnum];
		if (!dep)
			continue;

		if (!(dep->flags & DWC3_EP_STALL))
			continue;

		dep->flags &= ~DWC3_EP_STALL;

		ret = dwc3_send_clear_stall_ep_cmd(dep);
		WARN_ON_ONCE(ret);
	}
}

static void dwc3_gadget_disconnect_interrupt(struct dwc3 *dwc)
{
	int			reg;

	dwc->suspended = false;

	dwc3_gadget_set_link_state(dwc, DWC3_LINK_STATE_RX_DET);

	reg = dwc3_readl(dwc->regs, DWC3_DCTL);
	reg &= ~DWC3_DCTL_INITU1ENA;
	reg &= ~DWC3_DCTL_INITU2ENA;
	dwc3_gadget_dctl_write_safe(dwc, reg);

	dwc->connected = false;

	dwc3_disconnect_gadget(dwc);

	dwc->gadget->speed = USB_SPEED_UNKNOWN;
	dwc->setup_packet_pending = false;
	usb_gadget_set_state(dwc->gadget, USB_STATE_NOTATTACHED);

	dwc3_ep0_reset_state(dwc);
<<<<<<< HEAD
=======

	/*
	 * Request PM idle to address condition where usage count is
	 * already decremented to zero, but waiting for the disconnect
	 * interrupt to set dwc->connected to FALSE.
	 */
	pm_request_idle(dwc->dev);
>>>>>>> 34738586
}

static void dwc3_gadget_reset_interrupt(struct dwc3 *dwc)
{
	u32			reg;

	dwc->suspended = false;

	/*
	 * Ideally, dwc3_reset_gadget() would trigger the function
	 * drivers to stop any active transfers through ep disable.
	 * However, for functions which defer ep disable, such as mass
	 * storage, we will need to rely on the call to stop active
	 * transfers here, and avoid allowing of request queuing.
	 */
	dwc->connected = false;

	/*
	 * WORKAROUND: DWC3 revisions <1.88a have an issue which
	 * would cause a missing Disconnect Event if there's a
	 * pending Setup Packet in the FIFO.
	 *
	 * There's no suggested workaround on the official Bug
	 * report, which states that "unless the driver/application
	 * is doing any special handling of a disconnect event,
	 * there is no functional issue".
	 *
	 * Unfortunately, it turns out that we _do_ some special
	 * handling of a disconnect event, namely complete all
	 * pending transfers, notify gadget driver of the
	 * disconnection, and so on.
	 *
	 * Our suggested workaround is to follow the Disconnect
	 * Event steps here, instead, based on a setup_packet_pending
	 * flag. Such flag gets set whenever we have a SETUP_PENDING
	 * status for EP0 TRBs and gets cleared on XferComplete for the
	 * same endpoint.
	 *
	 * Refers to:
	 *
	 * STAR#9000466709: RTL: Device : Disconnect event not
	 * generated if setup packet pending in FIFO
	 */
	if (DWC3_VER_IS_PRIOR(DWC3, 188A)) {
		if (dwc->setup_packet_pending)
			dwc3_gadget_disconnect_interrupt(dwc);
	}

	dwc3_reset_gadget(dwc);

	/*
	 * From SNPS databook section 8.1.2, the EP0 should be in setup
	 * phase. So ensure that EP0 is in setup phase by issuing a stall
	 * and restart if EP0 is not in setup phase.
	 */
	dwc3_ep0_reset_state(dwc);

	/*
	 * In the Synopsis DesignWare Cores USB3 Databook Rev. 3.30a
	 * Section 4.1.2 Table 4-2, it states that during a USB reset, the SW
	 * needs to ensure that it sends "a DEPENDXFER command for any active
	 * transfers."
	 */
	dwc3_stop_active_transfers(dwc);
	dwc->connected = true;

	reg = dwc3_readl(dwc->regs, DWC3_DCTL);
	reg &= ~DWC3_DCTL_TSTCTRL_MASK;
	dwc3_gadget_dctl_write_safe(dwc, reg);
	dwc->test_mode = false;
	dwc3_clear_stall_all_ep(dwc);

	/* Reset device address to zero */
	reg = dwc3_readl(dwc->regs, DWC3_DCFG);
	reg &= ~(DWC3_DCFG_DEVADDR_MASK);
	dwc3_writel(dwc->regs, DWC3_DCFG, reg);
}

static void dwc3_gadget_conndone_interrupt(struct dwc3 *dwc)
{
	struct dwc3_ep		*dep;
	int			ret;
	u32			reg;
	u8			lanes = 1;
	u8			speed;

	if (!dwc->softconnect)
		return;

	reg = dwc3_readl(dwc->regs, DWC3_DSTS);
	speed = reg & DWC3_DSTS_CONNECTSPD;
	dwc->speed = speed;

	if (DWC3_IP_IS(DWC32))
		lanes = DWC3_DSTS_CONNLANES(reg) + 1;

	dwc->gadget->ssp_rate = USB_SSP_GEN_UNKNOWN;

	/*
	 * RAMClkSel is reset to 0 after USB reset, so it must be reprogrammed
	 * each time on Connect Done.
	 *
	 * Currently we always use the reset value. If any platform
	 * wants to set this to a different value, we need to add a
	 * setting and update GCTL.RAMCLKSEL here.
	 */

	switch (speed) {
	case DWC3_DSTS_SUPERSPEED_PLUS:
		dwc3_gadget_ep0_desc.wMaxPacketSize = cpu_to_le16(512);
		dwc->gadget->ep0->maxpacket = 512;
		dwc->gadget->speed = USB_SPEED_SUPER_PLUS;

		if (lanes > 1)
			dwc->gadget->ssp_rate = USB_SSP_GEN_2x2;
		else
			dwc->gadget->ssp_rate = USB_SSP_GEN_2x1;
		break;
	case DWC3_DSTS_SUPERSPEED:
		/*
		 * WORKAROUND: DWC3 revisions <1.90a have an issue which
		 * would cause a missing USB3 Reset event.
		 *
		 * In such situations, we should force a USB3 Reset
		 * event by calling our dwc3_gadget_reset_interrupt()
		 * routine.
		 *
		 * Refers to:
		 *
		 * STAR#9000483510: RTL: SS : USB3 reset event may
		 * not be generated always when the link enters poll
		 */
		if (DWC3_VER_IS_PRIOR(DWC3, 190A))
			dwc3_gadget_reset_interrupt(dwc);

		dwc3_gadget_ep0_desc.wMaxPacketSize = cpu_to_le16(512);
		dwc->gadget->ep0->maxpacket = 512;
		dwc->gadget->speed = USB_SPEED_SUPER;

		if (lanes > 1) {
			dwc->gadget->speed = USB_SPEED_SUPER_PLUS;
			dwc->gadget->ssp_rate = USB_SSP_GEN_1x2;
		}
		break;
	case DWC3_DSTS_HIGHSPEED:
		dwc3_gadget_ep0_desc.wMaxPacketSize = cpu_to_le16(64);
		dwc->gadget->ep0->maxpacket = 64;
		dwc->gadget->speed = USB_SPEED_HIGH;
		break;
	case DWC3_DSTS_FULLSPEED:
		dwc3_gadget_ep0_desc.wMaxPacketSize = cpu_to_le16(64);
		dwc->gadget->ep0->maxpacket = 64;
		dwc->gadget->speed = USB_SPEED_FULL;
		break;
	}

	dwc->eps[1]->endpoint.maxpacket = dwc->gadget->ep0->maxpacket;

	/* Enable USB2 LPM Capability */

	if (!DWC3_VER_IS_WITHIN(DWC3, ANY, 194A) &&
	    !dwc->usb2_gadget_lpm_disable &&
	    (speed != DWC3_DSTS_SUPERSPEED) &&
	    (speed != DWC3_DSTS_SUPERSPEED_PLUS)) {
		reg = dwc3_readl(dwc->regs, DWC3_DCFG);
		reg |= DWC3_DCFG_LPM_CAP;
		dwc3_writel(dwc->regs, DWC3_DCFG, reg);

		reg = dwc3_readl(dwc->regs, DWC3_DCTL);
		reg &= ~(DWC3_DCTL_HIRD_THRES_MASK | DWC3_DCTL_L1_HIBER_EN);

		reg |= DWC3_DCTL_HIRD_THRES(dwc->hird_threshold |
					    (dwc->is_utmi_l1_suspend << 4));

		/*
		 * When dwc3 revisions >= 2.40a, LPM Erratum is enabled and
		 * DCFG.LPMCap is set, core responses with an ACK and the
		 * BESL value in the LPM token is less than or equal to LPM
		 * NYET threshold.
		 */
		WARN_ONCE(DWC3_VER_IS_PRIOR(DWC3, 240A) && dwc->has_lpm_erratum,
				"LPM Erratum not available on dwc3 revisions < 2.40a\n");

		if (dwc->has_lpm_erratum && !DWC3_VER_IS_PRIOR(DWC3, 240A))
			reg |= DWC3_DCTL_NYET_THRES(dwc->lpm_nyet_threshold);

		dwc3_gadget_dctl_write_safe(dwc, reg);
	} else {
		if (dwc->usb2_gadget_lpm_disable) {
			reg = dwc3_readl(dwc->regs, DWC3_DCFG);
			reg &= ~DWC3_DCFG_LPM_CAP;
			dwc3_writel(dwc->regs, DWC3_DCFG, reg);
		}

		reg = dwc3_readl(dwc->regs, DWC3_DCTL);
		reg &= ~DWC3_DCTL_HIRD_THRES_MASK;
		dwc3_gadget_dctl_write_safe(dwc, reg);
	}

	dep = dwc->eps[0];
	ret = __dwc3_gadget_ep_enable(dep, DWC3_DEPCFG_ACTION_MODIFY);
	if (ret) {
		dev_err(dwc->dev, "failed to enable %s\n", dep->name);
		return;
	}

	dep = dwc->eps[1];
	ret = __dwc3_gadget_ep_enable(dep, DWC3_DEPCFG_ACTION_MODIFY);
	if (ret) {
		dev_err(dwc->dev, "failed to enable %s\n", dep->name);
		return;
	}

	/*
	 * Configure PHY via GUSB3PIPECTLn if required.
	 *
	 * Update GTXFIFOSIZn
	 *
	 * In both cases reset values should be sufficient.
	 */
}

static void dwc3_gadget_wakeup_interrupt(struct dwc3 *dwc)
{
	dwc->suspended = false;

	/*
	 * TODO take core out of low power mode when that's
	 * implemented.
	 */

	if (dwc->async_callbacks && dwc->gadget_driver->resume) {
		spin_unlock(&dwc->lock);
		dwc->gadget_driver->resume(dwc->gadget);
		spin_lock(&dwc->lock);
	}
}

static void dwc3_gadget_linksts_change_interrupt(struct dwc3 *dwc,
		unsigned int evtinfo)
{
	enum dwc3_link_state	next = evtinfo & DWC3_LINK_STATE_MASK;
	unsigned int		pwropt;

	/*
	 * WORKAROUND: DWC3 < 2.50a have an issue when configured without
	 * Hibernation mode enabled which would show up when device detects
	 * host-initiated U3 exit.
	 *
	 * In that case, device will generate a Link State Change Interrupt
	 * from U3 to RESUME which is only necessary if Hibernation is
	 * configured in.
	 *
	 * There are no functional changes due to such spurious event and we
	 * just need to ignore it.
	 *
	 * Refers to:
	 *
	 * STAR#9000570034 RTL: SS Resume event generated in non-Hibernation
	 * operational mode
	 */
	pwropt = DWC3_GHWPARAMS1_EN_PWROPT(dwc->hwparams.hwparams1);
	if (DWC3_VER_IS_PRIOR(DWC3, 250A) &&
			(pwropt != DWC3_GHWPARAMS1_EN_PWROPT_HIB)) {
		if ((dwc->link_state == DWC3_LINK_STATE_U3) &&
				(next == DWC3_LINK_STATE_RESUME)) {
			return;
		}
	}

	/*
	 * WORKAROUND: DWC3 Revisions <1.83a have an issue which, depending
	 * on the link partner, the USB session might do multiple entry/exit
	 * of low power states before a transfer takes place.
	 *
	 * Due to this problem, we might experience lower throughput. The
	 * suggested workaround is to disable DCTL[12:9] bits if we're
	 * transitioning from U1/U2 to U0 and enable those bits again
	 * after a transfer completes and there are no pending transfers
	 * on any of the enabled endpoints.
	 *
	 * This is the first half of that workaround.
	 *
	 * Refers to:
	 *
	 * STAR#9000446952: RTL: Device SS : if U1/U2 ->U0 takes >128us
	 * core send LGO_Ux entering U0
	 */
	if (DWC3_VER_IS_PRIOR(DWC3, 183A)) {
		if (next == DWC3_LINK_STATE_U0) {
			u32	u1u2;
			u32	reg;

			switch (dwc->link_state) {
			case DWC3_LINK_STATE_U1:
			case DWC3_LINK_STATE_U2:
				reg = dwc3_readl(dwc->regs, DWC3_DCTL);
				u1u2 = reg & (DWC3_DCTL_INITU2ENA
						| DWC3_DCTL_ACCEPTU2ENA
						| DWC3_DCTL_INITU1ENA
						| DWC3_DCTL_ACCEPTU1ENA);

				if (!dwc->u1u2)
					dwc->u1u2 = reg & u1u2;

				reg &= ~u1u2;

				dwc3_gadget_dctl_write_safe(dwc, reg);
				break;
			default:
				/* do nothing */
				break;
			}
		}
	}

	switch (next) {
	case DWC3_LINK_STATE_U1:
		if (dwc->speed == USB_SPEED_SUPER)
			dwc3_suspend_gadget(dwc);
		break;
	case DWC3_LINK_STATE_U2:
	case DWC3_LINK_STATE_U3:
		dwc3_suspend_gadget(dwc);
		break;
	case DWC3_LINK_STATE_RESUME:
		dwc3_resume_gadget(dwc);
		break;
	default:
		/* do nothing */
		break;
	}

	dwc->link_state = next;
}

static void dwc3_gadget_suspend_interrupt(struct dwc3 *dwc,
					  unsigned int evtinfo)
{
	enum dwc3_link_state next = evtinfo & DWC3_LINK_STATE_MASK;

	if (!dwc->suspended && next == DWC3_LINK_STATE_U3) {
		dwc->suspended = true;
		dwc3_suspend_gadget(dwc);
	}

	dwc->link_state = next;
}

static void dwc3_gadget_interrupt(struct dwc3 *dwc,
		const struct dwc3_event_devt *event)
{
	switch (event->type) {
	case DWC3_DEVICE_EVENT_DISCONNECT:
		dev_info(dwc->dev, "device disconnect\n");
		dwc3_gadget_disconnect_interrupt(dwc);
		break;
	case DWC3_DEVICE_EVENT_RESET:
		dev_info(dwc->dev, "device reset\n");
		dwc3_gadget_reset_interrupt(dwc);
		break;
	case DWC3_DEVICE_EVENT_CONNECT_DONE:
		dwc3_gadget_conndone_interrupt(dwc);
		break;
	case DWC3_DEVICE_EVENT_WAKEUP:
		dwc3_gadget_wakeup_interrupt(dwc);
		break;
	case DWC3_DEVICE_EVENT_HIBER_REQ:
		dev_WARN_ONCE(dwc->dev, true, "unexpected hibernation event\n");
		break;
	case DWC3_DEVICE_EVENT_LINK_STATUS_CHANGE:
		dwc3_gadget_linksts_change_interrupt(dwc, event->event_info);
		break;
	case DWC3_DEVICE_EVENT_SUSPEND:
		/* It changed to be suspend event for version 2.30a and above */
		if (!DWC3_VER_IS_PRIOR(DWC3, 230A))
			dwc3_gadget_suspend_interrupt(dwc, event->event_info);
		break;
	case DWC3_DEVICE_EVENT_SOF:
	case DWC3_DEVICE_EVENT_ERRATIC_ERROR:
	case DWC3_DEVICE_EVENT_CMD_CMPL:
	case DWC3_DEVICE_EVENT_OVERFLOW:
		break;
	default:
		dev_WARN(dwc->dev, "UNKNOWN IRQ %d\n", event->type);
	}
}

static void dwc3_process_event_entry(struct dwc3 *dwc,
		const union dwc3_event *event)
{
	trace_dwc3_event(event->raw, dwc);

	if (!event->type.is_devspec)
		dwc3_endpoint_interrupt(dwc, &event->depevt);
	else if (event->type.type == DWC3_EVENT_TYPE_DEV)
		dwc3_gadget_interrupt(dwc, &event->devt);
	else
		dev_err(dwc->dev, "UNKNOWN IRQ type %d\n", event->raw);
}

static irqreturn_t dwc3_process_event_buf(struct dwc3_event_buffer *evt)
{
	struct dwc3 *dwc = evt->dwc;
	irqreturn_t ret = IRQ_NONE;
	int left;

	left = evt->count;

	if (!(evt->flags & DWC3_EVENT_PENDING))
		return IRQ_NONE;

	while (left > 0) {
		union dwc3_event event;

		event.raw = *(u32 *) (evt->cache + evt->lpos);

		dwc3_process_event_entry(dwc, &event);

		/*
		 * FIXME we wrap around correctly to the next entry as
		 * almost all entries are 4 bytes in size. There is one
		 * entry which has 12 bytes which is a regular entry
		 * followed by 8 bytes data. ATM I don't know how
		 * things are organized if we get next to the a
		 * boundary so I worry about that once we try to handle
		 * that.
		 */
		evt->lpos = (evt->lpos + 4) % evt->length;
		left -= 4;
	}

	evt->count = 0;
	ret = IRQ_HANDLED;

	/* Unmask interrupt */
	dwc3_writel(dwc->regs, DWC3_GEVNTSIZ(0),
		    DWC3_GEVNTSIZ_SIZE(evt->length));

	if (dwc->imod_interval) {
		dwc3_writel(dwc->regs, DWC3_GEVNTCOUNT(0), DWC3_GEVNTCOUNT_EHB);
		dwc3_writel(dwc->regs, DWC3_DEV_IMOD(0), dwc->imod_interval);
	}

	/* Keep the clearing of DWC3_EVENT_PENDING at the end */
	evt->flags &= ~DWC3_EVENT_PENDING;

	return ret;
}

static irqreturn_t dwc3_thread_interrupt(int irq, void *_evt)
{
	struct dwc3_event_buffer *evt = _evt;
	struct dwc3 *dwc = evt->dwc;
	unsigned long flags;
	irqreturn_t ret = IRQ_NONE;

	local_bh_disable();
	spin_lock_irqsave(&dwc->lock, flags);
	ret = dwc3_process_event_buf(evt);
	spin_unlock_irqrestore(&dwc->lock, flags);
	local_bh_enable();

	return ret;
}

static irqreturn_t dwc3_check_event_buf(struct dwc3_event_buffer *evt)
{
	struct dwc3 *dwc = evt->dwc;
	u32 amount;
	u32 count;

	if (pm_runtime_suspended(dwc->dev)) {
		dwc->pending_events = true;
		/*
		 * Trigger runtime resume. The get() function will be balanced
		 * after processing the pending events in dwc3_process_pending
		 * events().
		 */
		pm_runtime_get(dwc->dev);
		disable_irq_nosync(dwc->irq_gadget);
		return IRQ_HANDLED;
	}

	/*
	 * With PCIe legacy interrupt, test shows that top-half irq handler can
	 * be called again after HW interrupt deassertion. Check if bottom-half
	 * irq event handler completes before caching new event to prevent
	 * losing events.
	 */
	if (evt->flags & DWC3_EVENT_PENDING)
		return IRQ_HANDLED;

	count = dwc3_readl(dwc->regs, DWC3_GEVNTCOUNT(0));
	count &= DWC3_GEVNTCOUNT_MASK;
	if (!count)
		return IRQ_NONE;

	evt->count = count;
	evt->flags |= DWC3_EVENT_PENDING;

	/* Mask interrupt */
	dwc3_writel(dwc->regs, DWC3_GEVNTSIZ(0),
		    DWC3_GEVNTSIZ_INTMASK | DWC3_GEVNTSIZ_SIZE(evt->length));

	amount = min(count, evt->length - evt->lpos);
	memcpy(evt->cache + evt->lpos, evt->buf + evt->lpos, amount);

	if (amount < count)
		memcpy(evt->cache, evt->buf, count - amount);

	dwc3_writel(dwc->regs, DWC3_GEVNTCOUNT(0), count);

	return IRQ_WAKE_THREAD;
}

static irqreturn_t dwc3_interrupt(int irq, void *_evt)
{
	struct dwc3_event_buffer	*evt = _evt;

	return dwc3_check_event_buf(evt);
}

static int dwc3_gadget_get_irq(struct dwc3 *dwc)
{
	struct platform_device *dwc3_pdev = to_platform_device(dwc->dev);
	int irq;

	irq = platform_get_irq_byname_optional(dwc3_pdev, "peripheral");
	if (irq > 0)
		goto out;

	if (irq == -EPROBE_DEFER)
		goto out;

	irq = platform_get_irq_byname_optional(dwc3_pdev, "dwc_usb3");
	if (irq > 0)
		goto out;

	if (irq == -EPROBE_DEFER)
		goto out;

	irq = platform_get_irq(dwc3_pdev, 0);
	if (irq > 0)
		goto out;

	if (!irq)
		irq = -EINVAL;

out:
	return irq;
}

static void dwc_gadget_release(struct device *dev)
{
	struct usb_gadget *gadget = container_of(dev, struct usb_gadget, dev);

	kfree(gadget);
}

/**
 * dwc3_gadget_init - initializes gadget related registers
 * @dwc: pointer to our controller context structure
 *
 * Returns 0 on success otherwise negative errno.
 */
int dwc3_gadget_init(struct dwc3 *dwc)
{
	int ret;
	int irq;
	struct device *dev;

	irq = dwc3_gadget_get_irq(dwc);
	if (irq < 0) {
		ret = irq;
		goto err0;
	}

	dwc->irq_gadget = irq;

	dwc->ep0_trb = dma_alloc_coherent(dwc->sysdev,
					  sizeof(*dwc->ep0_trb) * 2,
					  &dwc->ep0_trb_addr, GFP_KERNEL);
	if (!dwc->ep0_trb) {
		dev_err(dwc->dev, "failed to allocate ep0 trb\n");
		ret = -ENOMEM;
		goto err0;
	}

	dwc->setup_buf = kzalloc(DWC3_EP0_SETUP_SIZE, GFP_KERNEL);
	if (!dwc->setup_buf) {
		ret = -ENOMEM;
		goto err1;
	}

	dwc->bounce = dma_alloc_coherent(dwc->sysdev, DWC3_BOUNCE_SIZE,
			&dwc->bounce_addr, GFP_KERNEL);
	if (!dwc->bounce) {
		ret = -ENOMEM;
		goto err2;
	}

	init_completion(&dwc->ep0_in_setup);
	dwc->gadget = kzalloc(sizeof(struct usb_gadget), GFP_KERNEL);
	if (!dwc->gadget) {
		ret = -ENOMEM;
		goto err3;
	}


	usb_initialize_gadget(dwc->dev, dwc->gadget, dwc_gadget_release);
	dev				= &dwc->gadget->dev;
	dev->platform_data		= dwc;
	dwc->gadget->ops		= &dwc3_gadget_ops;
	dwc->gadget->speed		= USB_SPEED_UNKNOWN;
	dwc->gadget->ssp_rate		= USB_SSP_GEN_UNKNOWN;
	dwc->gadget->sg_supported	= true;
	dwc->gadget->name		= "dwc3-gadget";
	dwc->gadget->lpm_capable	= !dwc->usb2_gadget_lpm_disable;

	/*
	 * FIXME We might be setting max_speed to <SUPER, however versions
	 * <2.20a of dwc3 have an issue with metastability (documented
	 * elsewhere in this driver) which tells us we can't set max speed to
	 * anything lower than SUPER.
	 *
	 * Because gadget.max_speed is only used by composite.c and function
	 * drivers (i.e. it won't go into dwc3's registers) we are allowing this
	 * to happen so we avoid sending SuperSpeed Capability descriptor
	 * together with our BOS descriptor as that could confuse host into
	 * thinking we can handle super speed.
	 *
	 * Note that, in fact, we won't even support GetBOS requests when speed
	 * is less than super speed because we don't have means, yet, to tell
	 * composite.c that we are USB 2.0 + LPM ECN.
	 */
	if (DWC3_VER_IS_PRIOR(DWC3, 220A) &&
	    !dwc->dis_metastability_quirk)
		dev_info(dwc->dev, "changing max_speed on rev %08x\n",
				dwc->revision);

	dwc->gadget->max_speed		= dwc->maximum_speed;
	dwc->gadget->max_ssp_rate	= dwc->max_ssp_rate;

	/*
	 * REVISIT: Here we should clear all pending IRQs to be
	 * sure we're starting from a well known location.
	 */

	ret = dwc3_gadget_init_endpoints(dwc, dwc->num_eps);
	if (ret)
		goto err4;

	ret = usb_add_gadget(dwc->gadget);
	if (ret) {
		dev_err(dwc->dev, "failed to add gadget\n");
		goto err5;
	}

	if (DWC3_IP_IS(DWC32) && dwc->maximum_speed == USB_SPEED_SUPER_PLUS)
		dwc3_gadget_set_ssp_rate(dwc->gadget, dwc->max_ssp_rate);
	else
		dwc3_gadget_set_speed(dwc->gadget, dwc->maximum_speed);

	return 0;

err5:
	dwc3_gadget_free_endpoints(dwc);
err4:
	usb_put_gadget(dwc->gadget);
	dwc->gadget = NULL;
err3:
	dma_free_coherent(dwc->sysdev, DWC3_BOUNCE_SIZE, dwc->bounce,
			dwc->bounce_addr);

err2:
	kfree(dwc->setup_buf);

err1:
	dma_free_coherent(dwc->sysdev, sizeof(*dwc->ep0_trb) * 2,
			dwc->ep0_trb, dwc->ep0_trb_addr);

err0:
	return ret;
}

/* -------------------------------------------------------------------------- */

void dwc3_gadget_exit(struct dwc3 *dwc)
{
	if (!dwc->gadget)
		return;

	usb_del_gadget(dwc->gadget);
	dwc3_gadget_free_endpoints(dwc);
	usb_put_gadget(dwc->gadget);
	dma_free_coherent(dwc->sysdev, DWC3_BOUNCE_SIZE, dwc->bounce,
			  dwc->bounce_addr);
	kfree(dwc->setup_buf);
	dma_free_coherent(dwc->sysdev, sizeof(*dwc->ep0_trb) * 2,
			  dwc->ep0_trb, dwc->ep0_trb_addr);
}

int dwc3_gadget_suspend(struct dwc3 *dwc)
{
	unsigned long flags;
	int ret;

	ret = dwc3_gadget_soft_disconnect(dwc);
	if (ret)
		goto err;

	spin_lock_irqsave(&dwc->lock, flags);
	if (dwc->gadget_driver)
		dwc3_disconnect_gadget(dwc);
	spin_unlock_irqrestore(&dwc->lock, flags);

	return 0;

err:
	/*
	 * Attempt to reset the controller's state. Likely no
	 * communication can be established until the host
	 * performs a port reset.
	 */
	if (dwc->softconnect)
		dwc3_gadget_soft_connect(dwc);

	return ret;
}

int dwc3_gadget_resume(struct dwc3 *dwc)
{
	if (!dwc->gadget_driver || !dwc->softconnect)
		return 0;

	return dwc3_gadget_soft_connect(dwc);
}

void dwc3_gadget_process_pending_events(struct dwc3 *dwc)
{
	if (dwc->pending_events) {
		dwc3_interrupt(dwc->irq_gadget, dwc->ev_buf);
		dwc3_thread_interrupt(dwc->irq_gadget, dwc->ev_buf);
		pm_runtime_put(dwc->dev);
		dwc->pending_events = false;
		enable_irq(dwc->irq_gadget);
	}
}<|MERGE_RESOLUTION|>--- conflicted
+++ resolved
@@ -4117,8 +4117,6 @@
 	usb_gadget_set_state(dwc->gadget, USB_STATE_NOTATTACHED);
 
 	dwc3_ep0_reset_state(dwc);
-<<<<<<< HEAD
-=======
 
 	/*
 	 * Request PM idle to address condition where usage count is
@@ -4126,7 +4124,6 @@
 	 * interrupt to set dwc->connected to FALSE.
 	 */
 	pm_request_idle(dwc->dev);
->>>>>>> 34738586
 }
 
 static void dwc3_gadget_reset_interrupt(struct dwc3 *dwc)
