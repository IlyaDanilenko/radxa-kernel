// SPDX-License-Identifier: GPL-2.0
/*
 * xhci-plat.c - xHCI host controller driver platform Bus Glue.
 *
 * Copyright (C) 2012 Texas Instruments Incorporated - https://www.ti.com
 * Author: Sebastian Andrzej Siewior <bigeasy@linutronix.de>
 *
 * A lot of code borrowed from the Linux xHCI driver.
 */

#include <linux/clk.h>
#include <linux/dma-mapping.h>
#include <linux/module.h>
#include <linux/pci.h>
#include <linux/of.h>
#include <linux/of_device.h>
#include <linux/platform_device.h>
#include <linux/usb/phy.h>
#include <linux/slab.h>
#include <linux/acpi.h>
#include <linux/usb/of.h>

#include "xhci.h"
#include "xhci-plat.h"
#include "xhci-mvebu.h"
#include "xhci-rcar.h"

static struct hc_driver __read_mostly xhci_plat_hc_driver;

static int xhci_plat_setup(struct usb_hcd *hcd);
static int xhci_plat_start(struct usb_hcd *hcd);

static const struct xhci_driver_overrides xhci_plat_overrides __initconst = {
	.extra_priv_size = sizeof(struct xhci_plat_priv),
	.reset = xhci_plat_setup,
	.start = xhci_plat_start,
};

static void xhci_priv_plat_start(struct usb_hcd *hcd)
{
	struct xhci_plat_priv *priv = hcd_to_xhci_priv(hcd);

	if (priv->plat_start)
		priv->plat_start(hcd);
}

static int xhci_priv_init_quirk(struct usb_hcd *hcd)
{
	struct xhci_plat_priv *priv = hcd_to_xhci_priv(hcd);

	if (!priv->init_quirk)
		return 0;

	return priv->init_quirk(hcd);
}

static int xhci_priv_suspend_quirk(struct usb_hcd *hcd)
{
	struct xhci_plat_priv *priv = hcd_to_xhci_priv(hcd);

	if (!priv->suspend_quirk)
		return 0;

	return priv->suspend_quirk(hcd);
}

static int xhci_priv_resume_quirk(struct usb_hcd *hcd)
{
	struct xhci_plat_priv *priv = hcd_to_xhci_priv(hcd);

	if (!priv->resume_quirk)
		return 0;

	return priv->resume_quirk(hcd);
}

static void xhci_plat_quirks(struct device *dev, struct xhci_hcd *xhci)
{
	struct xhci_plat_priv *priv = xhci_to_priv(xhci);

	/*
	 * As of now platform drivers don't provide MSI support so we ensure
	 * here that the generic code does not try to make a pci_dev from our
	 * dev struct in order to setup MSI
	 */
	xhci->quirks |= XHCI_PLAT | priv->quirks;
}

/* called during probe() after chip reset completes */
static int xhci_plat_setup(struct usb_hcd *hcd)
{
	int ret;


	ret = xhci_priv_init_quirk(hcd);
	if (ret)
		return ret;

	return xhci_gen_setup(hcd, xhci_plat_quirks);
}

static int xhci_plat_start(struct usb_hcd *hcd)
{
	xhci_priv_plat_start(hcd);
	return xhci_run(hcd);
}

#ifdef CONFIG_OF
static const struct xhci_plat_priv xhci_plat_marvell_armada = {
	.init_quirk = xhci_mvebu_mbus_init_quirk,
};

static const struct xhci_plat_priv xhci_plat_marvell_armada3700 = {
	.init_quirk = xhci_mvebu_a3700_init_quirk,
};

static const struct xhci_plat_priv xhci_plat_renesas_rcar_gen2 = {
	SET_XHCI_PLAT_PRIV_FOR_RCAR(XHCI_RCAR_FIRMWARE_NAME_V1)
};

static const struct xhci_plat_priv xhci_plat_renesas_rcar_gen3 = {
	SET_XHCI_PLAT_PRIV_FOR_RCAR(XHCI_RCAR_FIRMWARE_NAME_V3)
};

static const struct xhci_plat_priv xhci_plat_brcm = {
	.quirks = XHCI_RESET_ON_RESUME | XHCI_SUSPEND_RESUME_CLKS,
};

static const struct of_device_id usb_xhci_of_match[] = {
	{
		.compatible = "generic-xhci",
	}, {
		.compatible = "xhci-platform",
#ifndef CONFIG_ARCH_ROCKCHIP
	}, {
		.compatible = "marvell,armada-375-xhci",
		.data = &xhci_plat_marvell_armada,
	}, {
		.compatible = "marvell,armada-380-xhci",
		.data = &xhci_plat_marvell_armada,
	}, {
		.compatible = "marvell,armada3700-xhci",
		.data = &xhci_plat_marvell_armada3700,
	}, {
		.compatible = "renesas,xhci-r8a7790",
		.data = &xhci_plat_renesas_rcar_gen2,
	}, {
		.compatible = "renesas,xhci-r8a7791",
		.data = &xhci_plat_renesas_rcar_gen2,
	}, {
		.compatible = "renesas,xhci-r8a7793",
		.data = &xhci_plat_renesas_rcar_gen2,
	}, {
		.compatible = "renesas,xhci-r8a7795",
		.data = &xhci_plat_renesas_rcar_gen3,
	}, {
		.compatible = "renesas,xhci-r8a7796",
		.data = &xhci_plat_renesas_rcar_gen3,
	}, {
		.compatible = "renesas,rcar-gen2-xhci",
		.data = &xhci_plat_renesas_rcar_gen2,
	}, {
		.compatible = "renesas,rcar-gen3-xhci",
		.data = &xhci_plat_renesas_rcar_gen3,
	}, {
		.compatible = "brcm,xhci-brcm-v2",
		.data = &xhci_plat_brcm,
	}, {
		.compatible = "brcm,bcm7445-xhci",
		.data = &xhci_plat_brcm,
#endif
	},
	{},
};
MODULE_DEVICE_TABLE(of, usb_xhci_of_match);
#endif

static int xhci_plat_probe(struct platform_device *pdev)
{
	const struct xhci_plat_priv *priv_match;
	const struct hc_driver	*driver;
	struct device		*sysdev, *tmpdev;
	struct xhci_hcd		*xhci;
	struct resource         *res;
	struct usb_hcd		*hcd, *usb3_hcd;
	int			ret;
	int			irq;
	struct xhci_plat_priv	*priv = NULL;
	bool			of_match;

	if (usb_disabled())
		return -ENODEV;

	driver = &xhci_plat_hc_driver;

	irq = platform_get_irq(pdev, 0);
	if (irq < 0)
		return irq;

	/*
	 * sysdev must point to a device that is known to the system firmware
	 * or PCI hardware. We handle these three cases here:
	 * 1. xhci_plat comes from firmware
	 * 2. xhci_plat is child of a device from firmware (dwc3-plat)
	 * 3. xhci_plat is grandchild of a pci device (dwc3-pci)
	 */
	for (sysdev = &pdev->dev; sysdev; sysdev = sysdev->parent) {
		if (is_of_node(sysdev->fwnode) ||
			is_acpi_device_node(sysdev->fwnode))
			break;
#ifdef CONFIG_PCI
		else if (sysdev->bus == &pci_bus_type)
			break;
#endif
	}

	if (!sysdev)
		sysdev = &pdev->dev;

	if (WARN_ON(!sysdev->dma_mask))
		/* Platform did not initialize dma_mask */
		ret = dma_coerce_mask_and_coherent(sysdev, DMA_BIT_MASK(64));
	else
		ret = dma_set_mask_and_coherent(sysdev, DMA_BIT_MASK(64));
	if (ret)
		return ret;

	pm_runtime_set_active(&pdev->dev);
	pm_runtime_enable(&pdev->dev);
	pm_runtime_get_noresume(&pdev->dev);

	hcd = __usb_create_hcd(driver, sysdev, &pdev->dev,
			       dev_name(&pdev->dev), NULL);
	if (!hcd) {
		ret = -ENOMEM;
		goto disable_runtime;
	}

	hcd->regs = devm_platform_get_and_ioremap_resource(pdev, 0, &res);
	if (IS_ERR(hcd->regs)) {
		ret = PTR_ERR(hcd->regs);
		goto put_hcd;
	}

	hcd->rsrc_start = res->start;
	hcd->rsrc_len = resource_size(res);

	xhci = hcd_to_xhci(hcd);

	xhci->allow_single_roothub = 1;

	/*
	 * Not all platforms have clks so it is not an error if the
	 * clock do not exist.
	 */
	xhci->reg_clk = devm_clk_get_optional(&pdev->dev, "reg");
	if (IS_ERR(xhci->reg_clk)) {
		ret = PTR_ERR(xhci->reg_clk);
		goto put_hcd;
	}

	ret = clk_prepare_enable(xhci->reg_clk);
	if (ret)
		goto put_hcd;

	xhci->clk = devm_clk_get_optional(&pdev->dev, NULL);
	if (IS_ERR(xhci->clk)) {
		ret = PTR_ERR(xhci->clk);
		goto disable_reg_clk;
	}

	ret = clk_prepare_enable(xhci->clk);
	if (ret)
		goto disable_reg_clk;

	if (pdev->dev.of_node)
		priv_match = of_device_get_match_data(&pdev->dev);
	else
		priv_match = dev_get_platdata(&pdev->dev);

	if (priv_match) {
		priv = hcd_to_xhci_priv(hcd);
		/* Just copy data for now */
		*priv = *priv_match;
	}

	device_set_wakeup_capable(&pdev->dev, true);

	xhci->main_hcd = hcd;

	/* imod_interval is the interrupt moderation value in nanoseconds. */
	xhci->imod_interval = 40000;

	/* Iterate over all parent nodes for finding quirks */
	for (tmpdev = &pdev->dev; tmpdev; tmpdev = tmpdev->parent) {

		if (device_property_read_bool(tmpdev, "usb2-lpm-disable"))
			xhci->quirks |= XHCI_HW_LPM_DISABLE;

		if (device_property_read_bool(tmpdev, "usb3-lpm-capable"))
			xhci->quirks |= XHCI_LPM_SUPPORT;

		if (device_property_read_bool(tmpdev, "quirk-broken-port-ped"))
			xhci->quirks |= XHCI_BROKEN_PORT_PED;

<<<<<<< HEAD
		if (device_property_read_bool(tmpdev, "quirk-skip-phy-init"))
			hcd->skip_phy_initialization = 1;

		if (device_property_read_bool(tmpdev,
					      "xhci-u2-broken-suspend"))
			xhci->quirks |= XHCI_U2_BROKEN_SUSPEND;
=======
		if (device_property_read_bool(tmpdev, "xhci-sg-trb-cache-size-quirk"))
			xhci->quirks |= XHCI_SG_TRB_CACHE_SIZE_QUIRK;
>>>>>>> 34738586

		device_property_read_u32(tmpdev, "imod-interval-ns",
					 &xhci->imod_interval);
	}

	/*
	 * Drivers such as dwc3 manages PHYs themself (and rely on driver name
	 * matching for the xhci platform device).
	 */
	of_match = of_match_device(pdev->dev.driver->of_match_table, &pdev->dev);
	if (of_match) {
		hcd->usb_phy = devm_usb_get_phy_by_phandle(sysdev, "usb-phy", 0);
		if (IS_ERR(hcd->usb_phy)) {
			ret = PTR_ERR(hcd->usb_phy);
			if (ret == -EPROBE_DEFER)
				goto disable_clk;
			hcd->usb_phy = NULL;
		} else {
			ret = usb_phy_init(hcd->usb_phy);
			if (ret)
				goto disable_clk;
		}
	}

	hcd->tpl_support = of_usb_host_tpl_support(sysdev->of_node);

	if (priv && (priv->quirks & XHCI_SKIP_PHY_INIT))
		hcd->skip_phy_initialization = 1;

	if (priv && (priv->quirks & XHCI_SG_TRB_CACHE_SIZE_QUIRK))
		xhci->quirks |= XHCI_SG_TRB_CACHE_SIZE_QUIRK;

	ret = usb_add_hcd(hcd, irq, IRQF_SHARED);
	if (ret)
		goto disable_usb_phy;

	if (!xhci_has_one_roothub(xhci)) {
		xhci->shared_hcd = __usb_create_hcd(driver, sysdev, &pdev->dev,
						    dev_name(&pdev->dev), hcd);
		if (!xhci->shared_hcd) {
			ret = -ENOMEM;
			goto dealloc_usb2_hcd;
		}

		xhci->shared_hcd->tpl_support = hcd->tpl_support;
	}

	usb3_hcd = xhci_get_usb3_hcd(xhci);
	if (usb3_hcd && HCC_MAX_PSA(xhci->hcc_params) >= 4)
		usb3_hcd->can_do_streams = 1;

	if (xhci->shared_hcd) {
		ret = usb_add_hcd(xhci->shared_hcd, irq, IRQF_SHARED);
		if (ret)
			goto put_usb3_hcd;
	}

	device_enable_async_suspend(&pdev->dev);
	pm_runtime_put_noidle(&pdev->dev);

	/*
	 * Prevent runtime pm from being on as default, users should enable
	 * runtime pm using power/control in sysfs.
	 */
	pm_runtime_forbid(&pdev->dev);

	return 0;


put_usb3_hcd:
	usb_put_hcd(xhci->shared_hcd);

dealloc_usb2_hcd:
	usb_remove_hcd(hcd);

disable_usb_phy:
	usb_phy_shutdown(hcd->usb_phy);

disable_clk:
	clk_disable_unprepare(xhci->clk);

disable_reg_clk:
	clk_disable_unprepare(xhci->reg_clk);

put_hcd:
	usb_put_hcd(hcd);

disable_runtime:
	pm_runtime_put_noidle(&pdev->dev);
	pm_runtime_disable(&pdev->dev);

	return ret;
}

static int xhci_plat_remove(struct platform_device *dev)
{
	struct usb_hcd	*hcd = platform_get_drvdata(dev);
	struct xhci_hcd	*xhci = hcd_to_xhci(hcd);
	struct clk *clk = xhci->clk;
	struct clk *reg_clk = xhci->reg_clk;
	struct usb_hcd *shared_hcd = xhci->shared_hcd;

	pm_runtime_get_sync(&dev->dev);
	xhci->xhc_state |= XHCI_STATE_REMOVING;

	if (shared_hcd) {
		usb_remove_hcd(shared_hcd);
		xhci->shared_hcd = NULL;
	}

	usb_phy_shutdown(hcd->usb_phy);

	usb_remove_hcd(hcd);

	if (shared_hcd)
		usb_put_hcd(shared_hcd);

	clk_disable_unprepare(clk);
	clk_disable_unprepare(reg_clk);
	usb_put_hcd(hcd);

	pm_runtime_disable(&dev->dev);
	pm_runtime_put_noidle(&dev->dev);
	pm_runtime_set_suspended(&dev->dev);

	return 0;
}

static int __maybe_unused xhci_plat_suspend(struct device *dev)
{
	struct usb_hcd	*hcd = dev_get_drvdata(dev);
	struct xhci_hcd	*xhci = hcd_to_xhci(hcd);
	int ret;

	if (pm_runtime_suspended(dev))
		pm_runtime_resume(dev);

	ret = xhci_priv_suspend_quirk(hcd);
	if (ret)
		return ret;
	/*
	 * xhci_suspend() needs `do_wakeup` to know whether host is allowed
	 * to do wakeup during suspend.
	 */
	ret = xhci_suspend(xhci, device_may_wakeup(dev));
	if (ret)
		return ret;

	if (!device_may_wakeup(dev) && (xhci->quirks & XHCI_SUSPEND_RESUME_CLKS)) {
		clk_disable_unprepare(xhci->clk);
		clk_disable_unprepare(xhci->reg_clk);
	}

	return 0;
}

static int __maybe_unused xhci_plat_resume(struct device *dev)
{
	struct usb_hcd	*hcd = dev_get_drvdata(dev);
	struct xhci_hcd	*xhci = hcd_to_xhci(hcd);
	int ret;

	if (!device_may_wakeup(dev) && (xhci->quirks & XHCI_SUSPEND_RESUME_CLKS)) {
		ret = clk_prepare_enable(xhci->clk);
		if (ret)
			return ret;

		ret = clk_prepare_enable(xhci->reg_clk);
		if (ret) {
			clk_disable_unprepare(xhci->clk);
			return ret;
		}
	}

	ret = xhci_priv_resume_quirk(hcd);
	if (ret)
		goto disable_clks;

	ret = xhci_resume(xhci, 0);
	if (ret)
		goto disable_clks;

	pm_runtime_disable(dev);
	pm_runtime_set_active(dev);
	pm_runtime_enable(dev);

	return 0;

disable_clks:
	if (!device_may_wakeup(dev) && (xhci->quirks & XHCI_SUSPEND_RESUME_CLKS)) {
		clk_disable_unprepare(xhci->clk);
		clk_disable_unprepare(xhci->reg_clk);
	}

	return ret;
}

static int __maybe_unused xhci_plat_runtime_suspend(struct device *dev)
{
	struct usb_hcd  *hcd = dev_get_drvdata(dev);
	struct xhci_hcd *xhci = hcd_to_xhci(hcd);
	int ret;

	ret = xhci_priv_suspend_quirk(hcd);
	if (ret)
		return ret;

	return xhci_suspend(xhci, true);
}

static int __maybe_unused xhci_plat_runtime_resume(struct device *dev)
{
	struct usb_hcd  *hcd = dev_get_drvdata(dev);
	struct xhci_hcd *xhci = hcd_to_xhci(hcd);

	return xhci_resume(xhci, 0);
}

static const struct dev_pm_ops xhci_plat_pm_ops = {
	SET_SYSTEM_SLEEP_PM_OPS(xhci_plat_suspend, xhci_plat_resume)

	SET_RUNTIME_PM_OPS(xhci_plat_runtime_suspend,
			   xhci_plat_runtime_resume,
			   NULL)
};

#ifdef CONFIG_ACPI
static const struct acpi_device_id usb_xhci_acpi_match[] = {
	/* XHCI-compliant USB Controller */
	{ "PNP0D10", },
	{ }
};
MODULE_DEVICE_TABLE(acpi, usb_xhci_acpi_match);
#endif

static struct platform_driver usb_xhci_driver = {
	.probe	= xhci_plat_probe,
	.remove	= xhci_plat_remove,
	.shutdown = usb_hcd_platform_shutdown,
	.driver	= {
		.name = "xhci-hcd",
		.pm = &xhci_plat_pm_ops,
		.of_match_table = of_match_ptr(usb_xhci_of_match),
		.acpi_match_table = ACPI_PTR(usb_xhci_acpi_match),
	},
};
MODULE_ALIAS("platform:xhci-hcd");

static int __init xhci_plat_init(void)
{
	xhci_init_driver(&xhci_plat_hc_driver, &xhci_plat_overrides);
	return platform_driver_register(&usb_xhci_driver);
}
module_init(xhci_plat_init);

static void __exit xhci_plat_exit(void)
{
	platform_driver_unregister(&usb_xhci_driver);
}
module_exit(xhci_plat_exit);

MODULE_DESCRIPTION("xHCI Platform Host Controller Driver");
MODULE_LICENSE("GPL");<|MERGE_RESOLUTION|>--- conflicted
+++ resolved
@@ -303,17 +303,15 @@
 		if (device_property_read_bool(tmpdev, "quirk-broken-port-ped"))
 			xhci->quirks |= XHCI_BROKEN_PORT_PED;
 
-<<<<<<< HEAD
 		if (device_property_read_bool(tmpdev, "quirk-skip-phy-init"))
 			hcd->skip_phy_initialization = 1;
 
 		if (device_property_read_bool(tmpdev,
 					      "xhci-u2-broken-suspend"))
 			xhci->quirks |= XHCI_U2_BROKEN_SUSPEND;
-=======
+
 		if (device_property_read_bool(tmpdev, "xhci-sg-trb-cache-size-quirk"))
 			xhci->quirks |= XHCI_SG_TRB_CACHE_SIZE_QUIRK;
->>>>>>> 34738586
 
 		device_property_read_u32(tmpdev, "imod-interval-ns",
 					 &xhci->imod_interval);
