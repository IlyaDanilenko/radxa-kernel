// SPDX-License-Identifier: GPL-2.0+
/*
 *	uvc_gadget.c  --  USB Video Class Gadget driver
 *
 *	Copyright (C) 2009-2010
 *	    Laurent Pinchart (laurent.pinchart@ideasonboard.com)
 */

#include <linux/device.h>
#include <linux/errno.h>
#include <linux/fs.h>
#include <linux/kernel.h>
#include <linux/list.h>
#include <linux/module.h>
#include <linux/mutex.h>
#include <linux/string.h>
#include <linux/usb/ch9.h>
#include <linux/usb/gadget.h>
#include <linux/usb/g_uvc.h>
#include <linux/usb/video.h>
#include <linux/vmalloc.h>
#include <linux/wait.h>

#include <media/v4l2-dev.h>
#include <media/v4l2-event.h>

#include "uvc.h"
#include "uvc_configfs.h"
#include "uvc_v4l2.h"
#include "uvc_video.h"

unsigned int uvc_gadget_trace_param;
module_param_named(trace, uvc_gadget_trace_param, uint, 0644);
MODULE_PARM_DESC(trace, "Trace level bitmask");

/* --------------------------------------------------------------------------
 * Function descriptors
 */

/* string IDs are assigned dynamically */

#define UVC_STRING_CONTROL_IDX			0
#define UVC_STRING_STREAMING_IDX		1

static struct usb_string uvc_en_us_strings[] = {
	/* [UVC_STRING_CONTROL_IDX].s = DYNAMIC, */
	[UVC_STRING_STREAMING_IDX].s = "Video Streaming",
	{  }
};

static struct usb_gadget_strings uvc_stringtab = {
	.language = 0x0409,	/* en-us */
	.strings = uvc_en_us_strings,
};

static struct usb_gadget_strings *uvc_function_strings[] = {
	&uvc_stringtab,
	NULL,
};

#define UVC_INTF_VIDEO_CONTROL			0
#define UVC_INTF_VIDEO_STREAMING		1

#define UVC_STATUS_MAX_PACKET_SIZE		16	/* 16 bytes status */

static struct usb_interface_assoc_descriptor uvc_iad = {
	.bLength		= sizeof(uvc_iad),
	.bDescriptorType	= USB_DT_INTERFACE_ASSOCIATION,
	.bFirstInterface	= 0,
	.bInterfaceCount	= 2,
	.bFunctionClass		= USB_CLASS_VIDEO,
	.bFunctionSubClass	= UVC_SC_VIDEO_INTERFACE_COLLECTION,
	.bFunctionProtocol	= 0x00,
	.iFunction		= 0,
};

static struct usb_interface_descriptor uvc_control_intf = {
	.bLength		= USB_DT_INTERFACE_SIZE,
	.bDescriptorType	= USB_DT_INTERFACE,
	.bInterfaceNumber	= UVC_INTF_VIDEO_CONTROL,
	.bAlternateSetting	= 0,
	.bNumEndpoints		= 1,
	.bInterfaceClass	= USB_CLASS_VIDEO,
	.bInterfaceSubClass	= UVC_SC_VIDEOCONTROL,
	.bInterfaceProtocol	= 0x00,
	.iInterface		= 0,
};

static struct usb_endpoint_descriptor uvc_control_ep = {
	.bLength		= USB_DT_ENDPOINT_SIZE,
	.bDescriptorType	= USB_DT_ENDPOINT,
	.bEndpointAddress	= USB_DIR_IN,
	.bmAttributes		= USB_ENDPOINT_XFER_INT,
	.wMaxPacketSize		= cpu_to_le16(UVC_STATUS_MAX_PACKET_SIZE),
	.bInterval		= 8,
};

static struct usb_ss_ep_comp_descriptor uvc_ss_control_comp = {
	.bLength		= sizeof(uvc_ss_control_comp),
	.bDescriptorType	= USB_DT_SS_ENDPOINT_COMP,
	/* The following 3 values can be tweaked if necessary. */
	.bMaxBurst		= 0,
	.bmAttributes		= 0,
	.wBytesPerInterval	= cpu_to_le16(UVC_STATUS_MAX_PACKET_SIZE),
};

static struct uvc_control_endpoint_descriptor uvc_control_cs_ep = {
	.bLength		= UVC_DT_CONTROL_ENDPOINT_SIZE,
	.bDescriptorType	= USB_DT_CS_ENDPOINT,
	.bDescriptorSubType	= UVC_EP_INTERRUPT,
	.wMaxTransferSize	= cpu_to_le16(UVC_STATUS_MAX_PACKET_SIZE),
};

static struct usb_interface_descriptor uvc_streaming_intf_alt0 = {
	.bLength		= USB_DT_INTERFACE_SIZE,
	.bDescriptorType	= USB_DT_INTERFACE,
	.bInterfaceNumber	= UVC_INTF_VIDEO_STREAMING,
	.bAlternateSetting	= 0,
	.bNumEndpoints		= 0,
	.bInterfaceClass	= USB_CLASS_VIDEO,
	.bInterfaceSubClass	= UVC_SC_VIDEOSTREAMING,
	.bInterfaceProtocol	= 0x00,
	.iInterface		= 0,
};

static struct usb_interface_descriptor uvc_bulk_streaming_intf_alt0 = {
	.bLength		= USB_DT_INTERFACE_SIZE,
	.bDescriptorType	= USB_DT_INTERFACE,
	.bInterfaceNumber	= UVC_INTF_VIDEO_STREAMING,
	.bAlternateSetting	= 0,
	.bNumEndpoints		= 1,
	.bInterfaceClass	= USB_CLASS_VIDEO,
	.bInterfaceSubClass	= UVC_SC_VIDEOSTREAMING,
	.bInterfaceProtocol	= 0x00,
	.iInterface		= 0,
};

static struct usb_interface_descriptor uvc_streaming_intf_alt1 = {
	.bLength		= USB_DT_INTERFACE_SIZE,
	.bDescriptorType	= USB_DT_INTERFACE,
	.bInterfaceNumber	= UVC_INTF_VIDEO_STREAMING,
	.bAlternateSetting	= 1,
	.bNumEndpoints		= 1,
	.bInterfaceClass	= USB_CLASS_VIDEO,
	.bInterfaceSubClass	= UVC_SC_VIDEOSTREAMING,
	.bInterfaceProtocol	= 0x00,
	.iInterface		= 0,
};

static struct usb_endpoint_descriptor uvc_fs_streaming_ep = {
	.bLength		= USB_DT_ENDPOINT_SIZE,
	.bDescriptorType	= USB_DT_ENDPOINT,
	.bEndpointAddress	= USB_DIR_IN,
	.bmAttributes		= USB_ENDPOINT_SYNC_ASYNC
				| USB_ENDPOINT_XFER_ISOC,
	/*
	 * The wMaxPacketSize and bInterval values will be initialized from
	 * module parameters.
	 */
};

static struct usb_endpoint_descriptor uvc_fs_bulk_streaming_ep = {
	.bLength		= USB_DT_ENDPOINT_SIZE,
	.bDescriptorType	= USB_DT_ENDPOINT,
	.bEndpointAddress	= USB_DIR_IN,
	.bmAttributes		= USB_ENDPOINT_XFER_BULK,
	/* The wMaxPacketSize and bInterval values will be initialized from
	 * module parameters.
	 */
};

static struct usb_endpoint_descriptor uvc_hs_streaming_ep = {
	.bLength		= USB_DT_ENDPOINT_SIZE,
	.bDescriptorType	= USB_DT_ENDPOINT,
	.bEndpointAddress	= USB_DIR_IN,
	.bmAttributes		= USB_ENDPOINT_SYNC_ASYNC
				| USB_ENDPOINT_XFER_ISOC,
	/*
	 * The wMaxPacketSize and bInterval values will be initialized from
	 * module parameters.
	 */
};

static struct usb_endpoint_descriptor uvc_hs_bulk_streaming_ep = {
	.bLength		= USB_DT_ENDPOINT_SIZE,
	.bDescriptorType	= USB_DT_ENDPOINT,
	.bEndpointAddress	= USB_DIR_IN,
	.bmAttributes		= USB_ENDPOINT_XFER_BULK,
	/* The wMaxPacketSize and bInterval values will be initialized from
	 * module parameters.
	 */
};

static struct usb_endpoint_descriptor uvc_ss_streaming_ep = {
	.bLength		= USB_DT_ENDPOINT_SIZE,
	.bDescriptorType	= USB_DT_ENDPOINT,

	.bEndpointAddress	= USB_DIR_IN,
	.bmAttributes		= USB_ENDPOINT_SYNC_ASYNC
				| USB_ENDPOINT_XFER_ISOC,
	/*
	 * The wMaxPacketSize and bInterval values will be initialized from
	 * module parameters.
	 */
};

static struct usb_endpoint_descriptor uvc_ss_bulk_streaming_ep = {
	.bLength		= USB_DT_ENDPOINT_SIZE,
	.bDescriptorType	= USB_DT_ENDPOINT,

	.bEndpointAddress	= USB_DIR_IN,
	.bmAttributes		= USB_ENDPOINT_XFER_BULK,
	/* The wMaxPacketSize and bInterval values will be initialized from
	 * module parameters.
	 */
};

static struct usb_ss_ep_comp_descriptor uvc_ss_streaming_comp = {
	.bLength		= sizeof(uvc_ss_streaming_comp),
	.bDescriptorType	= USB_DT_SS_ENDPOINT_COMP,
	/*
	 * The bMaxBurst, bmAttributes and wBytesPerInterval values will be
	 * initialized from module parameters.
	 */
};

static struct usb_ss_ep_comp_descriptor uvc_ss_bulk_streaming_comp = {
	.bLength		= sizeof(uvc_ss_bulk_streaming_comp),
	.bDescriptorType	= USB_DT_SS_ENDPOINT_COMP,
	/* The bMaxBurst, bmAttributes and wBytesPerInterval values will be
	 * initialized from module parameters.
	 */
};

static const struct usb_descriptor_header * const uvc_fs_streaming[] = {
	(struct usb_descriptor_header *) &uvc_streaming_intf_alt1,
	(struct usb_descriptor_header *) &uvc_fs_streaming_ep,
	NULL,
};

static const struct usb_descriptor_header * const uvc_fs_bulk_streaming[] = {
	(struct usb_descriptor_header *)&uvc_fs_bulk_streaming_ep,
	NULL,
};

static const struct usb_descriptor_header * const uvc_hs_streaming[] = {
	(struct usb_descriptor_header *) &uvc_streaming_intf_alt1,
	(struct usb_descriptor_header *) &uvc_hs_streaming_ep,
	NULL,
};

static const struct usb_descriptor_header * const uvc_hs_bulk_streaming[] = {
	(struct usb_descriptor_header *)&uvc_hs_bulk_streaming_ep,
	NULL,
};

static const struct usb_descriptor_header * const uvc_ss_streaming[] = {
	(struct usb_descriptor_header *) &uvc_streaming_intf_alt1,
	(struct usb_descriptor_header *) &uvc_ss_streaming_ep,
	(struct usb_descriptor_header *) &uvc_ss_streaming_comp,
	NULL,
};

static const struct usb_descriptor_header * const uvc_ss_bulk_streaming[] = {
	(struct usb_descriptor_header *)&uvc_ss_bulk_streaming_ep,
	(struct usb_descriptor_header *)&uvc_ss_bulk_streaming_comp,
	NULL,
};

/* --------------------------------------------------------------------------
 * Control requests
 */

static void
uvc_function_ep0_complete(struct usb_ep *ep, struct usb_request *req)
{
	struct uvc_device *uvc = req->context;
	struct v4l2_event v4l2_event;
	struct uvc_event *uvc_event = (void *)&v4l2_event.u.data;

	uvc_trace(UVC_TRACE_CONTROL,
		  "event_setup_out %d, data len %d\n",
		  uvc->event_setup_out, req->actual);

	if (uvc->event_setup_out) {
		uvc->event_setup_out = 0;

		memset(&v4l2_event, 0, sizeof(v4l2_event));
		v4l2_event.type = UVC_EVENT_DATA;
		uvc_event->data.length = min_t(unsigned int, req->actual,
			sizeof(uvc_event->data.data));
		memcpy(&uvc_event->data.data, req->buf, uvc_event->data.length);
		v4l2_event_queue(&uvc->vdev, &v4l2_event);
	}
}

static int
uvc_function_setup(struct usb_function *f, const struct usb_ctrlrequest *ctrl)
{
	struct uvc_device *uvc = to_uvc(f);
	struct v4l2_event v4l2_event;
	struct uvc_event *uvc_event = (void *)&v4l2_event.u.data;

	uvc_trace(UVC_TRACE_CONTROL,
		  "setup request %02x %02x value %04x index %04x %04x\n",
		  ctrl->bRequestType, ctrl->bRequest, le16_to_cpu(ctrl->wValue),
		  le16_to_cpu(ctrl->wIndex), le16_to_cpu(ctrl->wLength));

	if ((ctrl->bRequestType & USB_TYPE_MASK) != USB_TYPE_CLASS) {
		uvcg_info(f, "invalid request type\n");
		return -EINVAL;
	}

	/* Stall too big requests. */
	if (le16_to_cpu(ctrl->wLength) > UVC_MAX_REQUEST_SIZE)
		return -EINVAL;

	/*
	 * Tell the complete callback to generate an event for the next request
	 * that will be enqueued by UVCIOC_SEND_RESPONSE.
	 */
	uvc->event_setup_out = !(ctrl->bRequestType & USB_DIR_IN);
	uvc->event_length = le16_to_cpu(ctrl->wLength);

	memset(&v4l2_event, 0, sizeof(v4l2_event));
	v4l2_event.type = UVC_EVENT_SETUP;
	memcpy(&uvc_event->req, ctrl, sizeof(uvc_event->req));
	v4l2_event_queue(&uvc->vdev, &v4l2_event);

	return 0;
}

void uvc_function_setup_continue(struct uvc_device *uvc)
{
	struct usb_composite_dev *cdev = uvc->func.config->cdev;

	usb_composite_setup_continue(cdev);
}

static int
uvc_function_get_alt(struct usb_function *f, unsigned interface)
{
	struct uvc_device *uvc = to_uvc(f);
	struct f_uvc_opts *opts;

	uvcg_info(f, "%s(%u)\n", __func__, interface);

	opts = fi_to_f_uvc_opts(f->fi);

	if (interface == uvc->control_intf)
		return 0;
	else if (interface != uvc->streaming_intf)
		return -EINVAL;
	else if (!opts->streaming_bulk)
		return uvc->video.ep->enabled ? 1 : 0;
	else
		/*
		 * Alt settings in an interface are supported only for
		 * ISOC endpoints as there are different alt-settings for
		 * zero-bandwidth and full-bandwidth cases, but the same
		 * is not true for BULK endpoints, as they have a single
		 * alt-setting.
		 */
		return 0;
}

static int
uvc_function_set_alt(struct usb_function *f, unsigned interface, unsigned alt)
{
	struct uvc_device *uvc = to_uvc(f);
	struct usb_composite_dev *cdev = f->config->cdev;
	struct v4l2_event v4l2_event;
	struct uvc_event *uvc_event = (void *)&v4l2_event.u.data;
	struct f_uvc_opts *opts;
	int ret;

	uvcg_info(f, "%s(%u, %u)\n", __func__, interface, alt);

	opts = fi_to_f_uvc_opts(f->fi);

	if (interface == uvc->control_intf) {
		if (alt)
			return -EINVAL;

		uvcg_info(f, "reset UVC Control\n");
		usb_ep_disable(uvc->control_ep);

		if (!uvc->control_ep->desc)
			if (config_ep_by_speed(cdev->gadget, f, uvc->control_ep))
				return -EINVAL;

		usb_ep_enable(uvc->control_ep);

		if (uvc->event_suspend) {
			memset(&v4l2_event, 0, sizeof(v4l2_event));
			v4l2_event.type = UVC_EVENT_RESUME;
			v4l2_event_queue(&uvc->vdev, &v4l2_event);
			uvc->event_suspend = 0;
			uvc_trace(UVC_TRACE_SUSPEND, "send UVC_EVENT_RESUME\n");
		}

		if (uvc->state == UVC_STATE_DISCONNECTED) {
			memset(&v4l2_event, 0, sizeof(v4l2_event));
			v4l2_event.type = UVC_EVENT_CONNECT;
			uvc_event->speed = cdev->gadget->speed;
			v4l2_event_queue(&uvc->vdev, &v4l2_event);

			uvc->state = UVC_STATE_CONNECTED;
		}

		return 0;
	}

	if (interface != uvc->streaming_intf)
		return -EINVAL;

	if (!opts->streaming_bulk) {
		switch (alt) {
		case 0:
			if (uvc->state != UVC_STATE_STREAMING)
				return 0;

			if (uvc->video.ep)
				usb_ep_disable(uvc->video.ep);

			memset(&v4l2_event, 0, sizeof(v4l2_event));
			v4l2_event.type = UVC_EVENT_STREAMOFF;
			v4l2_event_queue(&uvc->vdev, &v4l2_event);

			uvc->state = UVC_STATE_CONNECTED;
			return 0;

		case 1:
			if (uvc->state != UVC_STATE_CONNECTED)
				return 0;

			if (!uvc->video.ep)
				return -EINVAL;

			INFO(cdev, "reset UVC\n");
			usb_ep_disable(uvc->video.ep);

			ret = config_ep_by_speed(f->config->cdev->gadget,
						 &uvc->func, uvc->video.ep);
			if (ret)
				return ret;
			usb_ep_enable(uvc->video.ep);

			memset(&v4l2_event, 0, sizeof(v4l2_event));
			v4l2_event.type = UVC_EVENT_STREAMON;
			v4l2_event_queue(&uvc->vdev, &v4l2_event);
			return USB_GADGET_DELAYED_STATUS;

		default:
			return -EINVAL;
		}
	} else {
		switch (uvc->state) {
		case UVC_STATE_CONNECTED:
			if (uvc->video.ep &&
			    !uvc->video.ep->enabled) {
				/*
				 * Enable the video streaming endpoint,
				 * but don't change the 'uvc->state'.
				 */
				ret = config_ep_by_speed(cdev->gadget,
							 &uvc->func,
							 uvc->video.ep);
				if (ret)
					return ret;
				ret = usb_ep_enable(uvc->video.ep);
				if (ret)
					return ret;
			} else {
				memset(&v4l2_event, 0, sizeof(v4l2_event));
				v4l2_event.type = UVC_EVENT_STREAMON;
				v4l2_event_queue(&uvc->vdev, &v4l2_event);

				uvc->state = UVC_STATE_STREAMING;
			}
			return 0;

		case UVC_STATE_STREAMING:
			if (!alt) {
				INFO(cdev, "bulk streaming intf not support alt 0\n");
				return 0;
			}

			if (uvc->video.ep &&
			    uvc->video.ep->enabled) {
				ret = usb_ep_disable(uvc->video.ep);
				if (ret)
					return ret;
			}

			memset(&v4l2_event, 0, sizeof(v4l2_event));
			v4l2_event.type = UVC_EVENT_STREAMOFF;
			v4l2_event_queue(&uvc->vdev, &v4l2_event);
			uvc->state = UVC_STATE_CONNECTED;
			return 0;

		default:
			return -EINVAL;
		}
	}
}

static void
uvc_function_disable(struct usb_function *f)
{
	struct uvc_device *uvc = to_uvc(f);
	struct v4l2_event v4l2_event;

	uvcg_info(f, "%s()\n", __func__);

	memset(&v4l2_event, 0, sizeof(v4l2_event));
	v4l2_event.type = UVC_EVENT_DISCONNECT;
	v4l2_event_queue(&uvc->vdev, &v4l2_event);

	uvc->state = UVC_STATE_DISCONNECTED;

	usb_ep_disable(uvc->video.ep);
	usb_ep_disable(uvc->control_ep);
}

static void uvc_function_suspend(struct usb_function *f)
{
	struct uvc_device *uvc = to_uvc(f);
	struct v4l2_event v4l2_event;

	memset(&v4l2_event, 0, sizeof(v4l2_event));
	v4l2_event.type = UVC_EVENT_SUSPEND;
	v4l2_event_queue(&uvc->vdev, &v4l2_event);
	uvc->event_suspend = 1;
	uvc_trace(UVC_TRACE_SUSPEND, "send UVC_EVENT_SUSPEND\n");
}

static void uvc_function_resume(struct usb_function *f)
{
	struct uvc_device *uvc = to_uvc(f);
	struct v4l2_event v4l2_event;

	memset(&v4l2_event, 0, sizeof(v4l2_event));
	v4l2_event.type = UVC_EVENT_RESUME;
	v4l2_event_queue(&uvc->vdev, &v4l2_event);
	uvc->event_suspend = 0;
	uvc_trace(UVC_TRACE_SUSPEND, "send UVC_EVENT_RESUME\n");
}

/* --------------------------------------------------------------------------
 * Connection / disconnection
 */

void
uvc_function_connect(struct uvc_device *uvc)
{
	int ret;

	if ((ret = usb_function_activate(&uvc->func)) < 0)
		uvcg_info(&uvc->func, "UVC connect failed with %d\n", ret);
}

void
uvc_function_disconnect(struct uvc_device *uvc)
{
	int ret;

	if ((ret = usb_function_deactivate(&uvc->func)) < 0)
		uvcg_info(&uvc->func, "UVC disconnect failed with %d\n", ret);
}

/* --------------------------------------------------------------------------
 * USB probe and disconnect
 */

static ssize_t function_name_show(struct device *dev,
				  struct device_attribute *attr, char *buf)
{
	struct uvc_device *uvc = dev_get_drvdata(dev);

	return sprintf(buf, "%s\n", uvc->func.fi->group.cg_item.ci_name);
}

static DEVICE_ATTR_RO(function_name);

static int
uvc_register_video(struct uvc_device *uvc)
{
	struct usb_composite_dev *cdev = uvc->func.config->cdev;
	int ret;

	/* TODO reference counting. */
	memset(&uvc->vdev, 0, sizeof(uvc->vdev));
	uvc->vdev.v4l2_dev = &uvc->v4l2_dev;
	uvc->vdev.v4l2_dev->dev = &cdev->gadget->dev;
	uvc->vdev.fops = &uvc_v4l2_fops;
	uvc->vdev.ioctl_ops = &uvc_v4l2_ioctl_ops;
	uvc->vdev.release = video_device_release_empty;
	uvc->vdev.vfl_dir = VFL_DIR_TX;
	uvc->vdev.lock = &uvc->video.mutex;
	uvc->vdev.device_caps = V4L2_CAP_VIDEO_OUTPUT | V4L2_CAP_STREAMING;
	strscpy(uvc->vdev.name, cdev->gadget->name, sizeof(uvc->vdev.name));

	video_set_drvdata(&uvc->vdev, uvc);

	ret = video_register_device(&uvc->vdev, VFL_TYPE_VIDEO, -1);
	if (ret < 0)
		return ret;

	ret = device_create_file(&uvc->vdev.dev, &dev_attr_function_name);
	if (ret < 0) {
		video_unregister_device(&uvc->vdev);
		return ret;
	}

	return 0;
}

#define UVC_COPY_DESCRIPTOR(mem, dst, desc) \
	do { \
		memcpy(mem, desc, (desc)->bLength); \
		*(dst)++ = mem; \
		mem += (desc)->bLength; \
	} while (0);

#define UVC_COPY_DESCRIPTORS(mem, dst, src) \
	do { \
		const struct usb_descriptor_header * const *__src; \
		for (__src = src; *__src; ++__src) { \
			memcpy(mem, *__src, (*__src)->bLength); \
			*dst++ = mem; \
			mem += (*__src)->bLength; \
		} \
	} while (0)

static struct usb_descriptor_header **
uvc_copy_descriptors(struct uvc_device *uvc, enum usb_device_speed speed)
{
	struct uvc_input_header_descriptor *uvc_streaming_header;
	struct uvc_header_descriptor *uvc_control_header;
	const struct uvc_descriptor_header * const *uvc_control_desc;
	const struct uvc_descriptor_header * const *uvc_streaming_cls;
	const struct usb_descriptor_header * const *uvc_streaming_std;
	const struct usb_descriptor_header * const *src;
	struct usb_interface_descriptor *streaming_intf_alt0;
	struct usb_descriptor_header **dst;
	struct usb_descriptor_header **hdr;
	struct f_uvc_opts *opts;
	unsigned int control_size;
	unsigned int streaming_size;
	unsigned int n_desc;
	unsigned int bytes;
	void *mem;

	opts = fi_to_f_uvc_opts(uvc->func.fi);

	switch (speed) {
	case USB_SPEED_SUPER:
		uvc_control_desc = uvc->desc.ss_control;
		uvc_streaming_cls = uvc->desc.ss_streaming;
		if (!opts->streaming_bulk)
			uvc_streaming_std = uvc_ss_streaming;
		else
			uvc_streaming_std = uvc_ss_bulk_streaming;
		break;

	case USB_SPEED_HIGH:
		uvc_control_desc = uvc->desc.fs_control;
		uvc_streaming_cls = uvc->desc.hs_streaming;
		if (!opts->streaming_bulk)
			uvc_streaming_std = uvc_hs_streaming;
		else
			uvc_streaming_std = uvc_hs_bulk_streaming;
		break;

	case USB_SPEED_FULL:
	default:
		uvc_control_desc = uvc->desc.fs_control;
		uvc_streaming_cls = uvc->desc.fs_streaming;
		if (!opts->streaming_bulk)
			uvc_streaming_std = uvc_fs_streaming;
		else
			uvc_streaming_std = uvc_fs_bulk_streaming;
		break;
	}

	if (!uvc_control_desc || !uvc_streaming_cls)
		return ERR_PTR(-ENODEV);

	/*
	 * Descriptors layout
	 *
	 * uvc_iad
	 * uvc_control_intf
	 * Class-specific UVC control descriptors
	 * uvc_control_ep
	 * uvc_control_cs_ep
	 * uvc_ss_control_comp (for SS only)
	 * uvc_streaming_intf_alt0
	 * Class-specific UVC streaming descriptors
	 * uvc_{fs|hs}_streaming
	 */

	if (!opts->streaming_bulk)
		streaming_intf_alt0 = &uvc_streaming_intf_alt0;
	else
		streaming_intf_alt0 = &uvc_bulk_streaming_intf_alt0;

	/* Count descriptors and compute their size. */
	control_size = 0;
	streaming_size = 0;
	bytes = uvc_iad.bLength + uvc_control_intf.bLength
	      + uvc_control_ep.bLength + uvc_control_cs_ep.bLength
	      + streaming_intf_alt0->bLength;

	if (speed == USB_SPEED_SUPER) {
		bytes += uvc_ss_control_comp.bLength;
		n_desc = 6;
	} else {
		n_desc = 5;
	}

	for (src = (const struct usb_descriptor_header **)uvc_control_desc;
	     *src; ++src) {
		control_size += (*src)->bLength;
		bytes += (*src)->bLength;
		n_desc++;
	}
	for (src = (const struct usb_descriptor_header **)uvc_streaming_cls;
	     *src; ++src) {
		streaming_size += (*src)->bLength;
		bytes += (*src)->bLength;
		n_desc++;
	}
	for (src = uvc_streaming_std; *src; ++src) {
		bytes += (*src)->bLength;
		n_desc++;
	}

	mem = kmalloc((n_desc + 1) * sizeof(*src) + bytes, GFP_KERNEL);
	if (mem == NULL)
		return NULL;

	hdr = mem;
	dst = mem;
	mem += (n_desc + 1) * sizeof(*src);

	/* Copy the descriptors. */
	UVC_COPY_DESCRIPTOR(mem, dst, &uvc_iad);
	UVC_COPY_DESCRIPTOR(mem, dst, &uvc_control_intf);

	uvc_control_header = mem;
	UVC_COPY_DESCRIPTORS(mem, dst,
		(const struct usb_descriptor_header **)uvc_control_desc);
	uvc_control_header->wTotalLength = cpu_to_le16(control_size);
	uvc_control_header->bInCollection = 1;
	uvc_control_header->baInterfaceNr[0] = uvc->streaming_intf;

	UVC_COPY_DESCRIPTOR(mem, dst, &uvc_control_ep);
	if (speed == USB_SPEED_SUPER)
		UVC_COPY_DESCRIPTOR(mem, dst, &uvc_ss_control_comp);

	UVC_COPY_DESCRIPTOR(mem, dst, &uvc_control_cs_ep);
	UVC_COPY_DESCRIPTOR(mem, dst, streaming_intf_alt0);

	uvc_streaming_header = mem;
	UVC_COPY_DESCRIPTORS(mem, dst,
		(const struct usb_descriptor_header**)uvc_streaming_cls);
	uvc_streaming_header->wTotalLength = cpu_to_le16(streaming_size);
	uvc_streaming_header->bEndpointAddress = uvc->video.ep->address;

	UVC_COPY_DESCRIPTORS(mem, dst, uvc_streaming_std);

	*dst = NULL;
	return hdr;
}

static int
uvc_function_bind(struct usb_configuration *c, struct usb_function *f)
{
	struct usb_composite_dev *cdev = c->cdev;
	struct uvc_device *uvc = to_uvc(f);
	struct usb_string *us;
	unsigned int max_packet_mult;
	unsigned int max_packet_size;
	struct usb_ep *ep;
	struct f_uvc_opts *opts;
	int ret = -EINVAL;
	u8 address;

	uvcg_info(f, "%s()\n", __func__);

	opts = fi_to_f_uvc_opts(f->fi);
<<<<<<< HEAD
	/* Sanity check the streaming endpoint module parameters. */
	opts->streaming_interval = clamp(opts->streaming_interval, 1U, 16U);
	opts->streaming_maxpacket = clamp(opts->streaming_maxpacket, 1U, 3072U);
	opts->streaming_maxburst = min(opts->streaming_maxburst, 15U);
=======
	/* Sanity check the streaming endpoint module parameters.
	 */
	if (!opts->streaming_bulk) {
		opts->streaming_interval = clamp(opts->streaming_interval,
						 1U, 16U);
		opts->streaming_maxpacket = clamp(opts->streaming_maxpacket,
						  1U, 3072U);
		opts->streaming_maxburst = min(opts->streaming_maxburst, 15U);
	} else {
		opts->streaming_maxpacket = clamp(opts->streaming_maxpacket,
						  1U, 1024U);
		opts->streaming_maxburst = min(opts->streaming_maxburst, 15U);
	}
>>>>>>> 52f971ee

	/* For SS, wMaxPacketSize has to be 1024 if bMaxBurst is not 0 */
	if (opts->streaming_maxburst &&
	    (opts->streaming_maxpacket % 1024) != 0) {
		opts->streaming_maxpacket = roundup(opts->streaming_maxpacket, 1024);
		uvcg_info(f, "overriding streaming_maxpacket to %d\n",
			  opts->streaming_maxpacket);
	}

	/*
	 * Fill in the FS/HS/SS Video Streaming specific descriptors from the
	 * module parameters.
	 *
	 * NOTE: We assume that the user knows what they are doing and won't
	 * give parameters that their UDC doesn't support.
	 */
	if (opts->streaming_maxpacket <= 1024) {
		max_packet_mult = 1;
		max_packet_size = opts->streaming_maxpacket;
	} else if (opts->streaming_maxpacket <= 2048) {
		max_packet_mult = 2;
		max_packet_size = opts->streaming_maxpacket / 2;
	} else {
		max_packet_mult = 3;
		max_packet_size = opts->streaming_maxpacket / 3;
	}

	if (!opts->streaming_bulk) {
		uvc_fs_streaming_ep.wMaxPacketSize =
			cpu_to_le16(min(opts->streaming_maxpacket, 1023U));
		uvc_fs_streaming_ep.bInterval = opts->streaming_interval;

		uvc_hs_streaming_ep.wMaxPacketSize =
			cpu_to_le16(max_packet_size |
				    ((max_packet_mult - 1) << 11));

		/* A high-bandwidth endpoint must specify a bInterval value of 1 */
		if (max_packet_mult > 1)
			uvc_hs_streaming_ep.bInterval = 1;
		else
			uvc_hs_streaming_ep.bInterval = opts->streaming_interval;

		uvc_ss_streaming_ep.wMaxPacketSize =
			cpu_to_le16(max_packet_size);
		uvc_ss_streaming_ep.bInterval = opts->streaming_interval;
		uvc_ss_streaming_comp.bmAttributes = max_packet_mult - 1;
		uvc_ss_streaming_comp.bMaxBurst = opts->streaming_maxburst;
		uvc_ss_streaming_comp.wBytesPerInterval =
			cpu_to_le16(max_packet_size * max_packet_mult *
				    (opts->streaming_maxburst + 1));
	} else {
		uvc_fs_bulk_streaming_ep.wMaxPacketSize =
			cpu_to_le16(min(opts->streaming_maxpacket, 64U));

		uvc_hs_bulk_streaming_ep.wMaxPacketSize =
			cpu_to_le16(min(opts->streaming_maxpacket, 512U));

		uvc_ss_bulk_streaming_ep.wMaxPacketSize =
			cpu_to_le16(max_packet_size);
		uvc_ss_bulk_streaming_comp.bMaxBurst = opts->streaming_maxburst;
		/*
		 * As per USB 3.1 spec "Table 9-26. SuperSpeed Endpoint
		 * Companion Descriptor", the wBytesPerInterval must be
		 * set to zero for bulk endpoints.
		 */
		uvc_ss_bulk_streaming_comp.wBytesPerInterval = 0;
	}

	/* Allocate endpoints. */
	ep = usb_ep_autoconfig(cdev->gadget, &uvc_control_ep);
	if (!ep) {
		uvcg_info(f, "Unable to allocate control EP\n");
		goto error;
	}
	uvc->control_ep = ep;

	if (gadget_is_superspeed(c->cdev->gadget)) {
		if (!opts->streaming_bulk)
			ep = usb_ep_autoconfig_ss(cdev->gadget,
						  &uvc_ss_streaming_ep,
						  &uvc_ss_streaming_comp);
		else
			ep = usb_ep_autoconfig_ss(cdev->gadget,
						  &uvc_ss_bulk_streaming_ep,
						  &uvc_ss_bulk_streaming_comp);
	} else if (gadget_is_dualspeed(cdev->gadget)) {
		if (!opts->streaming_bulk) {
			ep = usb_ep_autoconfig(cdev->gadget,
					       &uvc_hs_streaming_ep);
		} else {
			ep = usb_ep_autoconfig(cdev->gadget,
					       &uvc_hs_bulk_streaming_ep);
			/*
			 * In ep_matches(), it will set wMaxPacketSize to 64
			 * bytes if ep is Bulk and ep_comp is NULL for hs/fs
			 * bulk maxpacket. So we need to set hs bulk maxpacket
			 * 512 bytes again here.
			 */
			uvc_hs_bulk_streaming_ep.wMaxPacketSize =
				cpu_to_le16(min(opts->streaming_maxpacket,
						512U));
		}
	} else {
		if (!opts->streaming_bulk)
			ep = usb_ep_autoconfig(cdev->gadget,
					       &uvc_fs_streaming_ep);
		else
			ep = usb_ep_autoconfig(cdev->gadget,
					       &uvc_fs_bulk_streaming_ep);
	}

	if (!ep) {
		uvcg_info(f, "Unable to allocate streaming EP\n");
		goto error;
	}
	uvc->video.ep = ep;
	address = uvc->video.ep->address;

	if (!opts->streaming_bulk) {
		uvc_fs_streaming_ep.bEndpointAddress = address;
		uvc_hs_streaming_ep.bEndpointAddress = address;
		uvc_ss_streaming_ep.bEndpointAddress = address;
	} else {
		uvc_fs_bulk_streaming_ep.bEndpointAddress = address;
		uvc_hs_bulk_streaming_ep.bEndpointAddress = address;
		uvc_ss_bulk_streaming_ep.bEndpointAddress = address;
	}

#if defined(CONFIG_ARCH_ROCKCHIP) && defined(CONFIG_NO_GKI)
	if (opts->device_name)
		uvc_en_us_strings[UVC_STRING_CONTROL_IDX].s = opts->device_name;
#endif

	uvc_en_us_strings[UVC_STRING_CONTROL_IDX].s = opts->function_name;
	us = usb_gstrings_attach(cdev, uvc_function_strings,
				 ARRAY_SIZE(uvc_en_us_strings));
	if (IS_ERR(us)) {
		ret = PTR_ERR(us);
		goto error;
	}
	uvc_iad.iFunction = us[UVC_STRING_CONTROL_IDX].id;
	uvc_control_intf.iInterface = us[UVC_STRING_CONTROL_IDX].id;
	ret = us[UVC_STRING_STREAMING_IDX].id;
	if (!opts->streaming_bulk) {
		uvc_streaming_intf_alt0.iInterface = ret;
		uvc_streaming_intf_alt1.iInterface = ret;
	} else {
		uvc_bulk_streaming_intf_alt0.iInterface = ret;
	}

	/* Allocate interface IDs. */
	if ((ret = usb_interface_id(c, f)) < 0)
		goto error;
	uvc_iad.bFirstInterface = ret;
	uvc_control_intf.bInterfaceNumber = ret;
	uvc->control_intf = ret;
	opts->control_interface = ret;

	if ((ret = usb_interface_id(c, f)) < 0)
		goto error;

	if (!opts->streaming_bulk) {
		uvc_streaming_intf_alt0.bInterfaceNumber = ret;
		uvc_streaming_intf_alt1.bInterfaceNumber = ret;
	} else {
		uvc_bulk_streaming_intf_alt0.bInterfaceNumber = ret;
	}

	uvc->streaming_intf = ret;
	opts->streaming_interface = ret;

	/* Copy descriptors */
	f->fs_descriptors = uvc_copy_descriptors(uvc, USB_SPEED_FULL);
	if (IS_ERR(f->fs_descriptors)) {
		ret = PTR_ERR(f->fs_descriptors);
		f->fs_descriptors = NULL;
		goto error;
	}
	if (gadget_is_dualspeed(cdev->gadget)) {
		f->hs_descriptors = uvc_copy_descriptors(uvc, USB_SPEED_HIGH);
		if (IS_ERR(f->hs_descriptors)) {
			ret = PTR_ERR(f->hs_descriptors);
			f->hs_descriptors = NULL;
			goto error;
		}
	}
	if (gadget_is_superspeed(c->cdev->gadget)) {
		f->ss_descriptors = uvc_copy_descriptors(uvc, USB_SPEED_SUPER);
		if (IS_ERR(f->ss_descriptors)) {
			ret = PTR_ERR(f->ss_descriptors);
			f->ss_descriptors = NULL;
			goto error;
		}
	}

	/* Preallocate control endpoint request. */
	uvc->control_req = usb_ep_alloc_request(cdev->gadget->ep0, GFP_KERNEL);
	uvc->control_buf = kmalloc(UVC_MAX_REQUEST_SIZE, GFP_KERNEL);
	if (uvc->control_req == NULL || uvc->control_buf == NULL) {
		ret = -ENOMEM;
		goto error;
	}

	uvc->control_req->buf = uvc->control_buf;
	uvc->control_req->complete = uvc_function_ep0_complete;
	uvc->control_req->context = uvc;

	if (v4l2_device_register(&cdev->gadget->dev, &uvc->v4l2_dev)) {
		uvcg_err(f, "failed to register V4L2 device\n");
		goto error;
	}

	/* Initialise video. */
	ret = uvcg_video_init(&uvc->video, uvc);
	if (ret < 0)
		goto v4l2_error;

	if (opts->streaming_bulk)
		uvc->video.max_payload_size = uvc->video.imagesize;
	/* Register a V4L2 device. */
	ret = uvc_register_video(uvc);
	if (ret < 0) {
		uvcg_err(f, "failed to register video device\n");
		goto v4l2_error;
	}

	return 0;

v4l2_error:
	v4l2_device_unregister(&uvc->v4l2_dev);
error:
	if (uvc->control_req)
		usb_ep_free_request(cdev->gadget->ep0, uvc->control_req);
	kfree(uvc->control_buf);

	usb_free_all_descriptors(f);
	return ret;
}

/* --------------------------------------------------------------------------
 * USB gadget function
 */

static void uvc_free_inst(struct usb_function_instance *f)
{
	struct f_uvc_opts *opts = fi_to_f_uvc_opts(f);

	mutex_destroy(&opts->lock);

#if defined(CONFIG_ARCH_ROCKCHIP) && defined(CONFIG_NO_GKI)
	if (opts->device_name_allocated) {
		opts->device_name_allocated = false;
		kfree(opts->device_name);
		opts->device_name = NULL;
	}
#endif

	kfree(opts);
}

static struct usb_function_instance *uvc_alloc_inst(void)
{
	struct f_uvc_opts *opts;
	struct uvc_camera_terminal_descriptor *cd;
	struct uvc_processing_unit_descriptor *pd;
	struct uvc_output_terminal_descriptor *od;
	struct UVC_EXTENSION_UNIT_DESCRIPTOR(1, 1) *ed;
	struct uvc_color_matching_descriptor *md;
	struct uvc_descriptor_header **ctl_cls;
	int ret;

	opts = kzalloc(sizeof(*opts), GFP_KERNEL);
	if (!opts)
		return ERR_PTR(-ENOMEM);
	opts->func_inst.free_func_inst = uvc_free_inst;
	mutex_init(&opts->lock);

	cd = &opts->uvc_camera_terminal;
	cd->bLength			= UVC_DT_CAMERA_TERMINAL_SIZE(3);
	cd->bDescriptorType		= USB_DT_CS_INTERFACE;
	cd->bDescriptorSubType		= UVC_VC_INPUT_TERMINAL;
	cd->bTerminalID			= 1;
	cd->wTerminalType		= cpu_to_le16(0x0201);
	cd->bAssocTerminal		= 0;
	cd->iTerminal			= 0;
	cd->wObjectiveFocalLengthMin	= cpu_to_le16(0);
	cd->wObjectiveFocalLengthMax	= cpu_to_le16(0);
	cd->wOcularFocalLength		= cpu_to_le16(0);
	cd->bControlSize		= 3;
	cd->bmControls[0]		= 2;
	cd->bmControls[1]		= 0;
	cd->bmControls[2]		= 0;

	pd = &opts->uvc_processing;
	pd->bLength			= UVC_DT_PROCESSING_UNIT_SIZE(2);
	pd->bDescriptorType		= USB_DT_CS_INTERFACE;
	pd->bDescriptorSubType		= UVC_VC_PROCESSING_UNIT;
	pd->bUnitID			= 2;
	pd->bSourceID			= 1;
	pd->wMaxMultiplier		= cpu_to_le16(16*1024);
	pd->bControlSize		= 2;
	pd->bmControls[0]		= 1;
	pd->bmControls[1]		= 0;
	pd->iProcessing			= 0;
	pd->bmVideoStandards		= 0;

	od = &opts->uvc_output_terminal;
	od->bLength			= UVC_DT_OUTPUT_TERMINAL_SIZE;
	od->bDescriptorType		= USB_DT_CS_INTERFACE;
	od->bDescriptorSubType		= UVC_VC_OUTPUT_TERMINAL;
	od->bTerminalID			= 3;
	od->wTerminalType		= cpu_to_le16(0x0101);
	od->bAssocTerminal		= 0;
	od->bSourceID			= 2;
	od->iTerminal			= 0;

	ed = &opts->uvc_extension;
	ed->bLength = UVC_DT_EXTENSION_UNIT_SIZE(1, 1);
	ed->bDescriptorType = USB_DT_CS_INTERFACE;
	ed->bDescriptorSubType = UVC_VC_EXTENSION_UNIT;
	ed->bUnitID = 6;
	ed->guidExtensionCode[0] = 0xa2;
	ed->guidExtensionCode[1] = 0x9e;
	ed->guidExtensionCode[2] = 0x76;
	ed->guidExtensionCode[3] = 0x41;
	ed->guidExtensionCode[4] = 0xde;
	ed->guidExtensionCode[5] = 0x04;
	ed->guidExtensionCode[6] = 0x47;
	ed->guidExtensionCode[7] = 0xe3;
	ed->guidExtensionCode[8] = 0x8b;
	ed->guidExtensionCode[9] = 0x2b;
	ed->guidExtensionCode[10] = 0xf4;
	ed->guidExtensionCode[11] = 0x34;
	ed->guidExtensionCode[12] = 0x1a;
	ed->guidExtensionCode[13] = 0xff;
	ed->guidExtensionCode[14] = 0x00;
	ed->guidExtensionCode[15] = 0x3b;
	ed->bNumControls = 3;
	ed->bNrInPins = 1;
	ed->baSourceID[0] = 2;
	ed->bControlSize = 1;
	ed->bmControls[0] = 7;
	ed->iExtension = 0;

	md = &opts->uvc_color_matching;
	md->bLength			= UVC_DT_COLOR_MATCHING_SIZE;
	md->bDescriptorType		= USB_DT_CS_INTERFACE;
	md->bDescriptorSubType		= UVC_VS_COLORFORMAT;
	md->bColorPrimaries		= 1;
	md->bTransferCharacteristics	= 1;
	md->bMatrixCoefficients		= 4;

	/* Prepare fs control class descriptors for configfs-based gadgets */
	ctl_cls = opts->uvc_fs_control_cls;
	ctl_cls[0] = NULL;	/* assigned elsewhere by configfs */
	ctl_cls[1] = (struct uvc_descriptor_header *)cd;
	ctl_cls[2] = (struct uvc_descriptor_header *)pd;
	ctl_cls[3] = (struct uvc_descriptor_header *)od;
	ctl_cls[4] = (struct uvc_descriptor_header *)ed;
	ctl_cls[5] = NULL;	/* NULL-terminate */
	opts->fs_control =
		(const struct uvc_descriptor_header * const *)ctl_cls;

	/* Prepare hs control class descriptors for configfs-based gadgets */
	ctl_cls = opts->uvc_ss_control_cls;
	ctl_cls[0] = NULL;	/* assigned elsewhere by configfs */
	ctl_cls[1] = (struct uvc_descriptor_header *)cd;
	ctl_cls[2] = (struct uvc_descriptor_header *)pd;
	ctl_cls[3] = (struct uvc_descriptor_header *)od;
	ctl_cls[4] = (struct uvc_descriptor_header *)ed;
	ctl_cls[5] = NULL;	/* NULL-terminate */
	opts->ss_control =
		(const struct uvc_descriptor_header * const *)ctl_cls;

	opts->streaming_interval = 1;
	opts->streaming_maxpacket = 1024;
	opts->pm_qos_latency = 0;
	snprintf(opts->function_name, sizeof(opts->function_name), "UVC Camera");

	ret = uvcg_attach_configfs(opts);
	if (ret < 0) {
		kfree(opts);
		return ERR_PTR(ret);
	}

	return &opts->func_inst;
}

static void uvc_free(struct usb_function *f)
{
	struct uvc_device *uvc = to_uvc(f);
	struct f_uvc_opts *opts = container_of(f->fi, struct f_uvc_opts,
					       func_inst);
	config_item_put(&uvc->header->item);
	--opts->refcnt;
	kfree(uvc);
}

static void uvc_function_unbind(struct usb_configuration *c,
				struct usb_function *f)
{
	struct usb_composite_dev *cdev = c->cdev;
	struct uvc_device *uvc = to_uvc(f);
	struct uvc_video *video = &uvc->video;
	long wait_ret = 1;

	uvcg_info(f, "%s()\n", __func__);

	if (video->async_wq)
		destroy_workqueue(video->async_wq);

	/*
	 * If we know we're connected via v4l2, then there should be a cleanup
	 * of the device from userspace either via UVC_EVENT_DISCONNECT or
	 * though the video device removal uevent. Allow some time for the
	 * application to close out before things get deleted.
	 */
	if (uvc->func_connected) {
		uvcg_dbg(f, "waiting for clean disconnect\n");
		wait_ret = wait_event_interruptible_timeout(uvc->func_connected_queue,
				uvc->func_connected == false, msecs_to_jiffies(500));
		uvcg_dbg(f, "done waiting with ret: %ld\n", wait_ret);
	}

	device_remove_file(&uvc->vdev.dev, &dev_attr_function_name);
	video_unregister_device(&uvc->vdev);
	v4l2_device_unregister(&uvc->v4l2_dev);

	if (uvc->func_connected) {
		/*
		 * Wait for the release to occur to ensure there are no longer any
		 * pending operations that may cause panics when resources are cleaned
		 * up.
		 */
		uvcg_warn(f, "%s no clean disconnect, wait for release\n", __func__);
		wait_ret = wait_event_interruptible_timeout(uvc->func_connected_queue,
				uvc->func_connected == false, msecs_to_jiffies(1000));
		uvcg_dbg(f, "done waiting for release with ret: %ld\n", wait_ret);
	}

	usb_ep_free_request(cdev->gadget->ep0, uvc->control_req);
	kfree(uvc->control_buf);

	usb_free_all_descriptors(f);
}

static struct usb_function *uvc_alloc(struct usb_function_instance *fi)
{
	struct uvc_device *uvc;
	struct f_uvc_opts *opts;
	struct uvc_descriptor_header **strm_cls;
	struct config_item *streaming, *header, *h;

	uvc = kzalloc(sizeof(*uvc), GFP_KERNEL);
	if (uvc == NULL)
		return ERR_PTR(-ENOMEM);

	mutex_init(&uvc->video.mutex);
	uvc->state = UVC_STATE_DISCONNECTED;
	init_waitqueue_head(&uvc->func_connected_queue);
	opts = fi_to_f_uvc_opts(fi);

	mutex_lock(&opts->lock);
	if (opts->uvc_fs_streaming_cls) {
		strm_cls = opts->uvc_fs_streaming_cls;
		opts->fs_streaming =
			(const struct uvc_descriptor_header * const *)strm_cls;
	}
	if (opts->uvc_hs_streaming_cls) {
		strm_cls = opts->uvc_hs_streaming_cls;
		opts->hs_streaming =
			(const struct uvc_descriptor_header * const *)strm_cls;
	}
	if (opts->uvc_ss_streaming_cls) {
		strm_cls = opts->uvc_ss_streaming_cls;
		opts->ss_streaming =
			(const struct uvc_descriptor_header * const *)strm_cls;
	}

	uvc->desc.fs_control = opts->fs_control;
	uvc->desc.ss_control = opts->ss_control;
	uvc->desc.fs_streaming = opts->fs_streaming;
	uvc->desc.hs_streaming = opts->hs_streaming;
	uvc->desc.ss_streaming = opts->ss_streaming;

	streaming = config_group_find_item(&opts->func_inst.group, "streaming");
	if (!streaming)
		goto err_config;

	header = config_group_find_item(to_config_group(streaming), "header");
	config_item_put(streaming);
	if (!header)
		goto err_config;

	h = config_group_find_item(to_config_group(header), "h");
	config_item_put(header);
	if (!h)
		goto err_config;

	uvc->header = to_uvcg_streaming_header(h);
	if (!uvc->header->linked) {
		mutex_unlock(&opts->lock);
		kfree(uvc);
		return ERR_PTR(-EBUSY);
	}

	++opts->refcnt;
	mutex_unlock(&opts->lock);

	/* Register the function. */
	uvc->func.name = "uvc";
	uvc->func.bind = uvc_function_bind;
	uvc->func.unbind = uvc_function_unbind;
	uvc->func.get_alt = uvc_function_get_alt;
	uvc->func.set_alt = uvc_function_set_alt;
	uvc->func.disable = uvc_function_disable;
	uvc->func.setup = uvc_function_setup;
	uvc->func.free_func = uvc_free;
	uvc->func.suspend = uvc_function_suspend;
	uvc->func.resume = uvc_function_resume;
	uvc->func.bind_deactivated = true;

	return &uvc->func;

err_config:
	mutex_unlock(&opts->lock);
	kfree(uvc);
	return ERR_PTR(-ENOENT);
}

DECLARE_USB_FUNCTION_INIT(uvc, uvc_alloc_inst, uvc_alloc);
MODULE_LICENSE("GPL");
MODULE_AUTHOR("Laurent Pinchart");<|MERGE_RESOLUTION|>--- conflicted
+++ resolved
@@ -791,14 +791,7 @@
 	uvcg_info(f, "%s()\n", __func__);
 
 	opts = fi_to_f_uvc_opts(f->fi);
-<<<<<<< HEAD
 	/* Sanity check the streaming endpoint module parameters. */
-	opts->streaming_interval = clamp(opts->streaming_interval, 1U, 16U);
-	opts->streaming_maxpacket = clamp(opts->streaming_maxpacket, 1U, 3072U);
-	opts->streaming_maxburst = min(opts->streaming_maxburst, 15U);
-=======
-	/* Sanity check the streaming endpoint module parameters.
-	 */
 	if (!opts->streaming_bulk) {
 		opts->streaming_interval = clamp(opts->streaming_interval,
 						 1U, 16U);
@@ -810,7 +803,6 @@
 						  1U, 1024U);
 		opts->streaming_maxburst = min(opts->streaming_maxburst, 15U);
 	}
->>>>>>> 52f971ee
 
 	/* For SS, wMaxPacketSize has to be 1024 if bMaxBurst is not 0 */
 	if (opts->streaming_maxburst &&
