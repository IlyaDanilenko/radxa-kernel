--- conflicted
+++ resolved
@@ -822,7 +822,6 @@
 		max_packet_size = opts->streaming_maxpacket / 3;
 	}
 
-<<<<<<< HEAD
 	if (!opts->streaming_bulk) {
 		uvc_fs_streaming_ep.wMaxPacketSize =
 			cpu_to_le16(min(opts->streaming_maxpacket, 1023U));
@@ -831,7 +830,12 @@
 		uvc_hs_streaming_ep.wMaxPacketSize =
 			cpu_to_le16(max_packet_size |
 				    ((max_packet_mult - 1) << 11));
-		uvc_hs_streaming_ep.bInterval = opts->streaming_interval;
+
+		/* A high-bandwidth endpoint must specify a bInterval value of 1 */
+		if (max_packet_mult > 1)
+			uvc_hs_streaming_ep.bInterval = 1;
+		else
+			uvc_hs_streaming_ep.bInterval = opts->streaming_interval;
 
 		uvc_ss_streaming_ep.wMaxPacketSize =
 			cpu_to_le16(max_packet_size);
@@ -858,28 +862,6 @@
 		 */
 		uvc_ss_bulk_streaming_comp.wBytesPerInterval = 0;
 	}
-=======
-	uvc_fs_streaming_ep.wMaxPacketSize =
-		cpu_to_le16(min(opts->streaming_maxpacket, 1023U));
-	uvc_fs_streaming_ep.bInterval = opts->streaming_interval;
-
-	uvc_hs_streaming_ep.wMaxPacketSize =
-		cpu_to_le16(max_packet_size | ((max_packet_mult - 1) << 11));
-
-	/* A high-bandwidth endpoint must specify a bInterval value of 1 */
-	if (max_packet_mult > 1)
-		uvc_hs_streaming_ep.bInterval = 1;
-	else
-		uvc_hs_streaming_ep.bInterval = opts->streaming_interval;
-
-	uvc_ss_streaming_ep.wMaxPacketSize = cpu_to_le16(max_packet_size);
-	uvc_ss_streaming_ep.bInterval = opts->streaming_interval;
-	uvc_ss_streaming_comp.bmAttributes = max_packet_mult - 1;
-	uvc_ss_streaming_comp.bMaxBurst = opts->streaming_maxburst;
-	uvc_ss_streaming_comp.wBytesPerInterval =
-		cpu_to_le16(max_packet_size * max_packet_mult *
-			    (opts->streaming_maxburst + 1));
->>>>>>> 54e7412d
 
 	/* Allocate endpoints. */
 	ep = usb_ep_autoconfig(cdev->gadget, &uvc_control_ep);
