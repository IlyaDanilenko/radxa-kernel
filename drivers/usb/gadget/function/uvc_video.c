--- conflicted
+++ resolved
@@ -12,11 +12,8 @@
 #include <linux/usb/ch9.h>
 #include <linux/usb/gadget.h>
 #include <linux/usb/video.h>
-<<<<<<< HEAD
 #include <asm/unaligned.h>
-=======
 #include <linux/pm_qos.h>
->>>>>>> 52f971ee
 
 #include <media/v4l2-dev.h>
 
@@ -82,13 +79,11 @@
 uvc_video_encode_header(struct uvc_video *video, struct uvc_buffer *buf,
 		u8 *data, int len)
 {
-<<<<<<< HEAD
 	struct uvc_device *uvc = container_of(video, struct uvc_device, video);
 	struct usb_composite_dev *cdev = uvc->func.config->cdev;
 	struct timespec64 ts = ns_to_timespec64(buf->buf.vb2_buf.timestamp);
 	int pos = 2;
 
-=======
 	if (uvc_using_zero_copy(video)) {
 		u8 *mem;
 
@@ -103,8 +98,6 @@
 		return 2;
 	}
 
-	data[0] = 2;
->>>>>>> 52f971ee
 	data[1] = UVC_STREAM_EOH | video->fid;
 
 	if (video->queue.buf_used == 0 && ts.tv_sec) {
