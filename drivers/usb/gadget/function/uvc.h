--- conflicted
+++ resolved
@@ -79,15 +79,12 @@
 	struct usb_request *req;
 	u8 *req_buffer;
 	struct uvc_video *video;
-<<<<<<< HEAD
 	struct sg_table sgt;
 	u8 header[UVCG_REQUEST_HEADER_LEN];
 	struct uvc_buffer *last_buf;
-=======
 #if defined(CONFIG_ARCH_ROCKCHIP) && defined(CONFIG_NO_GKI)
 	struct completion req_done;
 #endif
->>>>>>> 52f971ee
 };
 
 struct uvc_video {
