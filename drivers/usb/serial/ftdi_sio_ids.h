--- conflicted
+++ resolved
@@ -155,10 +155,7 @@
 #define XSENS_AWINDA_STATION_PID 0x0101
 #define XSENS_AWINDA_DONGLE_PID 0x0102
 #define XSENS_MTW_PID		0x0200	/* Xsens MTw */
-<<<<<<< HEAD
-=======
 #define XSENS_MTDEVBOARD_PID	0x0300	/* Motion Tracker Development Board */
->>>>>>> f0b7ed42
 #define XSENS_CONVERTER_PID	0xD00D	/* Xsens USB-serial converter */
 
 /* Xsens devices using FTDI VID */
