--- conflicted
+++ resolved
@@ -117,20 +117,12 @@
 		USB_SC_DEVICE, USB_PR_DEVICE, NULL,
 		US_FL_BROKEN_FUA),
 
-<<<<<<< HEAD
-UNUSUAL_DEV(0x152d, 0x0583, 0x0000, 0x9999,
-		"JMicron",
-		"JMS583",
-		USB_SC_DEVICE, USB_PR_DEVICE, NULL,
-		US_FL_BROKEN_FUA | US_FL_NO_REPORT_OPCODES),
-=======
 /* Reported by: Yaroslav Furman <yaro330@gmail.com> */
 UNUSUAL_DEV(0x152d, 0x0583, 0x0000, 0x9999,
 		"JMicron",
 		"JMS583Gen 2",
 		USB_SC_DEVICE, USB_PR_DEVICE, NULL,
 		US_FL_NO_REPORT_OPCODES),
->>>>>>> 3cf93656
 
 /* Reported-by: Thinh Nguyen <thinhn@synopsys.com> */
 UNUSUAL_DEV(0x154b, 0xf00b, 0x0000, 0x9999,
