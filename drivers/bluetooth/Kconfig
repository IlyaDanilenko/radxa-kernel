
menu "Bluetooth device drivers"
	depends on BT

config BT_HCIBTUSB
	tristate "HCI USB driver"
	depends on USB
	help
	  Bluetooth HCI USB driver.
	  This driver is required if you want to use Bluetooth devices with
	  USB interface.

	  Say Y here to compile support for Bluetooth USB devices into the
	  kernel or say M to compile it as module (btusb).

config BT_HCIBTSDIO
	tristate "HCI SDIO driver"
	depends on MMC
	help
	  Bluetooth HCI SDIO driver.
	  This driver is required if you want to use Bluetooth device with
	  SDIO interface.

	  Say Y here to compile support for Bluetooth SDIO devices into the
	  kernel or say M to compile it as module (btsdio).

config BT_HCIUART
	tristate "HCI UART driver"
	help
	  Bluetooth HCI UART driver.
	  This driver is required if you want to use Bluetooth devices with
	  serial port interface. You will also need this driver if you have 
	  UART based Bluetooth PCMCIA and CF devices like Xircom Credit Card 
	  adapter and BrainBoxes Bluetooth PC Card.

	  Say Y here to compile support for Bluetooth UART devices into the
	  kernel or say M to compile it as module (hci_uart).

config BT_HCIUART_H4
	bool "UART (H4) protocol support"
	depends on BT_HCIUART
	help
	  UART (H4) is serial protocol for communication between Bluetooth 
	  device and host. This protocol is required for most Bluetooth devices 
	  with UART interface, including PCMCIA and CF cards. 

	  Say Y here to compile support for HCI UART (H4) protocol.

config BT_HCIUART_BCSP
	bool "BCSP protocol support"
	depends on BT_HCIUART
	select BITREVERSE
	help
	  BCSP (BlueCore Serial Protocol) is serial protocol for communication 
	  between Bluetooth device and host. This protocol is required for non
	  USB Bluetooth devices based on CSR BlueCore chip, including PCMCIA and
	  CF cards.

	  Say Y here to compile support for HCI BCSP protocol.

config BT_HCIUART_ATH3K
	bool "Atheros AR300x serial support"
	depends on BT_HCIUART
	help
	  HCIATH3K (HCI Atheros AR300x) is a serial protocol for
	  communication between host and Atheros AR300x Bluetooth devices.
	  This protocol enables AR300x chips to be enabled with
	  power management support.
	  Enable this if you have Atheros AR300x serial Bluetooth device.

	  Say Y here to compile support for HCI UART ATH3K protocol.

config BT_HCIUART_LL
	bool "HCILL protocol support"
	depends on BT_HCIUART
	help
	  HCILL (HCI Low Level) is a serial protocol for communication
	  between Bluetooth device and host. This protocol is required for
	  serial Bluetooth devices that are based on Texas Instruments'
	  BRF chips.

	  Say Y here to compile support for HCILL protocol.

config BT_HCIBCM203X
	tristate "HCI BCM203x USB driver"
	depends on USB
	select FW_LOADER
	help
	  Bluetooth HCI BCM203x USB driver.
	  This driver provides the firmware loading mechanism for the Broadcom
	  Blutonium based devices.

	  Say Y here to compile support for HCI BCM203x devices into the
	  kernel or say M to compile it as module (bcm203x).

config BT_HCIBPA10X
	tristate "HCI BPA10x USB driver"
	depends on USB
	help
	  Bluetooth HCI BPA10x USB driver.
	  This driver provides support for the Digianswer BPA 100/105 Bluetooth
	  sniffer devices.

	  Say Y here to compile support for HCI BPA10x devices into the
	  kernel or say M to compile it as module (bpa10x).

config BT_HCIBFUSB
	tristate "HCI BlueFRITZ! USB driver"
	depends on USB
	select FW_LOADER
	help
	  Bluetooth HCI BlueFRITZ! USB driver.
	  This driver provides support for Bluetooth USB devices with AVM
	  interface:
	     AVM BlueFRITZ! USB

	  Say Y here to compile support for HCI BFUSB devices into the
	  kernel or say M to compile it as module (bfusb).

config BT_HCIDTL1
	tristate "HCI DTL1 (PC Card) driver"
	depends on PCMCIA
	help
	  Bluetooth HCI DTL1 (PC Card) driver.
	  This driver provides support for Bluetooth PCMCIA devices with
	  Nokia DTL1 interface:
	     Nokia Bluetooth Card
	     Socket Bluetooth CF Card

	  Say Y here to compile support for HCI DTL1 devices into the
	  kernel or say M to compile it as module (dtl1_cs).

config BT_HCIBT3C
	tristate "HCI BT3C (PC Card) driver"
	depends on PCMCIA
	select FW_LOADER
	help
	  Bluetooth HCI BT3C (PC Card) driver.
	  This driver provides support for Bluetooth PCMCIA devices with
	  3Com BT3C interface:
	     3Com Bluetooth Card (3CRWB6096)
	     HP Bluetooth Card

	  Say Y here to compile support for HCI BT3C devices into the
	  kernel or say M to compile it as module (bt3c_cs).

config BT_HCIBLUECARD
	tristate "HCI BlueCard (PC Card) driver"
	depends on PCMCIA
	help
	  Bluetooth HCI BlueCard (PC Card) driver.
	  This driver provides support for Bluetooth PCMCIA devices with
	  Anycom BlueCard interface:
	     Anycom Bluetooth PC Card
	     Anycom Bluetooth CF Card

	  Say Y here to compile support for HCI BlueCard devices into the
	  kernel or say M to compile it as module (bluecard_cs).

config BT_HCIBTUART
	tristate "HCI UART (PC Card) device driver"
	depends on PCMCIA
	help
	  Bluetooth HCI UART (PC Card) driver.
	  This driver provides support for Bluetooth PCMCIA devices with
	  an UART interface:
	     Xircom CreditCard Bluetooth Adapter
	     Xircom RealPort2 Bluetooth Adapter
	     Sphinx PICO Card
	     H-Soft blue+Card
	     Cyber-blue Compact Flash Card

	  Say Y here to compile support for HCI UART devices into the
	  kernel or say M to compile it as module (btuart_cs).

config BT_HCIVHCI
	tristate "HCI VHCI (Virtual HCI device) driver"
	help
	  Bluetooth Virtual HCI device driver.
	  This driver is required if you want to use HCI Emulation software.

	  Say Y here to compile support for virtual HCI devices into the
	  kernel or say M to compile it as module (hci_vhci).

config BT_MRVL
	tristate "Marvell Bluetooth driver support"
	help
	  The core driver to support Marvell Bluetooth devices.

	  This driver is required if you want to support
	  Marvell Bluetooth devices, such as 8688.

	  Say Y here to compile Marvell Bluetooth driver
	  into the kernel or say M to compile it as module.

config BT_MRVL_SDIO
	tristate "Marvell BT-over-SDIO driver"
	depends on BT_MRVL && MMC
	select FW_LOADER
	help
	  The driver for Marvell Bluetooth chipsets with SDIO interface.

	  This driver is required if you want to use Marvell Bluetooth
	  devices with SDIO interface. Currently only SD8688 chipset is
	  supported.

	  Say Y here to compile support for Marvell BT-over-SDIO driver
	  into the kernel or say M to compile it as module.

<<<<<<< HEAD
config BT_HCIBCM4325
	tristate "HCI BCM4325 UART driver"
	depends on  BT_HCIUART
	help
	  Bluetooth HCI BCM4325 UART driver.
	  This driver provides the firmware loading mechanism for the Broadcom
	  Blutonium based devices.

	  Say Y here to compile support for HCI BCM4325 devices into the
	  kernel or say M to compile it as module (bcm4325).

if BT_HCIBCM4325
choice
        prompt "BD_ADDR read from"
config IDBLOCK
        bool "NAND ID block"
config WIFI_MAC
        bool "WIFI MAC+1"
endchoice
endif


endmenu
=======
config BT_ATH3K
	tristate "Atheros firmware download driver"
	depends on BT_HCIBTUSB
	select FW_LOADER
	help
	  Bluetooth firmware download driver.
	  This driver loads the firmware into the Atheros Bluetooth
	  chipset.

	  Say Y here to compile support for "Atheros firmware download driver"
	  into the kernel or say M to compile it as module (ath3k).

endmenu
>>>>>>> f937994b
<|MERGE_RESOLUTION|>--- conflicted
+++ resolved
@@ -207,7 +207,6 @@
 	  Say Y here to compile support for Marvell BT-over-SDIO driver
 	  into the kernel or say M to compile it as module.
 
-<<<<<<< HEAD
 config BT_HCIBCM4325
 	tristate "HCI BCM4325 UART driver"
 	depends on  BT_HCIUART
@@ -229,9 +228,6 @@
 endchoice
 endif
 
-
-endmenu
-=======
 config BT_ATH3K
 	tristate "Atheros firmware download driver"
 	depends on BT_HCIBTUSB
@@ -244,5 +240,4 @@
 	  Say Y here to compile support for "Atheros firmware download driver"
 	  into the kernel or say M to compile it as module (ath3k).
 
-endmenu
->>>>>>> f937994b
+endmenu