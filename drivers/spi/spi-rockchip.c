--- conflicted
+++ resolved
@@ -170,9 +170,6 @@
 #define ROCKCHIP_SPI_VER2_TYPE1			0x05EC0002
 #define ROCKCHIP_SPI_VER2_TYPE2			0x00110002
 
-<<<<<<< HEAD
-#define ROCKCHIP_AUTOSUSPEND_TIMEOUT		2000
-=======
 #define ROCKCHIP_SPI_REGISTER_SIZE		0x1000
 
 enum rockchip_spi_xfer_mode {
@@ -184,7 +181,6 @@
 struct rockchip_spi_quirks {
 	u32 max_baud_div_in_cpha;
 };
->>>>>>> 52f971ee
 
 struct rockchip_spi {
 	struct device *dev;
@@ -225,14 +221,11 @@
 	bool cs_high_supported; /* native CS supports active-high polarity */
 
 	struct spi_transfer *xfer; /* Store xfer temporarily */
-<<<<<<< HEAD
-=======
 	phys_addr_t base_addr_phy;
 	struct miscdevice miscdev;
 
 	/* quirks */
 	u32 max_baud_div_in_cpha;
->>>>>>> 52f971ee
 };
 
 static inline void spi_enable_chip(struct rockchip_spi *rs, bool enable)
@@ -249,19 +242,8 @@
 		busy = SR_SLAVE_TX_BUSY;
 
 	do {
-<<<<<<< HEAD
-		if (slave_mode) {
-			if (!(readl_relaxed(rs->regs + ROCKCHIP_SPI_SR) & SR_SLAVE_TX_BUSY) &&
-			    !((readl_relaxed(rs->regs + ROCKCHIP_SPI_SR) & SR_BUSY)))
-				return;
-		} else {
-			if (!(readl_relaxed(rs->regs + ROCKCHIP_SPI_SR) & SR_BUSY))
-				return;
-		}
-=======
 		if (!(readl_relaxed(rs->regs + ROCKCHIP_SPI_SR) & busy))
 			return;
->>>>>>> 52f971ee
 	} while (!time_after(jiffies, timeout));
 
 	dev_warn(rs->dev, "spi controller is in busy state!\n");
@@ -394,11 +376,7 @@
 	struct rockchip_spi *rs = spi_controller_get_devdata(ctlr);
 
 	/* When int_cs_inactive comes, spi slave abort */
-<<<<<<< HEAD
-	if (rs->cs_inactive && readl_relaxed(rs->regs + ROCKCHIP_SPI_IMR) & INT_CS_INACTIVE) {
-=======
 	if (rs->cs_inactive && readl_relaxed(rs->regs + ROCKCHIP_SPI_ISR) & INT_CS_INACTIVE) {
->>>>>>> 52f971ee
 		ctlr->slave_abort(ctlr);
 		writel_relaxed(0, rs->regs + ROCKCHIP_SPI_IMR);
 		writel_relaxed(0xffffffff, rs->regs + ROCKCHIP_SPI_ICR);
@@ -498,9 +476,6 @@
 	struct dma_async_tx_descriptor *rxdesc, *txdesc;
 
 	atomic_set(&rs->state, 0);
-
-	rs->tx = xfer->tx_buf;
-	rs->rx = xfer->rx_buf;
 
 	rxdesc = NULL;
 	if (xfer->rx_buf) {
@@ -833,11 +808,6 @@
 
 	rs->n_bytes = xfer->bits_per_word <= 8 ? 1 : 2;
 	rs->xfer = xfer;
-<<<<<<< HEAD
-	use_dma = ctlr->can_dma ? ctlr->can_dma(ctlr, spi, xfer) : false;
-
-	ret = rockchip_spi_config(rs, spi, xfer, use_dma, ctlr->slave);
-=======
 	if (rs->poll) {
 		xfer_mode = ROCKCHIP_SPI_POLL;
 	} else {
@@ -849,16 +819,12 @@
 	}
 
 	ret = rockchip_spi_config(rs, spi, xfer, xfer_mode, ctlr->slave);
->>>>>>> 52f971ee
 	if (ret)
 		return ret;
 
 	rs->tx = xfer->tx_buf;
 	rs->rx = xfer->rx_buf;
 
-<<<<<<< HEAD
-	return rockchip_spi_prepare_irq(rs, ctlr, xfer);
-=======
 	switch (xfer_mode) {
 	case ROCKCHIP_SPI_POLL:
 		return rockchip_spi_pio_transfer(rs, ctlr, xfer);
@@ -867,7 +833,6 @@
 	default:
 		return rockchip_spi_prepare_irq(rs, ctlr, xfer);
 	}
->>>>>>> 52f971ee
 }
 
 static bool rockchip_spi_can_dma(struct spi_controller *ctlr,
@@ -898,18 +863,12 @@
 
 	cr0 = readl_relaxed(rs->regs + ROCKCHIP_SPI_CTRLR0);
 
-<<<<<<< HEAD
 	cr0 &= ~(0x3 << CR0_SCPH_OFFSET);
 	cr0 |= ((spi->mode & 0x3) << CR0_SCPH_OFFSET);
 	if (spi->mode & SPI_CS_HIGH && spi->chip_select <= 1)
 		cr0 |= BIT(spi->chip_select) << CR0_SOI_OFFSET;
 	else if (spi->chip_select <= 1)
 		cr0 &= ~(BIT(spi->chip_select) << CR0_SOI_OFFSET);
-=======
-	cr0 |= ((spi->mode & 0x3) << CR0_SCPH_OFFSET);
-	if (spi->mode & SPI_CS_HIGH)
-		cr0 |= BIT(spi->chip_select) << CR0_SOI_OFFSET;
->>>>>>> 52f971ee
 
 	writel_relaxed(cr0, rs->regs + ROCKCHIP_SPI_CTRLR0);
 
@@ -918,8 +877,6 @@
 	return 0;
 }
 
-<<<<<<< HEAD
-=======
 static int rockchip_spi_misc_open(struct inode *inode, struct file *filp)
 {
 	struct miscdevice *misc = filp->private_data;
@@ -974,7 +931,6 @@
 	.mmap		= rockchip_spi_mmap,
 };
 
->>>>>>> 52f971ee
 static int rockchip_spi_probe(struct platform_device *pdev)
 {
 	int ret;
@@ -1112,8 +1068,6 @@
 	if (quirks_cfg)
 		rs->max_baud_div_in_cpha = quirks_cfg->max_baud_div_in_cpha;
 
-	pm_runtime_set_autosuspend_delay(&pdev->dev, ROCKCHIP_AUTOSUSPEND_TIMEOUT);
-	pm_runtime_use_autosuspend(&pdev->dev);
 	pm_runtime_set_active(&pdev->dev);
 	pm_runtime_enable(&pdev->dev);
 
@@ -1173,13 +1127,6 @@
 		ctlr->can_dma = rockchip_spi_can_dma;
 	}
 
-<<<<<<< HEAD
-	switch (readl_relaxed(rs->regs + ROCKCHIP_SPI_VERSION)) {
-	case ROCKCHIP_SPI_VER2_TYPE2:
-		rs->cs_high_supported = true;
-		ctlr->mode_bits |= SPI_CS_HIGH;
-		if (ctlr->can_dma && slave_mode)
-=======
 	rs->poll = device_property_read_bool(&pdev->dev, "rockchip,poll-only");
 
 	switch (rs->version) {
@@ -1187,7 +1134,6 @@
 		rs->cs_high_supported = true;
 		ctlr->mode_bits |= SPI_CS_HIGH;
 		if (slave_mode)
->>>>>>> 52f971ee
 			rs->cs_inactive = true;
 		else
 			rs->cs_inactive = false;
@@ -1197,8 +1143,6 @@
 		break;
 	}
 
-<<<<<<< HEAD
-=======
 	pinctrl = devm_pinctrl_get(&pdev->dev);
 	if (!IS_ERR(pinctrl)) {
 		rs->high_speed_state = pinctrl_lookup_state(pinctrl, "high_speed");
@@ -1208,7 +1152,6 @@
 		}
 	}
 
->>>>>>> 52f971ee
 	ret = devm_spi_register_controller(&pdev->dev, ctlr);
 	if (ret < 0) {
 		dev_err(&pdev->dev, "Failed to register controller\n");
@@ -1289,19 +1232,8 @@
 	struct spi_controller *ctlr = dev_get_drvdata(dev);
 	struct rockchip_spi *rs = spi_controller_get_devdata(ctlr);
 
-<<<<<<< HEAD
-	ret = spi_controller_suspend(ctlr);
-	if (ret < 0)
-		return ret;
-
 	clk_disable_unprepare(rs->spiclk);
 	clk_disable_unprepare(rs->apb_pclk);
-
-	pinctrl_pm_select_sleep_state(dev);
-=======
-	clk_disable_unprepare(rs->spiclk);
-	clk_disable_unprepare(rs->apb_pclk);
->>>>>>> 52f971ee
 
 	return 0;
 }
@@ -1312,25 +1244,12 @@
 	struct spi_controller *ctlr = dev_get_drvdata(dev);
 	struct rockchip_spi *rs = spi_controller_get_devdata(ctlr);
 
-<<<<<<< HEAD
-	pinctrl_pm_select_default_state(dev);
-
-=======
->>>>>>> 52f971ee
 	ret = clk_prepare_enable(rs->apb_pclk);
 	if (ret < 0)
 		return ret;
 
 	ret = clk_prepare_enable(rs->spiclk);
 	if (ret < 0)
-<<<<<<< HEAD
-		clk_disable_unprepare(rs->apb_pclk);
-
-	ret = spi_controller_resume(ctlr);
-	if (ret < 0) {
-		clk_disable_unprepare(rs->spiclk);
-=======
->>>>>>> 52f971ee
 		clk_disable_unprepare(rs->apb_pclk);
 
 	return 0;
