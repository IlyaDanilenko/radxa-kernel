/* SPDX-License-Identifier: GPL-2.0 */
/*
 * Copyright (c) 2011-2014, Intel Corporation.
 */

#ifndef _NVME_H
#define _NVME_H

#include <linux/nvme.h>
#include <linux/cdev.h>
#include <linux/pci.h>
#include <linux/kref.h>
#include <linux/blk-mq.h>
#include <linux/sed-opal.h>
#include <linux/fault-inject.h>
#include <linux/rcupdate.h>
#include <linux/wait.h>
#include <linux/t10-pi.h>

#include <trace/events/block.h>

extern unsigned int nvme_io_timeout;
#define NVME_IO_TIMEOUT	(nvme_io_timeout * HZ)

extern unsigned int admin_timeout;
#define NVME_ADMIN_TIMEOUT	(admin_timeout * HZ)

#define NVME_DEFAULT_KATO	5

#ifdef CONFIG_ARCH_NO_SG_CHAIN
#define  NVME_INLINE_SG_CNT  0
#define  NVME_INLINE_METADATA_SG_CNT  0
#else
#define  NVME_INLINE_SG_CNT  2
#define  NVME_INLINE_METADATA_SG_CNT  1
#endif

/*
 * Default to a 4K page size, with the intention to update this
 * path in the future to accommodate architectures with differing
 * kernel and IO page sizes.
 */
#define NVME_CTRL_PAGE_SHIFT	12
#define NVME_CTRL_PAGE_SIZE	(1 << NVME_CTRL_PAGE_SHIFT)

extern struct workqueue_struct *nvme_wq;
extern struct workqueue_struct *nvme_reset_wq;
extern struct workqueue_struct *nvme_delete_wq;

/*
 * List of workarounds for devices that required behavior not specified in
 * the standard.
 */
enum nvme_quirks {
	/*
	 * Prefers I/O aligned to a stripe size specified in a vendor
	 * specific Identify field.
	 */
	NVME_QUIRK_STRIPE_SIZE			= (1 << 0),

	/*
	 * The controller doesn't handle Identify value others than 0 or 1
	 * correctly.
	 */
	NVME_QUIRK_IDENTIFY_CNS			= (1 << 1),

	/*
	 * The controller deterministically returns O's on reads to
	 * logical blocks that deallocate was called on.
	 */
	NVME_QUIRK_DEALLOCATE_ZEROES		= (1 << 2),

	/*
	 * The controller needs a delay before starts checking the device
	 * readiness, which is done by reading the NVME_CSTS_RDY bit.
	 */
	NVME_QUIRK_DELAY_BEFORE_CHK_RDY		= (1 << 3),

	/*
	 * APST should not be used.
	 */
	NVME_QUIRK_NO_APST			= (1 << 4),

	/*
	 * The deepest sleep state should not be used.
	 */
	NVME_QUIRK_NO_DEEPEST_PS		= (1 << 5),

	/*
	 * Set MEDIUM priority on SQ creation
	 */
	NVME_QUIRK_MEDIUM_PRIO_SQ		= (1 << 7),

	/*
	 * Ignore device provided subnqn.
	 */
	NVME_QUIRK_IGNORE_DEV_SUBNQN		= (1 << 8),

	/*
	 * Broken Write Zeroes.
	 */
	NVME_QUIRK_DISABLE_WRITE_ZEROES		= (1 << 9),

	/*
	 * Force simple suspend/resume path.
	 */
	NVME_QUIRK_SIMPLE_SUSPEND		= (1 << 10),

	/*
	 * Use only one interrupt vector for all queues
	 */
	NVME_QUIRK_SINGLE_VECTOR		= (1 << 11),

	/*
	 * Use non-standard 128 bytes SQEs.
	 */
	NVME_QUIRK_128_BYTES_SQES		= (1 << 12),

	/*
	 * Prevent tag overlap between queues
	 */
	NVME_QUIRK_SHARED_TAGS                  = (1 << 13),

	/*
	 * Don't change the value of the temperature threshold feature
	 */
	NVME_QUIRK_NO_TEMP_THRESH_CHANGE	= (1 << 14),

	/*
	 * The controller doesn't handle the Identify Namespace
	 * Identification Descriptor list subcommand despite claiming
	 * NVMe 1.3 compliance.
	 */
	NVME_QUIRK_NO_NS_DESC_LIST		= (1 << 15),

	/*
	 * The controller does not properly handle DMA addresses over
	 * 48 bits.
	 */
	NVME_QUIRK_DMA_ADDRESS_BITS_48		= (1 << 16),

	/*
	 * The controller requires the command_id value be limited, so skip
	 * encoding the generation sequence number.
	 */
	NVME_QUIRK_SKIP_CID_GEN			= (1 << 17),

	/*
	 * Reports garbage in the namespace identifiers (eui64, nguid, uuid).
	 */
	NVME_QUIRK_BOGUS_NID			= (1 << 18),

	/*
	 * No temperature thresholds for channels other than 0 (Composite).
	 */
	NVME_QUIRK_NO_SECONDARY_TEMP_THRESH	= (1 << 19),

	/*
<<<<<<< HEAD
	 * Limit io queue depth to 32
	 */
	NVME_QUIRK_LIMIT_IOQD32			= (1 << 31),
=======
	 * Disables simple suspend/resume path.
	 */
	NVME_QUIRK_FORCE_NO_SIMPLE_SUSPEND	= (1 << 20),
>>>>>>> 883d1a95
};

/*
 * Common request structure for NVMe passthrough.  All drivers must have
 * this structure as the first member of their request-private data.
 */
struct nvme_request {
	struct nvme_command	*cmd;
	union nvme_result	result;
	u8			genctr;
	u8			retries;
	u8			flags;
	u16			status;
	struct nvme_ctrl	*ctrl;
};

/*
 * Mark a bio as coming in through the mpath node.
 */
#define REQ_NVME_MPATH		REQ_DRV

enum {
	NVME_REQ_CANCELLED		= (1 << 0),
	NVME_REQ_USERCMD		= (1 << 1),
};

static inline struct nvme_request *nvme_req(struct request *req)
{
	return blk_mq_rq_to_pdu(req);
}

static inline u16 nvme_req_qid(struct request *req)
{
	if (!req->q->queuedata)
		return 0;

	return req->mq_hctx->queue_num + 1;
}

/* The below value is the specific amount of delay needed before checking
 * readiness in case of the PCI_DEVICE(0x1c58, 0x0003), which needs the
 * NVME_QUIRK_DELAY_BEFORE_CHK_RDY quirk enabled. The value (in ms) was
 * found empirically.
 */
#define NVME_QUIRK_DELAY_AMOUNT		2300

/*
 * enum nvme_ctrl_state: Controller state
 *
 * @NVME_CTRL_NEW:		New controller just allocated, initial state
 * @NVME_CTRL_LIVE:		Controller is connected and I/O capable
 * @NVME_CTRL_RESETTING:	Controller is resetting (or scheduled reset)
 * @NVME_CTRL_CONNECTING:	Controller is disconnected, now connecting the
 *				transport
 * @NVME_CTRL_DELETING:		Controller is deleting (or scheduled deletion)
 * @NVME_CTRL_DELETING_NOIO:	Controller is deleting and I/O is not
 *				disabled/failed immediately. This state comes
 * 				after all async event processing took place and
 * 				before ns removal and the controller deletion
 * 				progress
 * @NVME_CTRL_DEAD:		Controller is non-present/unresponsive during
 *				shutdown or removal. In this case we forcibly
 *				kill all inflight I/O as they have no chance to
 *				complete
 */
enum nvme_ctrl_state {
	NVME_CTRL_NEW,
	NVME_CTRL_LIVE,
	NVME_CTRL_RESETTING,
	NVME_CTRL_CONNECTING,
	NVME_CTRL_DELETING,
	NVME_CTRL_DELETING_NOIO,
	NVME_CTRL_DEAD,
};

struct nvme_fault_inject {
#ifdef CONFIG_FAULT_INJECTION_DEBUG_FS
	struct fault_attr attr;
	struct dentry *parent;
	bool dont_retry;	/* DNR, do not retry */
	u16 status;		/* status code */
#endif
};

enum nvme_ctrl_flags {
	NVME_CTRL_FAILFAST_EXPIRED	= 0,
	NVME_CTRL_ADMIN_Q_STOPPED	= 1,
	NVME_CTRL_STARTED_ONCE		= 2,
};

struct nvme_ctrl {
	bool comp_seen;
	enum nvme_ctrl_state state;
	bool identified;
	spinlock_t lock;
	struct mutex scan_lock;
	const struct nvme_ctrl_ops *ops;
	struct request_queue *admin_q;
	struct request_queue *connect_q;
	struct request_queue *fabrics_q;
	struct device *dev;
	int instance;
	int numa_node;
	struct blk_mq_tag_set *tagset;
	struct blk_mq_tag_set *admin_tagset;
	struct list_head namespaces;
	struct rw_semaphore namespaces_rwsem;
	struct device ctrl_device;
	struct device *device;	/* char device */
#ifdef CONFIG_NVME_HWMON
	struct device *hwmon_device;
#endif
	struct cdev cdev;
	struct work_struct reset_work;
	struct work_struct delete_work;
	wait_queue_head_t state_wq;

	struct nvme_subsystem *subsys;
	struct list_head subsys_entry;

	struct opal_dev *opal_dev;

	char name[12];
	u16 cntlid;

	u32 ctrl_config;
	u16 mtfa;
	u32 queue_count;

	u64 cap;
	u32 max_hw_sectors;
	u32 max_segments;
	u32 max_integrity_segments;
	u32 max_discard_sectors;
	u32 max_discard_segments;
	u32 max_zeroes_sectors;
#ifdef CONFIG_BLK_DEV_ZONED
	u32 max_zone_append;
#endif
	u16 crdt[3];
	u16 oncs;
	u32 dmrsl;
	u16 oacs;
	u16 sqsize;
	u32 max_namespaces;
	atomic_t abort_limit;
	u8 vwc;
	u32 vs;
	u32 sgls;
	u16 kas;
	u8 npss;
	u8 apsta;
	u16 wctemp;
	u16 cctemp;
	u32 oaes;
	u32 aen_result;
	u32 ctratt;
	unsigned int shutdown_timeout;
	unsigned int kato;
	bool subsystem;
	unsigned long quirks;
	struct nvme_id_power_state psd[32];
	struct nvme_effects_log *effects;
	struct xarray cels;
	struct work_struct scan_work;
	struct work_struct async_event_work;
	struct delayed_work ka_work;
	struct delayed_work failfast_work;
	struct nvme_command ka_cmd;
	unsigned long ka_last_check_time;
	struct work_struct fw_act_work;
	unsigned long events;

#ifdef CONFIG_NVME_MULTIPATH
	/* asymmetric namespace access: */
	u8 anacap;
	u8 anatt;
	u32 anagrpmax;
	u32 nanagrpid;
	struct mutex ana_lock;
	struct nvme_ana_rsp_hdr *ana_log_buf;
	size_t ana_log_size;
	struct timer_list anatt_timer;
	struct work_struct ana_work;
#endif

#ifdef CONFIG_NVME_AUTH
	struct work_struct dhchap_auth_work;
	struct list_head dhchap_auth_list;
	struct mutex dhchap_auth_mutex;
	struct nvme_dhchap_key *host_key;
	struct nvme_dhchap_key *ctrl_key;
	u16 transaction;
#endif

	/* Power saving configuration */
	u64 ps_max_latency_us;
	bool apst_enabled;

	/* PCIe only: */
	u32 hmpre;
	u32 hmmin;
	u32 hmminds;
	u16 hmmaxd;

	/* Fabrics only */
	u32 ioccsz;
	u32 iorcsz;
	u16 icdoff;
	u16 maxcmd;
	int nr_reconnects;
	unsigned long flags;
	struct nvmf_ctrl_options *opts;

	struct page *discard_page;
	unsigned long discard_page_busy;

	struct nvme_fault_inject fault_inject;

	enum nvme_ctrl_type cntrltype;
	enum nvme_dctype dctype;
};

static inline enum nvme_ctrl_state nvme_ctrl_state(struct nvme_ctrl *ctrl)
{
	return READ_ONCE(ctrl->state);
}

enum nvme_iopolicy {
	NVME_IOPOLICY_NUMA,
	NVME_IOPOLICY_RR,
};

struct nvme_subsystem {
	int			instance;
	struct device		dev;
	/*
	 * Because we unregister the device on the last put we need
	 * a separate refcount.
	 */
	struct kref		ref;
	struct list_head	entry;
	struct mutex		lock;
	struct list_head	ctrls;
	struct list_head	nsheads;
	char			subnqn[NVMF_NQN_SIZE];
	char			serial[20];
	char			model[40];
	char			firmware_rev[8];
	u8			cmic;
	enum nvme_subsys_type	subtype;
	u16			vendor_id;
	u16			awupf;	/* 0's based awupf value. */
	struct ida		ns_ida;
#ifdef CONFIG_NVME_MULTIPATH
	enum nvme_iopolicy	iopolicy;
#endif
};

/*
 * Container structure for uniqueue namespace identifiers.
 */
struct nvme_ns_ids {
	u8	eui64[8];
	u8	nguid[16];
	uuid_t	uuid;
	u8	csi;
};

/*
 * Anchor structure for namespaces.  There is one for each namespace in a
 * NVMe subsystem that any of our controllers can see, and the namespace
 * structure for each controller is chained of it.  For private namespaces
 * there is a 1:1 relation to our namespace structures, that is ->list
 * only ever has a single entry for private namespaces.
 */
struct nvme_ns_head {
	struct list_head	list;
	struct srcu_struct      srcu;
	struct nvme_subsystem	*subsys;
	unsigned		ns_id;
	struct nvme_ns_ids	ids;
	struct list_head	entry;
	struct kref		ref;
	bool			shared;
	int			instance;
	struct nvme_effects_log *effects;

	struct cdev		cdev;
	struct device		cdev_device;

	struct gendisk		*disk;
#ifdef CONFIG_NVME_MULTIPATH
	struct bio_list		requeue_list;
	spinlock_t		requeue_lock;
	struct work_struct	requeue_work;
	struct mutex		lock;
	unsigned long		flags;
#define NVME_NSHEAD_DISK_LIVE	0
	struct nvme_ns __rcu	*current_path[];
#endif
};

static inline bool nvme_ns_head_multipath(struct nvme_ns_head *head)
{
	return IS_ENABLED(CONFIG_NVME_MULTIPATH) && head->disk;
}

enum nvme_ns_features {
	NVME_NS_EXT_LBAS = 1 << 0, /* support extended LBA format */
	NVME_NS_METADATA_SUPPORTED = 1 << 1, /* support getting generated md */
};

struct nvme_ns {
	struct list_head list;

	struct nvme_ctrl *ctrl;
	struct request_queue *queue;
	struct gendisk *disk;
#ifdef CONFIG_NVME_MULTIPATH
	enum nvme_ana_state ana_state;
	u32 ana_grpid;
#endif
	struct list_head siblings;
	struct kref kref;
	struct nvme_ns_head *head;

	int lba_shift;
	u16 ms;
	u16 pi_size;
	u16 sgs;
	u32 sws;
	u8 pi_type;
	u8 guard_type;
#ifdef CONFIG_BLK_DEV_ZONED
	u64 zsze;
#endif
	unsigned long features;
	unsigned long flags;
#define NVME_NS_REMOVING	0
#define NVME_NS_DEAD     	1
#define NVME_NS_ANA_PENDING	2
#define NVME_NS_FORCE_RO	3
#define NVME_NS_READY		4
#define NVME_NS_STOPPED		5

	struct cdev		cdev;
	struct device		cdev_device;

	struct nvme_fault_inject fault_inject;

};

/* NVMe ns supports metadata actions by the controller (generate/strip) */
static inline bool nvme_ns_has_pi(struct nvme_ns *ns)
{
	return ns->pi_type && ns->ms == ns->pi_size;
}

struct nvme_ctrl_ops {
	const char *name;
	struct module *module;
	unsigned int flags;
#define NVME_F_FABRICS			(1 << 0)
#define NVME_F_METADATA_SUPPORTED	(1 << 1)
#define NVME_F_BLOCKING			(1 << 2)

	const struct attribute_group **dev_attr_groups;
	int (*reg_read32)(struct nvme_ctrl *ctrl, u32 off, u32 *val);
	int (*reg_write32)(struct nvme_ctrl *ctrl, u32 off, u32 val);
	int (*reg_read64)(struct nvme_ctrl *ctrl, u32 off, u64 *val);
	void (*free_ctrl)(struct nvme_ctrl *ctrl);
	void (*submit_async_event)(struct nvme_ctrl *ctrl);
	void (*delete_ctrl)(struct nvme_ctrl *ctrl);
	void (*stop_ctrl)(struct nvme_ctrl *ctrl);
	int (*get_address)(struct nvme_ctrl *ctrl, char *buf, int size);
	void (*print_device_info)(struct nvme_ctrl *ctrl);
	bool (*supports_pci_p2pdma)(struct nvme_ctrl *ctrl);
};

/*
 * nvme command_id is constructed as such:
 * | xxxx | xxxxxxxxxxxx |
 *   gen    request tag
 */
#define nvme_genctr_mask(gen)			(gen & 0xf)
#define nvme_cid_install_genctr(gen)		(nvme_genctr_mask(gen) << 12)
#define nvme_genctr_from_cid(cid)		((cid & 0xf000) >> 12)
#define nvme_tag_from_cid(cid)			(cid & 0xfff)

static inline u16 nvme_cid(struct request *rq)
{
	return nvme_cid_install_genctr(nvme_req(rq)->genctr) | rq->tag;
}

static inline struct request *nvme_find_rq(struct blk_mq_tags *tags,
		u16 command_id)
{
	u8 genctr = nvme_genctr_from_cid(command_id);
	u16 tag = nvme_tag_from_cid(command_id);
	struct request *rq;

	rq = blk_mq_tag_to_rq(tags, tag);
	if (unlikely(!rq)) {
		pr_err("could not locate request for tag %#x\n",
			tag);
		return NULL;
	}
	if (unlikely(nvme_genctr_mask(nvme_req(rq)->genctr) != genctr)) {
		dev_err(nvme_req(rq)->ctrl->device,
			"request %#x genctr mismatch (got %#x expected %#x)\n",
			tag, genctr, nvme_genctr_mask(nvme_req(rq)->genctr));
		return NULL;
	}
	return rq;
}

static inline struct request *nvme_cid_to_rq(struct blk_mq_tags *tags,
                u16 command_id)
{
	return blk_mq_tag_to_rq(tags, nvme_tag_from_cid(command_id));
}

/*
 * Return the length of the string without the space padding
 */
static inline int nvme_strlen(char *s, int len)
{
	while (s[len - 1] == ' ')
		len--;
	return len;
}

static inline void nvme_print_device_info(struct nvme_ctrl *ctrl)
{
	struct nvme_subsystem *subsys = ctrl->subsys;

	if (ctrl->ops->print_device_info) {
		ctrl->ops->print_device_info(ctrl);
		return;
	}

	dev_err(ctrl->device,
		"VID:%04x model:%.*s firmware:%.*s\n", subsys->vendor_id,
		nvme_strlen(subsys->model, sizeof(subsys->model)),
		subsys->model, nvme_strlen(subsys->firmware_rev,
					   sizeof(subsys->firmware_rev)),
		subsys->firmware_rev);
}

#ifdef CONFIG_FAULT_INJECTION_DEBUG_FS
void nvme_fault_inject_init(struct nvme_fault_inject *fault_inj,
			    const char *dev_name);
void nvme_fault_inject_fini(struct nvme_fault_inject *fault_inject);
void nvme_should_fail(struct request *req);
#else
static inline void nvme_fault_inject_init(struct nvme_fault_inject *fault_inj,
					  const char *dev_name)
{
}
static inline void nvme_fault_inject_fini(struct nvme_fault_inject *fault_inj)
{
}
static inline void nvme_should_fail(struct request *req) {}
#endif

bool nvme_wait_reset(struct nvme_ctrl *ctrl);
int nvme_try_sched_reset(struct nvme_ctrl *ctrl);

static inline int nvme_reset_subsystem(struct nvme_ctrl *ctrl)
{
	int ret;

	if (!ctrl->subsystem)
		return -ENOTTY;
	if (!nvme_wait_reset(ctrl))
		return -EBUSY;

	ret = ctrl->ops->reg_write32(ctrl, NVME_REG_NSSR, 0x4E564D65);
	if (ret)
		return ret;

	return nvme_try_sched_reset(ctrl);
}

/*
 * Convert a 512B sector number to a device logical block number.
 */
static inline u64 nvme_sect_to_lba(struct nvme_ns *ns, sector_t sector)
{
	return sector >> (ns->lba_shift - SECTOR_SHIFT);
}

/*
 * Convert a device logical block number to a 512B sector number.
 */
static inline sector_t nvme_lba_to_sect(struct nvme_ns *ns, u64 lba)
{
	return lba << (ns->lba_shift - SECTOR_SHIFT);
}

/*
 * Convert byte length to nvme's 0-based num dwords
 */
static inline u32 nvme_bytes_to_numd(size_t len)
{
	return (len >> 2) - 1;
}

static inline bool nvme_is_ana_error(u16 status)
{
	switch (status & 0x7ff) {
	case NVME_SC_ANA_TRANSITION:
	case NVME_SC_ANA_INACCESSIBLE:
	case NVME_SC_ANA_PERSISTENT_LOSS:
		return true;
	default:
		return false;
	}
}

static inline bool nvme_is_path_error(u16 status)
{
	/* check for a status code type of 'path related status' */
	return (status & 0x700) == 0x300;
}

/*
 * Fill in the status and result information from the CQE, and then figure out
 * if blk-mq will need to use IPI magic to complete the request, and if yes do
 * so.  If not let the caller complete the request without an indirect function
 * call.
 */
static inline bool nvme_try_complete_req(struct request *req, __le16 status,
		union nvme_result result)
{
	struct nvme_request *rq = nvme_req(req);
	struct nvme_ctrl *ctrl = rq->ctrl;

	if (!(ctrl->quirks & NVME_QUIRK_SKIP_CID_GEN))
		rq->genctr++;

	rq->status = le16_to_cpu(status) >> 1;
	rq->result = result;
	/* inject error when permitted by fault injection framework */
	nvme_should_fail(req);
	if (unlikely(blk_should_fake_timeout(req->q)))
		return true;
	return blk_mq_complete_request_remote(req);
}

static inline void nvme_get_ctrl(struct nvme_ctrl *ctrl)
{
	get_device(ctrl->device);
}

static inline void nvme_put_ctrl(struct nvme_ctrl *ctrl)
{
	put_device(ctrl->device);
}

static inline bool nvme_is_aen_req(u16 qid, __u16 command_id)
{
	return !qid &&
		nvme_tag_from_cid(command_id) >= NVME_AQ_BLK_MQ_DEPTH;
}

void nvme_complete_rq(struct request *req);
void nvme_complete_batch_req(struct request *req);

static __always_inline void nvme_complete_batch(struct io_comp_batch *iob,
						void (*fn)(struct request *rq))
{
	struct request *req;

	rq_list_for_each(&iob->req_list, req) {
		fn(req);
		nvme_complete_batch_req(req);
	}
	blk_mq_end_request_batch(iob);
}

blk_status_t nvme_host_path_error(struct request *req);
bool nvme_cancel_request(struct request *req, void *data);
void nvme_cancel_tagset(struct nvme_ctrl *ctrl);
void nvme_cancel_admin_tagset(struct nvme_ctrl *ctrl);
bool nvme_change_ctrl_state(struct nvme_ctrl *ctrl,
		enum nvme_ctrl_state new_state);
int nvme_disable_ctrl(struct nvme_ctrl *ctrl);
int nvme_enable_ctrl(struct nvme_ctrl *ctrl);
int nvme_shutdown_ctrl(struct nvme_ctrl *ctrl);
int nvme_init_ctrl(struct nvme_ctrl *ctrl, struct device *dev,
		const struct nvme_ctrl_ops *ops, unsigned long quirks);
void nvme_uninit_ctrl(struct nvme_ctrl *ctrl);
void nvme_start_ctrl(struct nvme_ctrl *ctrl);
void nvme_stop_ctrl(struct nvme_ctrl *ctrl);
int nvme_init_ctrl_finish(struct nvme_ctrl *ctrl);
int nvme_alloc_admin_tag_set(struct nvme_ctrl *ctrl, struct blk_mq_tag_set *set,
		const struct blk_mq_ops *ops, unsigned int cmd_size);
void nvme_remove_admin_tag_set(struct nvme_ctrl *ctrl);
int nvme_alloc_io_tag_set(struct nvme_ctrl *ctrl, struct blk_mq_tag_set *set,
		const struct blk_mq_ops *ops, unsigned int nr_maps,
		unsigned int cmd_size);
void nvme_remove_io_tag_set(struct nvme_ctrl *ctrl);

void nvme_remove_namespaces(struct nvme_ctrl *ctrl);

int nvme_sec_submit(void *data, u16 spsp, u8 secp, void *buffer, size_t len,
		bool send);

void nvme_complete_async_event(struct nvme_ctrl *ctrl, __le16 status,
		volatile union nvme_result *res);

void nvme_stop_queues(struct nvme_ctrl *ctrl);
void nvme_start_queues(struct nvme_ctrl *ctrl);
void nvme_stop_admin_queue(struct nvme_ctrl *ctrl);
void nvme_start_admin_queue(struct nvme_ctrl *ctrl);
void nvme_kill_queues(struct nvme_ctrl *ctrl);
void nvme_sync_queues(struct nvme_ctrl *ctrl);
void nvme_sync_io_queues(struct nvme_ctrl *ctrl);
void nvme_unfreeze(struct nvme_ctrl *ctrl);
void nvme_wait_freeze(struct nvme_ctrl *ctrl);
int nvme_wait_freeze_timeout(struct nvme_ctrl *ctrl, long timeout);
void nvme_start_freeze(struct nvme_ctrl *ctrl);

static inline enum req_op nvme_req_op(struct nvme_command *cmd)
{
	return nvme_is_write(cmd) ? REQ_OP_DRV_OUT : REQ_OP_DRV_IN;
}

#define NVME_QID_ANY -1
void nvme_init_request(struct request *req, struct nvme_command *cmd);
void nvme_cleanup_cmd(struct request *req);
blk_status_t nvme_setup_cmd(struct nvme_ns *ns, struct request *req);
blk_status_t nvme_fail_nonready_command(struct nvme_ctrl *ctrl,
		struct request *req);
bool __nvme_check_ready(struct nvme_ctrl *ctrl, struct request *rq,
		bool queue_live);

static inline bool nvme_check_ready(struct nvme_ctrl *ctrl, struct request *rq,
		bool queue_live)
{
	if (likely(ctrl->state == NVME_CTRL_LIVE))
		return true;
	if (ctrl->ops->flags & NVME_F_FABRICS &&
	    ctrl->state == NVME_CTRL_DELETING)
		return queue_live;
	return __nvme_check_ready(ctrl, rq, queue_live);
}

/*
 * NSID shall be unique for all shared namespaces, or if at least one of the
 * following conditions is met:
 *   1. Namespace Management is supported by the controller
 *   2. ANA is supported by the controller
 *   3. NVM Set are supported by the controller
 *
 * In other case, private namespace are not required to report a unique NSID.
 */
static inline bool nvme_is_unique_nsid(struct nvme_ctrl *ctrl,
		struct nvme_ns_head *head)
{
	return head->shared ||
		(ctrl->oacs & NVME_CTRL_OACS_NS_MNGT_SUPP) ||
		(ctrl->subsys->cmic & NVME_CTRL_CMIC_ANA) ||
		(ctrl->ctratt & NVME_CTRL_CTRATT_NVM_SETS);
}

int nvme_submit_sync_cmd(struct request_queue *q, struct nvme_command *cmd,
		void *buf, unsigned bufflen);
int __nvme_submit_sync_cmd(struct request_queue *q, struct nvme_command *cmd,
		union nvme_result *result, void *buffer, unsigned bufflen,
		int qid, int at_head,
		blk_mq_req_flags_t flags);
int nvme_set_features(struct nvme_ctrl *dev, unsigned int fid,
		      unsigned int dword11, void *buffer, size_t buflen,
		      u32 *result);
int nvme_get_features(struct nvme_ctrl *dev, unsigned int fid,
		      unsigned int dword11, void *buffer, size_t buflen,
		      u32 *result);
int nvme_set_queue_count(struct nvme_ctrl *ctrl, int *count);
void nvme_stop_keep_alive(struct nvme_ctrl *ctrl);
int nvme_reset_ctrl(struct nvme_ctrl *ctrl);
int nvme_reset_ctrl_sync(struct nvme_ctrl *ctrl);
int nvme_delete_ctrl(struct nvme_ctrl *ctrl);
void nvme_queue_scan(struct nvme_ctrl *ctrl);
int nvme_get_log(struct nvme_ctrl *ctrl, u32 nsid, u8 log_page, u8 lsp, u8 csi,
		void *log, size_t size, u64 offset);
bool nvme_tryget_ns_head(struct nvme_ns_head *head);
void nvme_put_ns_head(struct nvme_ns_head *head);
int nvme_cdev_add(struct cdev *cdev, struct device *cdev_device,
		const struct file_operations *fops, struct module *owner);
void nvme_cdev_del(struct cdev *cdev, struct device *cdev_device);
int nvme_ioctl(struct block_device *bdev, fmode_t mode,
		unsigned int cmd, unsigned long arg);
long nvme_ns_chr_ioctl(struct file *file, unsigned int cmd, unsigned long arg);
int nvme_ns_head_ioctl(struct block_device *bdev, fmode_t mode,
		unsigned int cmd, unsigned long arg);
long nvme_ns_head_chr_ioctl(struct file *file, unsigned int cmd,
		unsigned long arg);
long nvme_dev_ioctl(struct file *file, unsigned int cmd,
		unsigned long arg);
int nvme_ns_chr_uring_cmd_iopoll(struct io_uring_cmd *ioucmd,
		struct io_comp_batch *iob, unsigned int poll_flags);
int nvme_ns_head_chr_uring_cmd_iopoll(struct io_uring_cmd *ioucmd,
		struct io_comp_batch *iob, unsigned int poll_flags);
int nvme_ns_chr_uring_cmd(struct io_uring_cmd *ioucmd,
		unsigned int issue_flags);
int nvme_ns_head_chr_uring_cmd(struct io_uring_cmd *ioucmd,
		unsigned int issue_flags);
int nvme_getgeo(struct block_device *bdev, struct hd_geometry *geo);
int nvme_dev_uring_cmd(struct io_uring_cmd *ioucmd, unsigned int issue_flags);

extern const struct attribute_group *nvme_ns_id_attr_groups[];
extern const struct pr_ops nvme_pr_ops;
extern const struct block_device_operations nvme_ns_head_ops;
extern const struct attribute_group nvme_dev_attrs_group;

struct nvme_ns *nvme_find_path(struct nvme_ns_head *head);
#ifdef CONFIG_NVME_MULTIPATH
static inline bool nvme_ctrl_use_ana(struct nvme_ctrl *ctrl)
{
	return ctrl->ana_log_buf != NULL;
}

void nvme_mpath_unfreeze(struct nvme_subsystem *subsys);
void nvme_mpath_wait_freeze(struct nvme_subsystem *subsys);
void nvme_mpath_start_freeze(struct nvme_subsystem *subsys);
void nvme_mpath_default_iopolicy(struct nvme_subsystem *subsys);
void nvme_failover_req(struct request *req);
void nvme_kick_requeue_lists(struct nvme_ctrl *ctrl);
int nvme_mpath_alloc_disk(struct nvme_ctrl *ctrl,struct nvme_ns_head *head);
void nvme_mpath_add_disk(struct nvme_ns *ns, __le32 anagrpid);
void nvme_mpath_remove_disk(struct nvme_ns_head *head);
int nvme_mpath_init_identify(struct nvme_ctrl *ctrl, struct nvme_id_ctrl *id);
void nvme_mpath_init_ctrl(struct nvme_ctrl *ctrl);
void nvme_mpath_update(struct nvme_ctrl *ctrl);
void nvme_mpath_uninit(struct nvme_ctrl *ctrl);
void nvme_mpath_stop(struct nvme_ctrl *ctrl);
bool nvme_mpath_clear_current_path(struct nvme_ns *ns);
void nvme_mpath_revalidate_paths(struct nvme_ns *ns);
void nvme_mpath_clear_ctrl_paths(struct nvme_ctrl *ctrl);
void nvme_mpath_shutdown_disk(struct nvme_ns_head *head);

static inline void nvme_trace_bio_complete(struct request *req)
{
	struct nvme_ns *ns = req->q->queuedata;

	if ((req->cmd_flags & REQ_NVME_MPATH) && req->bio)
		trace_block_bio_complete(ns->head->disk->queue, req->bio);
}

extern bool multipath;
extern struct device_attribute dev_attr_ana_grpid;
extern struct device_attribute dev_attr_ana_state;
extern struct device_attribute subsys_attr_iopolicy;

#else
#define multipath false
static inline bool nvme_ctrl_use_ana(struct nvme_ctrl *ctrl)
{
	return false;
}
static inline void nvme_failover_req(struct request *req)
{
}
static inline void nvme_kick_requeue_lists(struct nvme_ctrl *ctrl)
{
}
static inline int nvme_mpath_alloc_disk(struct nvme_ctrl *ctrl,
		struct nvme_ns_head *head)
{
	return 0;
}
static inline void nvme_mpath_add_disk(struct nvme_ns *ns, __le32 anagrpid)
{
}
static inline void nvme_mpath_remove_disk(struct nvme_ns_head *head)
{
}
static inline bool nvme_mpath_clear_current_path(struct nvme_ns *ns)
{
	return false;
}
static inline void nvme_mpath_revalidate_paths(struct nvme_ns *ns)
{
}
static inline void nvme_mpath_clear_ctrl_paths(struct nvme_ctrl *ctrl)
{
}
static inline void nvme_mpath_shutdown_disk(struct nvme_ns_head *head)
{
}
static inline void nvme_trace_bio_complete(struct request *req)
{
}
static inline void nvme_mpath_init_ctrl(struct nvme_ctrl *ctrl)
{
}
static inline int nvme_mpath_init_identify(struct nvme_ctrl *ctrl,
		struct nvme_id_ctrl *id)
{
	if (ctrl->subsys->cmic & NVME_CTRL_CMIC_ANA)
		dev_warn(ctrl->device,
"Please enable CONFIG_NVME_MULTIPATH for full support of multi-port devices.\n");
	return 0;
}
static inline void nvme_mpath_update(struct nvme_ctrl *ctrl)
{
}
static inline void nvme_mpath_uninit(struct nvme_ctrl *ctrl)
{
}
static inline void nvme_mpath_stop(struct nvme_ctrl *ctrl)
{
}
static inline void nvme_mpath_unfreeze(struct nvme_subsystem *subsys)
{
}
static inline void nvme_mpath_wait_freeze(struct nvme_subsystem *subsys)
{
}
static inline void nvme_mpath_start_freeze(struct nvme_subsystem *subsys)
{
}
static inline void nvme_mpath_default_iopolicy(struct nvme_subsystem *subsys)
{
}
#endif /* CONFIG_NVME_MULTIPATH */

int nvme_revalidate_zones(struct nvme_ns *ns);
int nvme_ns_report_zones(struct nvme_ns *ns, sector_t sector,
		unsigned int nr_zones, report_zones_cb cb, void *data);
#ifdef CONFIG_BLK_DEV_ZONED
int nvme_update_zone_info(struct nvme_ns *ns, unsigned lbaf);
blk_status_t nvme_setup_zone_mgmt_send(struct nvme_ns *ns, struct request *req,
				       struct nvme_command *cmnd,
				       enum nvme_zone_mgmt_action action);
#else
static inline blk_status_t nvme_setup_zone_mgmt_send(struct nvme_ns *ns,
		struct request *req, struct nvme_command *cmnd,
		enum nvme_zone_mgmt_action action)
{
	return BLK_STS_NOTSUPP;
}

static inline int nvme_update_zone_info(struct nvme_ns *ns, unsigned lbaf)
{
	dev_warn(ns->ctrl->device,
		 "Please enable CONFIG_BLK_DEV_ZONED to support ZNS devices\n");
	return -EPROTONOSUPPORT;
}
#endif

static inline struct nvme_ns *nvme_get_ns_from_dev(struct device *dev)
{
	return dev_to_disk(dev)->private_data;
}

#ifdef CONFIG_NVME_HWMON
int nvme_hwmon_init(struct nvme_ctrl *ctrl);
void nvme_hwmon_exit(struct nvme_ctrl *ctrl);
#else
static inline int nvme_hwmon_init(struct nvme_ctrl *ctrl)
{
	return 0;
}

static inline void nvme_hwmon_exit(struct nvme_ctrl *ctrl)
{
}
#endif

static inline bool nvme_ctrl_sgl_supported(struct nvme_ctrl *ctrl)
{
	return ctrl->sgls & ((1 << 0) | (1 << 1));
}

#ifdef CONFIG_NVME_AUTH
int nvme_auth_init_ctrl(struct nvme_ctrl *ctrl);
void nvme_auth_stop(struct nvme_ctrl *ctrl);
int nvme_auth_negotiate(struct nvme_ctrl *ctrl, int qid);
int nvme_auth_wait(struct nvme_ctrl *ctrl, int qid);
void nvme_auth_free(struct nvme_ctrl *ctrl);
#else
static inline int nvme_auth_init_ctrl(struct nvme_ctrl *ctrl)
{
	return 0;
}
static inline void nvme_auth_stop(struct nvme_ctrl *ctrl) {};
static inline int nvme_auth_negotiate(struct nvme_ctrl *ctrl, int qid)
{
	return -EPROTONOSUPPORT;
}
static inline int nvme_auth_wait(struct nvme_ctrl *ctrl, int qid)
{
	return NVME_SC_AUTH_REQUIRED;
}
static inline void nvme_auth_free(struct nvme_ctrl *ctrl) {};
#endif

u32 nvme_command_effects(struct nvme_ctrl *ctrl, struct nvme_ns *ns,
			 u8 opcode);
int nvme_execute_passthru_rq(struct request *rq, u32 *effects);
void nvme_passthru_end(struct nvme_ctrl *ctrl, u32 effects,
		       struct nvme_command *cmd, int status);
struct nvme_ctrl *nvme_ctrl_from_file(struct file *file);
struct nvme_ns *nvme_find_get_ns(struct nvme_ctrl *ctrl, unsigned nsid);
void nvme_put_ns(struct nvme_ns *ns);

static inline bool nvme_multi_css(struct nvme_ctrl *ctrl)
{
	return (ctrl->ctrl_config & NVME_CC_CSS_MASK) == NVME_CC_CSS_CSI;
}

#ifdef CONFIG_NVME_VERBOSE_ERRORS
const unsigned char *nvme_get_error_status_str(u16 status);
const unsigned char *nvme_get_opcode_str(u8 opcode);
const unsigned char *nvme_get_admin_opcode_str(u8 opcode);
#else /* CONFIG_NVME_VERBOSE_ERRORS */
static inline const unsigned char *nvme_get_error_status_str(u16 status)
{
	return "I/O Error";
}
static inline const unsigned char *nvme_get_opcode_str(u8 opcode)
{
	return "I/O Cmd";
}
static inline const unsigned char *nvme_get_admin_opcode_str(u8 opcode)
{
	return "Admin Cmd";
}
#endif /* CONFIG_NVME_VERBOSE_ERRORS */

#endif /* _NVME_H */<|MERGE_RESOLUTION|>--- conflicted
+++ resolved
@@ -156,15 +156,14 @@
 	NVME_QUIRK_NO_SECONDARY_TEMP_THRESH	= (1 << 19),
 
 	/*
-<<<<<<< HEAD
+	 * Disables simple suspend/resume path.
+	 */
+	NVME_QUIRK_FORCE_NO_SIMPLE_SUSPEND	= (1 << 20),
+
+	/*
 	 * Limit io queue depth to 32
 	 */
 	NVME_QUIRK_LIMIT_IOQD32			= (1 << 31),
-=======
-	 * Disables simple suspend/resume path.
-	 */
-	NVME_QUIRK_FORCE_NO_SIMPLE_SUSPEND	= (1 << 20),
->>>>>>> 883d1a95
 };
 
 /*
