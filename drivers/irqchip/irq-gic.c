--- conflicted
+++ resolved
@@ -894,15 +894,13 @@
 	struct gic_chip_data *gic = irq_data_get_irq_chip_data(d);
 	unsigned int cpu;
 
-<<<<<<< HEAD
-	if (unlikely(gic != &gic_data[0]))
-		return -EINVAL;
-=======
 #ifdef CONFIG_ROCKCHIP_AMP
 	if (rockchip_amp_check_amp_irq(gic_irq(d)))
 		return -EINVAL;
 #endif
->>>>>>> 8405687e
+
+	if (unlikely(gic != &gic_data[0]))
+		return -EINVAL;
 
 	if (!force)
 		cpu = cpumask_any_and(mask_val, cpu_online_mask);
