// SPDX-License-Identifier: GPL-2.0
/*
 * ov7251 driver
 *
 * Copyright (C) 2020 Rockchip Electronics Co., Ltd.
 *
 * V0.0X01.0X01 first version
 */

//#define DEBUG
#include <linux/clk.h>
#include <linux/device.h>
#include <linux/delay.h>
#include <linux/gpio/consumer.h>
#include <linux/i2c.h>
#include <linux/module.h>
<<<<<<< HEAD
#include <linux/mod_devicetable.h>
=======
>>>>>>> 52f971ee
#include <linux/pm_runtime.h>
#include <linux/regulator/consumer.h>
#include <linux/sysfs.h>
#include <linux/slab.h>
#include <linux/version.h>
#include <linux/rk-camera-module.h>
#include <linux/rk-preisp.h>
#include <media/media-entity.h>
#include <media/v4l2-async.h>
#include <media/v4l2-ctrls.h>
#include <media/v4l2-subdev.h>
#include <linux/pinctrl/consumer.h>

#define DRIVER_VERSION			KERNEL_VERSION(0, 0x01, 0x01)

#ifndef V4L2_CID_DIGITAL_GAIN
#define V4L2_CID_DIGITAL_GAIN		V4L2_CID_GAIN
#endif

#define OV7251_LANES			1
#define OV7251_BITS_PER_SAMPLE		10
#define OV7251_LINK_FREQ_240		240000000

#define PIXEL_RATE_WITH_240M_10BIT	(OV7251_LINK_FREQ_240 * 2 * \
					OV7251_LANES / OV7251_BITS_PER_SAMPLE)
#define OV7251_XVCLK_FREQ		24000000

#define CHIP_ID				0x77
#define OV7251_REG_CHIP_ID		0x300a
#define OV7251_REG_MOD_VENDOR_ID	0x3d10
#define OV7251_REG_OPT_LOAD_CTRL	0x3d81

#define OV7251_REG_CTRL_MODE		0x0100
#define OV7251_MODE_SW_STANDBY		0x0
#define OV7251_MODE_STREAMING		BIT(0)

#define OV7251_REG_EXPOSURE		0x3500
#define OV7251_EXPOSURE_MIN		4
#define OV7251_EXPOSURE_STEP		0xf
#define OV7251_VTS_MAX			0xffff

#define OV7251_REG_ANALOG_GAIN		0x350a
#define ANALOG_GAIN_MASK		0x3ff
#define ANALOG_GAIN_MIN			0x10
#define ANALOG_GAIN_MAX			0x3e0
#define ANALOG_GAIN_STEP		1
#define ANALOG_GAIN_DEFAULT		0x20

#define OV7251_REG_TEST_PATTERN		0x5e00
#define	OV7251_TEST_PATTERN_ENABLE	0x80
#define	OV7251_TEST_PATTERN_DISABLE	0x0

#define OV7251_REG_VTS			0x380e

#define OV7251_MIRROR_REG		0x3821
#define OV7251_FLIP_REG		0x3820

<<<<<<< HEAD
#define OV7251_SC_MODE_SELECT		0x0100
#define OV7251_SC_MODE_SELECT_SW_STANDBY	0x0
#define OV7251_SC_MODE_SELECT_STREAMING		0x1

#define OV7251_CHIP_ID_HIGH		0x300a
#define OV7251_CHIP_ID_HIGH_BYTE	0x77
#define OV7251_CHIP_ID_LOW		0x300b
#define OV7251_CHIP_ID_LOW_BYTE		0x50
#define OV7251_SC_GP_IO_IN1		0x3029
#define OV7251_AEC_EXPO_0		0x3500
#define OV7251_AEC_EXPO_1		0x3501
#define OV7251_AEC_EXPO_2		0x3502
#define OV7251_AEC_AGC_ADJ_0		0x350a
#define OV7251_AEC_AGC_ADJ_1		0x350b
#define OV7251_TIMING_FORMAT1		0x3820
#define OV7251_TIMING_FORMAT1_VFLIP	BIT(2)
#define OV7251_TIMING_FORMAT2		0x3821
#define OV7251_TIMING_FORMAT2_MIRROR	BIT(2)
#define OV7251_PRE_ISP_00		0x5e00
#define OV7251_PRE_ISP_00_TEST_PATTERN	BIT(7)
#define OV7251_PLL1_PRE_DIV_REG		0x30b4
#define OV7251_PLL1_MULT_REG		0x30b3
#define OV7251_PLL1_DIVIDER_REG		0x30b1
#define OV7251_PLL1_PIX_DIV_REG		0x30b0
#define OV7251_PLL1_MIPI_DIV_REG	0x30b5
#define OV7251_PLL2_PRE_DIV_REG		0x3098
#define OV7251_PLL2_MULT_REG		0x3099
#define OV7251_PLL2_DIVIDER_REG		0x309d
#define OV7251_PLL2_SYS_DIV_REG		0x309a
#define OV7251_PLL2_ADC_DIV_REG		0x309b

#define OV7251_NATIVE_WIDTH		656
#define OV7251_NATIVE_HEIGHT		496
#define OV7251_ACTIVE_START_LEFT	4
#define OV7251_ACTIVE_START_TOP		4
#define OV7251_ACTIVE_WIDTH		648
#define OV7251_ACTIVE_HEIGHT		488

#define OV7251_FIXED_PPL		928
#define OV7251_TIMING_VTS_REG		0x380e
#define OV7251_TIMING_MIN_VTS		1
#define OV7251_TIMING_MAX_VTS		0xffff
#define OV7251_INTEGRATION_MARGIN	20

struct reg_value {
	u16 reg;
=======
#define OV7251_FETCH_MIRROR(VAL, ENABLE)	(ENABLE ? VAL | 0x01 : VAL & 0xf9)
#define OV7251_FETCH_FLIP(VAL, ENABLE)		(ENABLE ? VAL | 0x01 : VAL & 0x9f)

#define REG_DELAY			0xFFFE
#define REG_NULL			0xFFFF

#define OV7251_REG_VALUE_08BIT		1
#define OV7251_REG_VALUE_16BIT		2
#define OV7251_REG_VALUE_24BIT		3

#define OF_CAMERA_PINCTRL_STATE_DEFAULT	"rockchip,camera_default"
#define OF_CAMERA_PINCTRL_STATE_SLEEP	"rockchip,camera_sleep"
#define OV7251_NAME			"ov7251"

static const char * const ov7251_supply_names[] = {
	"avdd",		/* Analog power */
	"dovdd",	/* Digital I/O power */
	"dvdd",		/* Digital core power */
};

#define OV7251_NUM_SUPPLIES ARRAY_SIZE(ov7251_supply_names)

struct regval {
	u16 addr;
>>>>>>> 52f971ee
	u8 val;
};

struct ov7251_mode {
	u32 bus_fmt;
	u32 width;
	u32 height;
<<<<<<< HEAD
	u32 vts;
	const struct reg_value *data;
	u32 data_size;
	u32 pixel_clock;
	u32 link_freq;
	u16 exposure_max;
	u16 exposure_def;
	struct v4l2_fract timeperframe;
=======
	struct v4l2_fract max_fps;
	u32 hts_def;
	u32 vts_def;
	u32 exp_def;
	const struct regval *reg_list;
	u32 hdr_mode;
	u32 vc[PAD_MAX];
>>>>>>> 52f971ee
};

struct ov7251_pll1_cfg {
	unsigned int pre_div;
	unsigned int mult;
	unsigned int div;
	unsigned int pix_div;
	unsigned int mipi_div;
};

struct ov7251_pll2_cfg {
	unsigned int pre_div;
	unsigned int mult;
	unsigned int div;
	unsigned int sys_div;
	unsigned int adc_div;
};

/*
 * Rubbish ordering, but only PLL1 needs to have a separate configuration per
 * link frequency and the array member needs to be last.
 */
struct ov7251_pll_cfgs {
	const struct ov7251_pll2_cfg *pll2;
	const struct ov7251_pll1_cfg *pll1[];
};

enum xclk_rate {
	OV7251_19_2_MHZ,
	OV7251_24_MHZ,
	OV7251_NUM_SUPPORTED_RATES
};

enum supported_link_freqs {
	OV7251_LINK_FREQ_240_MHZ,
	OV7251_LINK_FREQ_319_2_MHZ,
	OV7251_NUM_SUPPORTED_LINK_FREQS
};

struct ov7251 {
<<<<<<< HEAD
	struct i2c_client *i2c_client;
	struct device *dev;
	struct v4l2_subdev sd;
	struct media_pad pad;
	struct v4l2_fwnode_endpoint ep;
	struct v4l2_mbus_framefmt fmt;
	struct v4l2_rect crop;
	struct clk *xclk;
	u32 xclk_freq;

	struct regulator *io_regulator;
	struct regulator *core_regulator;
	struct regulator *analog_regulator;

	const struct ov7251_pll_cfgs *pll_cfgs;
	enum supported_link_freqs link_freq_idx;
	const struct ov7251_mode_info *current_mode;

	struct v4l2_ctrl_handler ctrls;
	struct v4l2_ctrl *pixel_clock;
	struct v4l2_ctrl *link_freq;
	struct v4l2_ctrl *exposure;
	struct v4l2_ctrl *gain;
	struct v4l2_ctrl *hblank;
	struct v4l2_ctrl *vblank;

	/* Cached register values */
	u8 aec_pk_manual;
	u8 pre_isp_00;
	u8 timing_format1;
	u8 timing_format2;

	struct mutex lock; /* lock to protect power state, ctrls and mode */
	bool power_on;

	struct gpio_desc *enable_gpio;
=======
	struct i2c_client	*client;
	struct clk		*xvclk;
	struct gpio_desc	*reset_gpio;
	struct gpio_desc	*pwdn_gpio;
	struct regulator_bulk_data supplies[OV7251_NUM_SUPPLIES];

	struct pinctrl		*pinctrl;
	struct pinctrl_state	*pins_default;
	struct pinctrl_state	*pins_sleep;

	struct v4l2_subdev	subdev;
	struct media_pad	pad;
	struct v4l2_ctrl_handler ctrl_handler;
	struct v4l2_ctrl	*exposure;
	struct v4l2_ctrl	*anal_gain;
	struct v4l2_ctrl	*digi_gain;
	struct v4l2_ctrl	*hblank;
	struct v4l2_ctrl	*vblank;
	struct v4l2_ctrl	*test_pattern;
	struct mutex		mutex;
	bool			streaming;
	bool			power_on;
	const struct ov7251_mode *cur_mode;
	struct v4l2_fract	cur_fps;
	u32			module_index;
	const char		*module_facing;
	const char		*module_name;
	const char		*len_name;
	u32			cur_vts;
>>>>>>> 52f971ee
};

#define to_ov7251(sd) container_of(sd, struct ov7251, subdev)

<<<<<<< HEAD
static const struct ov7251_pll1_cfg ov7251_pll1_cfg_19_2_mhz_240_mhz = {
	.pre_div = 0x03,
	.mult = 0x4b,
	.div = 0x01,
	.pix_div = 0x0a,
	.mipi_div = 0x05,
};

static const struct ov7251_pll1_cfg ov7251_pll1_cfg_19_2_mhz_319_2_mhz = {
	.pre_div = 0x01,
	.mult = 0x85,
	.div = 0x04,
	.pix_div = 0x0a,
	.mipi_div = 0x05,
};

static const struct ov7251_pll1_cfg ov7251_pll1_cfg_24_mhz_240_mhz = {
	.pre_div = 0x03,
	.mult = 0x64,
	.div = 0x01,
	.pix_div = 0x0a,
	.mipi_div = 0x05,
};

static const struct ov7251_pll1_cfg ov7251_pll1_cfg_24_mhz_319_2_mhz = {
	.pre_div = 0x05,
	.mult = 0x85,
	.div = 0x02,
	.pix_div = 0x0a,
	.mipi_div = 0x05,
};

static const struct ov7251_pll2_cfg ov7251_pll2_cfg_19_2_mhz = {
	.pre_div = 0x04,
	.mult = 0x32,
	.div = 0x00,
	.sys_div = 0x05,
	.adc_div = 0x04,
};

static const struct ov7251_pll2_cfg ov7251_pll2_cfg_24_mhz = {
	.pre_div = 0x04,
	.mult = 0x28,
	.div = 0x00,
	.sys_div = 0x05,
	.adc_div = 0x04,
};

static const struct ov7251_pll_cfgs ov7251_pll_cfgs_19_2_mhz = {
	.pll2 = &ov7251_pll2_cfg_19_2_mhz,
	.pll1 = {
		[OV7251_LINK_FREQ_240_MHZ] = &ov7251_pll1_cfg_19_2_mhz_240_mhz,
		[OV7251_LINK_FREQ_319_2_MHZ] = &ov7251_pll1_cfg_19_2_mhz_319_2_mhz,
	},
};

static const struct ov7251_pll_cfgs ov7251_pll_cfgs_24_mhz = {
	.pll2 = &ov7251_pll2_cfg_24_mhz,
	.pll1 = {
		[OV7251_LINK_FREQ_240_MHZ] = &ov7251_pll1_cfg_24_mhz_240_mhz,
		[OV7251_LINK_FREQ_319_2_MHZ] = &ov7251_pll1_cfg_24_mhz_319_2_mhz,
	},
};

static const struct ov7251_pll_cfgs *ov7251_pll_cfgs[] = {
	[OV7251_19_2_MHZ] = &ov7251_pll_cfgs_19_2_mhz,
	[OV7251_24_MHZ] = &ov7251_pll_cfgs_24_mhz,
};

static const struct reg_value ov7251_global_init_setting[] = {
	{ 0x0103, 0x01 },
	{ 0x303b, 0x02 },
=======
/*
 * Xclk 24Mhz
 */
static const struct regval ov7251_global_regs[] = {
	{REG_NULL, 0x00},
>>>>>>> 52f971ee
};


static __maybe_unused const struct regval ov7251_640x480_120fps_regs[] = {
	{0x0103, 0x01},
	{0x0100, 0x00},
	{0x3005, 0x00},
	{0x3012, 0xc0},
	{0x3013, 0xd2},
	{0x3014, 0x04},
	{0x3016, 0x10},
	{0x3017, 0x00},
	{0x3018, 0x00},
	{0x301a, 0x00},
	{0x301b, 0x00},
	{0x301c, 0x00},
	{0x3023, 0x05},
	{0x3037, 0xf0},
	{0x3098, 0x04},
	{0x3099, 0x32},
	{0x309a, 0x05},
	{0x309b, 0x04},
	{0x30b0, 0x0a},
	{0x30b1, 0x01},
	{0x30b3, 0x64},
	{0x30b4, 0x03},
	{0x30b5, 0x05},
	{0x3106, 0xda},
	{0x3500, 0x00},
	{0x3501, 0x1f},
	{0x3502, 0x80},
	{0x3503, 0x07},
	{0x3509, 0x10},
	{0x350b, 0x10},
	{0x3600, 0x1c},
	{0x3602, 0x62},
	{0x3620, 0xb7},
	{0x3622, 0x04},
	{0x3626, 0x21},
	{0x3627, 0x30},
	{0x3630, 0x44},
	{0x3631, 0x35},
	{0x3634, 0x60},
	{0x3636, 0x00},
	{0x3662, 0x01},
	{0x3663, 0x70},
	{0x3664, 0xf0},
	{0x3666, 0x0a},
	{0x3669, 0x1a},
	{0x366a, 0x00},
	{0x366b, 0x50},
	{0x3673, 0x01},
	{0x3674, 0xef},
	{0x3675, 0x03},
	{0x3705, 0xc1},
	{0x3709, 0x40},
	{0x373c, 0x08},
	{0x3742, 0x00},
	{0x3757, 0xb3},
	{0x3788, 0x00},
	{0x37a8, 0x01},
	{0x37a9, 0xc0},
	{0x3800, 0x00},
	{0x3801, 0x04},
	{0x3802, 0x00},
	{0x3803, 0x04},
	{0x3804, 0x02},
	{0x3805, 0x8b},
	{0x3806, 0x01},
	{0x3807, 0xeb},
	{0x3808, 0x02},
	{0x3809, 0x80},
	{0x380a, 0x01},
	{0x380b, 0xe0},
	{0x380c, 0x03},
	{0x380d, 0xa1},
	{0x380e, 0x02},
	{0x380f, 0x1a},
	{0x3810, 0x00},
	{0x3811, 0x04},
	{0x3812, 0x00},
	{0x3813, 0x05},
	{0x3814, 0x11},
	{0x3815, 0x11},
	{0x3820, 0x40},
	{0x3821, 0x00},
	{0x382f, 0x0e},
	{0x3832, 0x00},
	{0x3833, 0x05},
	{0x3834, 0x00},
	{0x3835, 0x0c},
	{0x3837, 0x00},
	{0x3b80, 0x00},
	{0x3b81, 0xa5},
	{0x3b82, 0x10},
	{0x3b83, 0x00},
	{0x3b84, 0x08},
	{0x3b85, 0x00},
	{0x3b86, 0x01},
	{0x3b87, 0x00},
	{0x3b88, 0x00},
	{0x3b89, 0x00},
	{0x3b8a, 0x00},
	{0x3b8b, 0x05},
	{0x3b8c, 0x00},
	{0x3b8d, 0x00},
	{0x3b8e, 0x00},
	{0x3b8f, 0x1a},
	{0x3b94, 0x05},
	{0x3b95, 0xf2},
	{0x3b96, 0x40},
	{0x3c00, 0x89},
	{0x3c01, 0x63},
	{0x3c02, 0x01},
	{0x3c03, 0x00},
	{0x3c04, 0x00},
	{0x3c05, 0x03},
	{0x3c06, 0x00},
	{0x3c07, 0x06},
	{0x3c0c, 0x01},
	{0x3c0d, 0xd0},
	{0x3c0e, 0x02},
	{0x3c0f, 0x0a},
	{0x4001, 0x42},
	{0x4004, 0x04},
	{0x4005, 0x00},
	{0x404e, 0x01},
	{0x4300, 0xff},
	{0x4301, 0x00},
	{0x4501, 0x48},
	{0x4600, 0x00},
	{0x4601, 0x4e},
	{0x4801, 0x0f},
	{0x4806, 0x0f},
	{0x4819, 0xaa},
	{0x4823, 0x3e},
	{0x4837, 0x19},
	{0x4a0d, 0x00},
	{0x4a47, 0x7f},
	{0x4a49, 0xf0},
	{0x4a4b, 0x30},
	{0x5000, 0x85},
	{0x5001, 0x80},
	{REG_NULL, 0x00},
};

/*
 * Xclk 24Mhz
 * max_framerate 30fps
 * mipi_datarate per lane 630Mbps, 2lane
 */
static __maybe_unused const struct regval ov7251_setting_vga_30fps[] = {
	{ 0x3005, 0x00 },
	{ 0x3012, 0xc0 },
	{ 0x3013, 0xd2 },
	{ 0x3014, 0x04 },
	{ 0x3016, 0xf0 },
	{ 0x3017, 0xf0 },
	{ 0x3018, 0xf0 },
	{ 0x301a, 0xf0 },
	{ 0x301b, 0xf0 },
	{ 0x301c, 0xf0 },
	{ 0x3023, 0x05 },
	{ 0x3037, 0xf0 },
	{ 0x3106, 0xda },
	{ 0x3503, 0x07 },
	{ 0x3509, 0x10 },
	{ 0x3600, 0x1c },
	{ 0x3602, 0x62 },
	{ 0x3620, 0xb7 },
	{ 0x3622, 0x04 },
	{ 0x3626, 0x21 },
	{ 0x3627, 0x30 },
	{ 0x3630, 0x44 },
	{ 0x3631, 0x35 },
	{ 0x3634, 0x60 },
	{ 0x3636, 0x00 },
	{ 0x3662, 0x01 },
	{ 0x3663, 0x70 },
	{ 0x3664, 0x50 },
	{ 0x3666, 0x0a },
	{ 0x3669, 0x1a },
	{ 0x366a, 0x00 },
	{ 0x366b, 0x50 },
	{ 0x3673, 0x01 },
	{ 0x3674, 0xff },
	{ 0x3675, 0x03 },
	{ 0x3705, 0xc1 },
	{ 0x3709, 0x40 },
	{ 0x373c, 0x08 },
	{ 0x3742, 0x00 },
	{ 0x3757, 0xb3 },
	{ 0x3788, 0x00 },
	{ 0x37a8, 0x01 },
	{ 0x37a9, 0xc0 },
	{ 0x3800, 0x00 },
	{ 0x3801, 0x04 },
	{ 0x3802, 0x00 },
	{ 0x3803, 0x04 },
	{ 0x3804, 0x02 },
	{ 0x3805, 0x8b },
	{ 0x3806, 0x01 },
	{ 0x3807, 0xeb },
	{ 0x3808, 0x02 }, /* width high */
	{ 0x3809, 0x80 }, /* width low */
	{ 0x380a, 0x01 }, /* height high */
	{ 0x380b, 0xe0 }, /* height low */
	{ 0x380c, 0x03 }, /* total horiz timing high */
	{ 0x380d, 0xa0 }, /* total horiz timing low */
	{ 0x380e, 0x06 }, /* total vertical timing high */
	{ 0x380f, 0xbc }, /* total vertical timing low */
	{ 0x3810, 0x00 },
	{ 0x3811, 0x04 },
	{ 0x3812, 0x00 },
	{ 0x3813, 0x05 },
	{ 0x3814, 0x11 },
	{ 0x3815, 0x11 },
	{ 0x3820, 0x40 },
	{ 0x3821, 0x00 },
	{ 0x382f, 0x0e },
	{ 0x3832, 0x00 },
	{ 0x3833, 0x05 },
	{ 0x3834, 0x00 },
	{ 0x3835, 0x0c },
	{ 0x3837, 0x00 },
	{ 0x3b80, 0x00 },
	{ 0x3b81, 0xa5 },
	{ 0x3b82, 0x10 },
	{ 0x3b83, 0x00 },
	{ 0x3b84, 0x08 },
	{ 0x3b85, 0x00 },
	{ 0x3b86, 0x01 },
	{ 0x3b87, 0x00 },
	{ 0x3b88, 0x00 },
	{ 0x3b89, 0x00 },
	{ 0x3b8a, 0x00 },
	{ 0x3b8b, 0x05 },
	{ 0x3b8c, 0x00 },
	{ 0x3b8d, 0x00 },
	{ 0x3b8e, 0x00 },
	{ 0x3b8f, 0x1a },
	{ 0x3b94, 0x05 },
	{ 0x3b95, 0xf2 },
	{ 0x3b96, 0x40 },
	{ 0x3c00, 0x89 },
	{ 0x3c01, 0x63 },
	{ 0x3c02, 0x01 },
	{ 0x3c03, 0x00 },
	{ 0x3c04, 0x00 },
	{ 0x3c05, 0x03 },
	{ 0x3c06, 0x00 },
	{ 0x3c07, 0x06 },
	{ 0x3c0c, 0x01 },
	{ 0x3c0d, 0xd0 },
	{ 0x3c0e, 0x02 },
	{ 0x3c0f, 0x0a },
	{ 0x4001, 0x42 },
	{ 0x4004, 0x04 },
	{ 0x4005, 0x00 },
	{ 0x404e, 0x01 },
	{ 0x4300, 0xff },
	{ 0x4301, 0x00 },
	{ 0x4315, 0x00 },
	{ 0x4501, 0x48 },
	{ 0x4600, 0x00 },
	{ 0x4601, 0x4e },
	{ 0x4801, 0x0f },
	{ 0x4806, 0x0f },
	{ 0x4819, 0xaa },
	{ 0x4823, 0x3e },
	{ 0x4837, 0x19 },
	{ 0x4a0d, 0x00 },
	{ 0x4a47, 0x7f },
	{ 0x4a49, 0xf0 },
	{ 0x4a4b, 0x30 },
	{ 0x5000, 0x85 },
	{ 0x5001, 0x80 },
	{REG_NULL, 0x00 },
};

static __maybe_unused const struct regval ov7251_setting_vga_60fps[] = {
	{ 0x3005, 0x00 },
	{ 0x3012, 0xc0 },
	{ 0x3013, 0xd2 },
	{ 0x3014, 0x04 },
	{ 0x3016, 0x10 },
	{ 0x3017, 0x00 },
	{ 0x3018, 0x00 },
	{ 0x301a, 0x00 },
	{ 0x301b, 0x00 },
	{ 0x301c, 0x00 },
	{ 0x3023, 0x05 },
	{ 0x3037, 0xf0 },
	{ 0x3106, 0xda },
	{ 0x3503, 0x07 },
	{ 0x3509, 0x10 },
	{ 0x3600, 0x1c },
	{ 0x3602, 0x62 },
	{ 0x3620, 0xb7 },
	{ 0x3622, 0x04 },
	{ 0x3626, 0x21 },
	{ 0x3627, 0x30 },
	{ 0x3630, 0x44 },
	{ 0x3631, 0x35 },
	{ 0x3634, 0x60 },
	{ 0x3636, 0x00 },
	{ 0x3662, 0x01 },
	{ 0x3663, 0x70 },
	{ 0x3664, 0x50 },
	{ 0x3666, 0x0a },
	{ 0x3669, 0x1a },
	{ 0x366a, 0x00 },
	{ 0x366b, 0x50 },
	{ 0x3673, 0x01 },
	{ 0x3674, 0xff },
	{ 0x3675, 0x03 },
	{ 0x3705, 0xc1 },
	{ 0x3709, 0x40 },
	{ 0x373c, 0x08 },
	{ 0x3742, 0x00 },
	{ 0x3757, 0xb3 },
	{ 0x3788, 0x00 },
	{ 0x37a8, 0x01 },
	{ 0x37a9, 0xc0 },
	{ 0x3800, 0x00 },
	{ 0x3801, 0x04 },
	{ 0x3802, 0x00 },
	{ 0x3803, 0x04 },
	{ 0x3804, 0x02 },
	{ 0x3805, 0x8b },
	{ 0x3806, 0x01 },
	{ 0x3807, 0xeb },
	{ 0x3808, 0x02 }, /* width high */
	{ 0x3809, 0x80 }, /* width low */
	{ 0x380a, 0x01 }, /* height high */
	{ 0x380b, 0xe0 }, /* height low */
	{ 0x380c, 0x03 }, /* total horiz timing high */
	{ 0x380d, 0xa0 }, /* total horiz timing low */
	{ 0x380e, 0x03 }, /* total vertical timing high */
	{ 0x380f, 0x5c }, /* total vertical timing low */
	{ 0x3810, 0x00 },
	{ 0x3811, 0x04 },
	{ 0x3812, 0x00 },
	{ 0x3813, 0x05 },
	{ 0x3814, 0x11 },
	{ 0x3815, 0x11 },
	{ 0x3820, 0x40 },
	{ 0x3821, 0x00 },
	{ 0x382f, 0x0e },
	{ 0x3832, 0x00 },
	{ 0x3833, 0x05 },
	{ 0x3834, 0x00 },
	{ 0x3835, 0x0c },
	{ 0x3837, 0x00 },
	{ 0x3b80, 0x00 },
	{ 0x3b81, 0xa5 },
	{ 0x3b82, 0x10 },
	{ 0x3b83, 0x00 },
	{ 0x3b84, 0x08 },
	{ 0x3b85, 0x00 },
	{ 0x3b86, 0x01 },
	{ 0x3b87, 0x00 },
	{ 0x3b88, 0x00 },
	{ 0x3b89, 0x00 },
	{ 0x3b8a, 0x00 },
	{ 0x3b8b, 0x05 },
	{ 0x3b8c, 0x00 },
	{ 0x3b8d, 0x00 },
	{ 0x3b8e, 0x00 },
	{ 0x3b8f, 0x1a },
	{ 0x3b94, 0x05 },
	{ 0x3b95, 0xf2 },
	{ 0x3b96, 0x40 },
	{ 0x3c00, 0x89 },
	{ 0x3c01, 0x63 },
	{ 0x3c02, 0x01 },
	{ 0x3c03, 0x00 },
	{ 0x3c04, 0x00 },
	{ 0x3c05, 0x03 },
	{ 0x3c06, 0x00 },
	{ 0x3c07, 0x06 },
	{ 0x3c0c, 0x01 },
	{ 0x3c0d, 0xd0 },
	{ 0x3c0e, 0x02 },
	{ 0x3c0f, 0x0a },
	{ 0x4001, 0x42 },
	{ 0x4004, 0x04 },
	{ 0x4005, 0x00 },
	{ 0x404e, 0x01 },
	{ 0x4300, 0xff },
	{ 0x4301, 0x00 },
	{ 0x4315, 0x00 },
	{ 0x4501, 0x48 },
	{ 0x4600, 0x00 },
	{ 0x4601, 0x4e },
	{ 0x4801, 0x0f },
	{ 0x4806, 0x0f },
	{ 0x4819, 0xaa },
	{ 0x4823, 0x3e },
	{ 0x4837, 0x19 },
	{ 0x4a0d, 0x00 },
	{ 0x4a47, 0x7f },
	{ 0x4a49, 0xf0 },
	{ 0x4a4b, 0x30 },
	{ 0x5000, 0x85 },
	{ 0x5001, 0x80 },
	{REG_NULL, 0x00 },
};

static __maybe_unused const struct regval ov7251_setting_vga_90fps[] = {
	{ 0x3005, 0x00 },
	{ 0x3012, 0xc0 },
	{ 0x3013, 0xd2 },
	{ 0x3014, 0x04 },
	{ 0x3016, 0x10 },
	{ 0x3017, 0x00 },
	{ 0x3018, 0x00 },
	{ 0x301a, 0x00 },
	{ 0x301b, 0x00 },
	{ 0x301c, 0x00 },
	{ 0x3023, 0x05 },
	{ 0x3037, 0xf0 },
	{ 0x3106, 0xda },
	{ 0x3503, 0x07 },
	{ 0x3509, 0x10 },
	{ 0x3600, 0x1c },
	{ 0x3602, 0x62 },
	{ 0x3620, 0xb7 },
	{ 0x3622, 0x04 },
	{ 0x3626, 0x21 },
	{ 0x3627, 0x30 },
	{ 0x3630, 0x44 },
	{ 0x3631, 0x35 },
	{ 0x3634, 0x60 },
	{ 0x3636, 0x00 },
	{ 0x3662, 0x01 },
	{ 0x3663, 0x70 },
	{ 0x3664, 0x50 },
	{ 0x3666, 0x0a },
	{ 0x3669, 0x1a },
	{ 0x366a, 0x00 },
	{ 0x366b, 0x50 },
	{ 0x3673, 0x01 },
	{ 0x3674, 0xff },
	{ 0x3675, 0x03 },
	{ 0x3705, 0xc1 },
	{ 0x3709, 0x40 },
	{ 0x373c, 0x08 },
	{ 0x3742, 0x00 },
	{ 0x3757, 0xb3 },
	{ 0x3788, 0x00 },
	{ 0x37a8, 0x01 },
	{ 0x37a9, 0xc0 },
	{ 0x3800, 0x00 },
	{ 0x3801, 0x04 },
	{ 0x3802, 0x00 },
	{ 0x3803, 0x04 },
	{ 0x3804, 0x02 },
	{ 0x3805, 0x8b },
	{ 0x3806, 0x01 },
	{ 0x3807, 0xeb },
	{ 0x3808, 0x02 }, /* width high */
	{ 0x3809, 0x80 }, /* width low */
	{ 0x380a, 0x01 }, /* height high */
	{ 0x380b, 0xe0 }, /* height low */
	{ 0x380c, 0x03 }, /* total horiz timing high */
	{ 0x380d, 0xa0 }, /* total horiz timing low */
	{ 0x380e, 0x02 }, /* total vertical timing high */
	{ 0x380f, 0x3c }, /* total vertical timing low */
	{ 0x3810, 0x00 },
	{ 0x3811, 0x04 },
	{ 0x3812, 0x00 },
	{ 0x3813, 0x05 },
	{ 0x3814, 0x11 },
	{ 0x3815, 0x11 },
	{ 0x3820, 0x40 },
	{ 0x3821, 0x00 },
	{ 0x382f, 0x0e },
	{ 0x3832, 0x00 },
	{ 0x3833, 0x05 },
	{ 0x3834, 0x00 },
	{ 0x3835, 0x0c },
	{ 0x3837, 0x00 },
	{ 0x3b80, 0x00 },
	{ 0x3b81, 0xa5 },
	{ 0x3b82, 0x10 },
	{ 0x3b83, 0x00 },
	{ 0x3b84, 0x08 },
	{ 0x3b85, 0x00 },
	{ 0x3b86, 0x01 },
	{ 0x3b87, 0x00 },
	{ 0x3b88, 0x00 },
	{ 0x3b89, 0x00 },
	{ 0x3b8a, 0x00 },
	{ 0x3b8b, 0x05 },
	{ 0x3b8c, 0x00 },
	{ 0x3b8d, 0x00 },
	{ 0x3b8e, 0x00 },
	{ 0x3b8f, 0x1a },
	{ 0x3b94, 0x05 },
	{ 0x3b95, 0xf2 },
	{ 0x3b96, 0x40 },
	{ 0x3c00, 0x89 },
	{ 0x3c01, 0x63 },
	{ 0x3c02, 0x01 },
	{ 0x3c03, 0x00 },
	{ 0x3c04, 0x00 },
	{ 0x3c05, 0x03 },
	{ 0x3c06, 0x00 },
	{ 0x3c07, 0x06 },
	{ 0x3c0c, 0x01 },
	{ 0x3c0d, 0xd0 },
	{ 0x3c0e, 0x02 },
	{ 0x3c0f, 0x0a },
	{ 0x4001, 0x42 },
	{ 0x4004, 0x04 },
	{ 0x4005, 0x00 },
	{ 0x404e, 0x01 },
	{ 0x4300, 0xff },
	{ 0x4301, 0x00 },
	{ 0x4315, 0x00 },
	{ 0x4501, 0x48 },
	{ 0x4600, 0x00 },
	{ 0x4601, 0x4e },
	{ 0x4801, 0x0f },
	{ 0x4806, 0x0f },
	{ 0x4819, 0xaa },
	{ 0x4823, 0x3e },
	{ 0x4837, 0x19 },
	{ 0x4a0d, 0x00 },
	{ 0x4a47, 0x7f },
	{ 0x4a49, 0xf0 },
	{ 0x4a4b, 0x30 },
	{ 0x5000, 0x85 },
	{ 0x5001, 0x80 },
	{REG_NULL, 0x00 },
};

<<<<<<< HEAD
static const unsigned long supported_xclk_rates[] = {
	[OV7251_19_2_MHZ] = 19200000,
	[OV7251_24_MHZ] = 24000000,
};

static const s64 link_freq[] = {
	[OV7251_LINK_FREQ_240_MHZ] = 240000000,
	[OV7251_LINK_FREQ_319_2_MHZ] = 319200000,
};

static const s64 pixel_rates[] = {
	[OV7251_LINK_FREQ_240_MHZ] = 48000000,
	[OV7251_LINK_FREQ_319_2_MHZ] = 63840000,
};

static const struct ov7251_mode_info ov7251_mode_info_data[] = {
	{
		.width = 640,
		.height = 480,
		.vts = 1724,
		.data = ov7251_setting_vga_30fps,
		.data_size = ARRAY_SIZE(ov7251_setting_vga_30fps),
		.exposure_max = 1704,
		.exposure_def = 504,
		.timeperframe = {
			.numerator = 100,
			.denominator = 3000
		}
	},
	{
		.width = 640,
		.height = 480,
		.vts = 860,
		.data = ov7251_setting_vga_60fps,
		.data_size = ARRAY_SIZE(ov7251_setting_vga_60fps),
		.exposure_max = 840,
		.exposure_def = 504,
		.timeperframe = {
			.numerator = 100,
			.denominator = 6014
		}
	},
	{
		.width = 640,
		.height = 480,
		.vts = 572,
		.data = ov7251_setting_vga_90fps,
		.data_size = ARRAY_SIZE(ov7251_setting_vga_90fps),
		.exposure_max = 552,
		.exposure_def = 504,
		.timeperframe = {
			.numerator = 100,
			.denominator = 9043
		}
	},
};

static int ov7251_regulators_enable(struct ov7251 *ov7251)
{
	int ret;

	/* OV7251 power up sequence requires core regulator
	 * to be enabled not earlier than io regulator
	 */

	ret = regulator_enable(ov7251->io_regulator);
	if (ret < 0) {
		dev_err(ov7251->dev, "set io voltage failed\n");
		return ret;
	}

	ret = regulator_enable(ov7251->analog_regulator);
	if (ret) {
		dev_err(ov7251->dev, "set analog voltage failed\n");
		goto err_disable_io;
=======
static const struct ov7251_mode supported_modes[] = {
	{
		.width = 640,
		.height = 480,
		.max_fps = {
			.numerator = 10000,
			.denominator = 1200000,
		},
		.exp_def = 0x00f8,
		.hts_def = 0x03a1,
		.vts_def = 0x021a,
		.bus_fmt = MEDIA_BUS_FMT_SBGGR10_1X10,
		.reg_list = ov7251_640x480_120fps_regs,
		.hdr_mode = NO_HDR,
		.vc[PAD0] = V4L2_MBUS_CSI2_CHANNEL_0,
>>>>>>> 52f971ee
	}
};

static const s64 link_freq_menu_items[] = {
	OV7251_LINK_FREQ_240
};

static const char * const ov7251_test_pattern_menu[] = {
	"Disabled",
	"Vertical Color Bar Type 1",
	"Vertical Color Bar Type 2",
	"Vertical Color Bar Type 3",
	"Vertical Color Bar Type 4"
};

/* Write registers up to 4 at a time */
static int ov7251_write_reg(struct i2c_client *client, u16 reg,
			    u32 len, u32 val)
{
	u32 buf_i, val_i;
	u8 buf[6];
	u8 *val_p;
	__be32 val_be;

	if (len > 4)
		return -EINVAL;

	buf[0] = reg >> 8;
	buf[1] = reg & 0xff;

	val_be = cpu_to_be32(val);
	val_p = (u8 *)&val_be;
	buf_i = 2;
	val_i = 4 - len;

	while (val_i < 4)
		buf[buf_i++] = val_p[val_i++];

	if (i2c_master_send(client, buf, len + 2) != len + 2)
		return -EIO;
	return 0;
}

static int ov7251_write_array(struct i2c_client *client,
			       const struct regval *regs)
{
	u32 i;
	int ret = 0;

	for (i = 0; ret == 0 && regs[i].addr != REG_NULL; i++) {
		ret = ov7251_write_reg(client, regs[i].addr,
					OV7251_REG_VALUE_08BIT, regs[i].val);
	}
	return ret;
}

/* Read registers up to 4 at a time */
static int ov7251_read_reg(struct i2c_client *client, u16 reg, unsigned int len,
			    u32 *val)
{
	struct i2c_msg msgs[2];
	u8 *data_be_p;
	__be32 data_be = 0;
	__be16 reg_addr_be = cpu_to_be16(reg);
	int ret;

	if (len > 4 || !len)
		return -EINVAL;

	data_be_p = (u8 *)&data_be;
	/* Write register address */
	msgs[0].addr = client->addr;
	msgs[0].flags = 0;
	msgs[0].len = 2;
	msgs[0].buf = (u8 *)&reg_addr_be;

	/* Read data from register */
	msgs[1].addr = client->addr;
	msgs[1].flags = I2C_M_RD;
	msgs[1].len = len;
	msgs[1].buf = &data_be_p[4 - len];

<<<<<<< HEAD
static int ov7251_pll_configure(struct ov7251 *ov7251)
{
	const struct ov7251_pll_cfgs *configs;
	int ret;

	configs = ov7251->pll_cfgs;

	ret = ov7251_write_reg(ov7251, OV7251_PLL1_PRE_DIV_REG,
			       configs->pll1[ov7251->link_freq_idx]->pre_div);
	if (ret < 0)
		return ret;

	ret = ov7251_write_reg(ov7251, OV7251_PLL1_MULT_REG,
			       configs->pll1[ov7251->link_freq_idx]->mult);
	if (ret < 0)
		return ret;
	ret = ov7251_write_reg(ov7251, OV7251_PLL1_DIVIDER_REG,
			       configs->pll1[ov7251->link_freq_idx]->div);
	if (ret < 0)
		return ret;

	ret = ov7251_write_reg(ov7251, OV7251_PLL1_PIX_DIV_REG,
			       configs->pll1[ov7251->link_freq_idx]->pix_div);
	if (ret < 0)
		return ret;

	ret = ov7251_write_reg(ov7251, OV7251_PLL1_MIPI_DIV_REG,
			       configs->pll1[ov7251->link_freq_idx]->mipi_div);
	if (ret < 0)
		return ret;

	ret = ov7251_write_reg(ov7251, OV7251_PLL2_PRE_DIV_REG,
			       configs->pll2->pre_div);
	if (ret < 0)
		return ret;

	ret = ov7251_write_reg(ov7251, OV7251_PLL2_MULT_REG,
			       configs->pll2->mult);
	if (ret < 0)
		return ret;

	ret = ov7251_write_reg(ov7251, OV7251_PLL2_DIVIDER_REG,
			       configs->pll2->div);
	if (ret < 0)
		return ret;

	ret = ov7251_write_reg(ov7251, OV7251_PLL2_SYS_DIV_REG,
			       configs->pll2->sys_div);
	if (ret < 0)
		return ret;

	ret = ov7251_write_reg(ov7251, OV7251_PLL2_ADC_DIV_REG,
			       configs->pll2->adc_div);

	return ret;
}

static int ov7251_set_exposure(struct ov7251 *ov7251, s32 exposure)
{
	u16 reg;
	u8 val[3];
=======
	ret = i2c_transfer(client->adapter, msgs, ARRAY_SIZE(msgs));
	if (ret != ARRAY_SIZE(msgs))
		return -EIO;
>>>>>>> 52f971ee

	*val = be32_to_cpu(data_be);

	return 0;
}



static int ov7251_get_reso_dist(const struct ov7251_mode *mode,
				 struct v4l2_mbus_framefmt *framefmt)
{
	return abs(mode->width - framefmt->width) +
	       abs(mode->height - framefmt->height);
}

static const struct ov7251_mode *
ov7251_find_best_fit(struct v4l2_subdev_format *fmt)
{
	struct v4l2_mbus_framefmt *framefmt = &fmt->format;
	int dist;
	int cur_best_fit = 0;
	int cur_best_fit_dist = -1;
	unsigned int i;

	for (i = 0; i < ARRAY_SIZE(supported_modes); i++) {
		dist = ov7251_get_reso_dist(&supported_modes[i], framefmt);
		if (cur_best_fit_dist == -1 || dist < cur_best_fit_dist) {
			cur_best_fit_dist = dist;
			cur_best_fit = i;
		}
	}

	return &supported_modes[cur_best_fit];
}

<<<<<<< HEAD
static int ov7251_set_power_on(struct device *dev)
{
	struct i2c_client *client = container_of(dev, struct i2c_client, dev);
	struct v4l2_subdev *sd = i2c_get_clientdata(client);
	struct ov7251 *ov7251 = to_ov7251(sd);
	int ret;
	u32 wait_us;

	ret = ov7251_regulators_enable(ov7251);
	if (ret < 0)
		return ret;

	ret = clk_prepare_enable(ov7251->xclk);
	if (ret < 0) {
		dev_err(ov7251->dev, "clk prepare enable failed\n");
		ov7251_regulators_disable(ov7251);
		return ret;
=======
static int ov7251_set_fmt(struct v4l2_subdev *sd,
			   struct v4l2_subdev_pad_config *cfg,
			   struct v4l2_subdev_format *fmt)
{
	struct ov7251 *ov7251 = to_ov7251(sd);
	const struct ov7251_mode *mode;
	s64 h_blank, vblank_def;

	mutex_lock(&ov7251->mutex);

	mode = ov7251_find_best_fit(fmt);
	fmt->format.code = mode->bus_fmt;
	fmt->format.width = mode->width;
	fmt->format.height = mode->height;
	fmt->format.field = V4L2_FIELD_NONE;
	if (fmt->which == V4L2_SUBDEV_FORMAT_TRY) {
#ifdef CONFIG_VIDEO_V4L2_SUBDEV_API
		*v4l2_subdev_get_try_format(sd, cfg, fmt->pad) = fmt->format;
#else
		mutex_unlock(&ov7251->mutex);
		return -ENOTTY;
#endif
	} else {
		ov7251->cur_mode = mode;
		h_blank = mode->hts_def - mode->width;
		__v4l2_ctrl_modify_range(ov7251->hblank, h_blank,
					 h_blank, 1, h_blank);
		vblank_def = mode->vts_def - mode->height;
		__v4l2_ctrl_modify_range(ov7251->vblank, vblank_def,
					 OV7251_VTS_MAX - mode->height,
					 1, vblank_def);
		ov7251->cur_fps = mode->max_fps;
>>>>>>> 52f971ee
	}

	mutex_unlock(&ov7251->mutex);

	ret = ov7251_set_register_array(ov7251,
					ov7251_global_init_setting,
					ARRAY_SIZE(ov7251_global_init_setting));
	if (ret < 0) {
		dev_err(ov7251->dev, "error during global init\n");
		gpiod_set_value_cansleep(ov7251->enable_gpio, 0);
		clk_disable_unprepare(ov7251->xclk);
		ov7251_regulators_disable(ov7251);
		return ret;
	}

<<<<<<< HEAD
	return ret;
}

static int ov7251_set_power_off(struct device *dev)
=======
static int ov7251_get_fmt(struct v4l2_subdev *sd,
			   struct v4l2_subdev_pad_config *cfg,
			   struct v4l2_subdev_format *fmt)
{
	struct ov7251 *ov7251 = to_ov7251(sd);
	const struct ov7251_mode *mode = ov7251->cur_mode;

	mutex_lock(&ov7251->mutex);
	if (fmt->which == V4L2_SUBDEV_FORMAT_TRY) {
#ifdef CONFIG_VIDEO_V4L2_SUBDEV_API
		fmt->format = *v4l2_subdev_get_try_format(sd, cfg, fmt->pad);
#else
		mutex_unlock(&ov7251->mutex);
		return -ENOTTY;
#endif
	} else {
		fmt->format.width = mode->width;
		fmt->format.height = mode->height;
		fmt->format.code = mode->bus_fmt;
		fmt->format.field = V4L2_FIELD_NONE;
		/* format info: width/height/data type/virctual channel */
		if (fmt->pad < PAD_MAX && mode->hdr_mode != NO_HDR)
			fmt->reserved[0] = mode->vc[fmt->pad];
		else
			fmt->reserved[0] = mode->vc[PAD0];
	}
	mutex_unlock(&ov7251->mutex);

	return 0;
}

static int ov7251_enum_mbus_code(struct v4l2_subdev *sd,
				  struct v4l2_subdev_pad_config *cfg,
				  struct v4l2_subdev_mbus_code_enum *code)
>>>>>>> 52f971ee
{
	struct i2c_client *client = container_of(dev, struct i2c_client, dev);
	struct v4l2_subdev *sd = i2c_get_clientdata(client);
	struct ov7251 *ov7251 = to_ov7251(sd);
<<<<<<< HEAD

	clk_disable_unprepare(ov7251->xclk);
	gpiod_set_value_cansleep(ov7251->enable_gpio, 0);
	ov7251_regulators_disable(ov7251);
=======

	if (code->index != 0)
		return -EINVAL;
	code->code = ov7251->cur_mode->bus_fmt;

	return 0;
}

static int ov7251_enum_frame_sizes(struct v4l2_subdev *sd,
				    struct v4l2_subdev_pad_config *cfg,
				    struct v4l2_subdev_frame_size_enum *fse)
{
	if (fse->index >= ARRAY_SIZE(supported_modes))
		return -EINVAL;

	if (fse->code != supported_modes[0].bus_fmt)
		return -EINVAL;

	fse->min_width  = supported_modes[fse->index].width;
	fse->max_width  = supported_modes[fse->index].width;
	fse->max_height = supported_modes[fse->index].height;
	fse->min_height = supported_modes[fse->index].height;
>>>>>>> 52f971ee

	return 0;
}

static int ov7251_enable_test_pattern(struct ov7251 *ov7251, u32 pattern)
{
	u32 val;

	if (pattern)
		val = (pattern - 1) | OV7251_TEST_PATTERN_ENABLE;
	else
		val = OV7251_TEST_PATTERN_DISABLE;

	return ov7251_write_reg(ov7251->client, OV7251_REG_TEST_PATTERN,
				OV7251_REG_VALUE_08BIT, val);
}

static int ov7251_g_frame_interval(struct v4l2_subdev *sd,
				    struct v4l2_subdev_frame_interval *fi)
{
	struct ov7251 *ov7251 = to_ov7251(sd);
	const struct ov7251_mode *mode = ov7251->cur_mode;

	if (ov7251->streaming)
		fi->interval = ov7251->cur_fps;
	else
		fi->interval = mode->max_fps;

	return 0;
}

static int ov7251_g_mbus_config(struct v4l2_subdev *sd,
				unsigned int pad_id,
				struct v4l2_mbus_config *config)
{
	struct ov7251 *ov7251 = to_ov7251(sd);
	const struct ov7251_mode *mode = ov7251->cur_mode;
	u32 val = 1 << (OV7251_LANES - 1) |
		V4L2_MBUS_CSI2_CHANNEL_0 |
		V4L2_MBUS_CSI2_CONTINUOUS_CLOCK;

	if (mode->hdr_mode != NO_HDR)
		val |= V4L2_MBUS_CSI2_CHANNEL_1;
	if (mode->hdr_mode == HDR_X3)
		val |= V4L2_MBUS_CSI2_CHANNEL_2;

	config->type = V4L2_MBUS_CSI2_DPHY;
	config->flags = val;

	return 0;
}

<<<<<<< HEAD
static const char * const ov7251_test_pattern_menu[] = {
	"Disabled",
	"Vertical Pattern Bars",
};

static int ov7251_vts_configure(struct ov7251 *ov7251, s32 vblank)
{
	u8 vts[2];

	vts[0] = ((ov7251->current_mode->height + vblank) & 0xff00) >> 8;
	vts[1] = ((ov7251->current_mode->height + vblank) & 0x00ff);

	return ov7251_write_seq_regs(ov7251, OV7251_TIMING_VTS_REG, vts, 2);
}

static int ov7251_s_ctrl(struct v4l2_ctrl *ctrl)
{
	struct ov7251 *ov7251 = container_of(ctrl->handler,
					     struct ov7251, ctrls);
	int ret;

	/* If VBLANK is altered we need to update exposure to compensate */
	if (ctrl->id == V4L2_CID_VBLANK) {
		int exposure_max;

		exposure_max = ov7251->current_mode->height + ctrl->val -
			       OV7251_INTEGRATION_MARGIN;
		__v4l2_ctrl_modify_range(ov7251->exposure,
					 ov7251->exposure->minimum,
					 exposure_max,
					 ov7251->exposure->step,
					 min(ov7251->exposure->val,
					     exposure_max));
	}

	/* v4l2_ctrl_lock() locks our mutex */

	if (!pm_runtime_get_if_in_use(ov7251->dev))
		return 0;
=======
static void ov7251_get_module_inf(struct ov7251 *ov7251,
				   struct rkmodule_inf *inf)
{
	memset(inf, 0, sizeof(*inf));
	strscpy(inf->base.sensor, OV7251_NAME, sizeof(inf->base.sensor));
	strscpy(inf->base.module, ov7251->module_name,
		sizeof(inf->base.module));
	strscpy(inf->base.lens, ov7251->len_name, sizeof(inf->base.lens));
}
>>>>>>> 52f971ee

static long ov7251_ioctl(struct v4l2_subdev *sd, unsigned int cmd, void *arg)
{
	struct ov7251 *ov7251 = to_ov7251(sd);
	struct rkmodule_hdr_cfg *hdr;
	u32 i, h, w;
	long ret = 0;
	u32 stream = 0;

	switch (cmd) {
	case RKMODULE_GET_MODULE_INFO:
		ov7251_get_module_inf(ov7251, (struct rkmodule_inf *)arg);
		break;
	case RKMODULE_GET_HDR_CFG:
		hdr = (struct rkmodule_hdr_cfg *)arg;
		hdr->esp.mode = HDR_NORMAL_VC;
		hdr->hdr_mode = ov7251->cur_mode->hdr_mode;
		break;
	case RKMODULE_SET_HDR_CFG:
		hdr = (struct rkmodule_hdr_cfg *)arg;
		w = ov7251->cur_mode->width;
		h = ov7251->cur_mode->height;
		for (i = 0; i < ARRAY_SIZE(supported_modes); i++) {
			if (w == supported_modes[i].width &&
			    h == supported_modes[i].height &&
			    supported_modes[i].hdr_mode == hdr->hdr_mode) {
				ov7251->cur_mode = &supported_modes[i];
				break;
			}
		}
		if (i == ARRAY_SIZE(supported_modes)) {
			dev_err(&ov7251->client->dev,
				"not find hdr mode:%d %dx%d config\n",
				hdr->hdr_mode, w, h);
			ret = -EINVAL;
		} else {
			w = ov7251->cur_mode->hts_def - ov7251->cur_mode->width;
			h = ov7251->cur_mode->vts_def - ov7251->cur_mode->height;
			__v4l2_ctrl_modify_range(ov7251->hblank, w, w, 1, w);
			__v4l2_ctrl_modify_range(ov7251->vblank, h,
						 OV7251_VTS_MAX - ov7251->cur_mode->height, 1, h);
		}
		break;
	case PREISP_CMD_SET_HDRAE_EXP:
		break;
	case RKMODULE_SET_QUICK_STREAM:

		stream = *((u32 *)arg);

		if (stream)
			ret = ov7251_write_reg(ov7251->client, OV7251_REG_CTRL_MODE,
				 OV7251_REG_VALUE_08BIT, OV7251_MODE_STREAMING);
		else
			ret = ov7251_write_reg(ov7251->client, OV7251_REG_CTRL_MODE,
				 OV7251_REG_VALUE_08BIT, OV7251_MODE_SW_STANDBY);
		break;
	case V4L2_CID_VBLANK:
		ret = ov7251_vts_configure(ov7251, ctrl->val);
		break;
	default:
		ret = -ENOIOCTLCMD;
		break;
	}

	pm_runtime_put(ov7251->dev);

	return ret;
}

<<<<<<< HEAD
static const struct v4l2_ctrl_ops ov7251_ctrl_ops = {
	.s_ctrl = ov7251_s_ctrl,
};

static int ov7251_enum_mbus_code(struct v4l2_subdev *sd,
				 struct v4l2_subdev_state *sd_state,
				 struct v4l2_subdev_mbus_code_enum *code)
=======
#ifdef CONFIG_COMPAT
static long ov7251_compat_ioctl32(struct v4l2_subdev *sd,
				   unsigned int cmd, unsigned long arg)
>>>>>>> 52f971ee
{
	void __user *up = compat_ptr(arg);
	struct rkmodule_inf *inf;
	struct rkmodule_hdr_cfg *hdr;
	struct preisp_hdrae_exp_s *hdrae;
	long ret;
	u32 stream = 0;

	switch (cmd) {
	case RKMODULE_GET_MODULE_INFO:
		inf = kzalloc(sizeof(*inf), GFP_KERNEL);
		if (!inf) {
			ret = -ENOMEM;
			return ret;
		}

		ret = ov7251_ioctl(sd, cmd, inf);
		if (!ret) {
			if (copy_to_user(up, inf, sizeof(*inf)))
				ret = -EFAULT;
		}
		kfree(inf);
		break;
	case RKMODULE_GET_HDR_CFG:
		hdr = kzalloc(sizeof(*hdr), GFP_KERNEL);
		if (!hdr) {
			ret = -ENOMEM;
			return ret;
		}

<<<<<<< HEAD
static int ov7251_enum_frame_size(struct v4l2_subdev *subdev,
				  struct v4l2_subdev_state *sd_state,
				  struct v4l2_subdev_frame_size_enum *fse)
{
	if (fse->code != MEDIA_BUS_FMT_Y10_1X10)
		return -EINVAL;
=======
		ret = ov7251_ioctl(sd, cmd, hdr);
		if (!ret) {
			if (copy_to_user(up, hdr, sizeof(*hdr)))
				ret = -EFAULT;
		}
		kfree(hdr);
		break;
	case RKMODULE_SET_HDR_CFG:
		hdr = kzalloc(sizeof(*hdr), GFP_KERNEL);
		if (!hdr) {
			ret = -ENOMEM;
			return ret;
		}
>>>>>>> 52f971ee

		ret = copy_from_user(hdr, up, sizeof(*hdr));
		if (!ret)
			ret = ov7251_ioctl(sd, cmd, hdr);
		else
			ret = -EFAULT;
		kfree(hdr);
		break;
	case PREISP_CMD_SET_HDRAE_EXP:
		hdrae = kzalloc(sizeof(*hdrae), GFP_KERNEL);
		if (!hdrae) {
			ret = -ENOMEM;
			return ret;
		}

		ret = copy_from_user(hdrae, up, sizeof(*hdrae));
		if (!ret)
			ret = ov7251_ioctl(sd, cmd, hdrae);
		else
			ret = -EFAULT;
		kfree(hdrae);
		break;
	case RKMODULE_SET_QUICK_STREAM:
		ret = copy_from_user(&stream, up, sizeof(u32));
		if (!ret)
			ret = ov7251_ioctl(sd, cmd, &stream);
		else
			ret = -EFAULT;
		break;
	default:
		ret = -ENOIOCTLCMD;
		break;
	}

	return ret;
}
#endif

<<<<<<< HEAD
static int ov7251_enum_frame_ival(struct v4l2_subdev *subdev,
				  struct v4l2_subdev_state *sd_state,
				  struct v4l2_subdev_frame_interval_enum *fie)
=======
static int __ov7251_start_stream(struct ov7251 *ov7251)
>>>>>>> 52f971ee
{
	int ret;

	ret = ov7251_write_array(ov7251->client, ov7251->cur_mode->reg_list);
	if (ret)
		return ret;

	/* In case these controls are set before streaming */
	ret = __v4l2_ctrl_handler_setup(&ov7251->ctrl_handler);
	if (ret)
		return ret;

	return ov7251_write_reg(ov7251->client, OV7251_REG_CTRL_MODE,
				 OV7251_REG_VALUE_08BIT, OV7251_MODE_STREAMING);
}

<<<<<<< HEAD
static struct v4l2_mbus_framefmt *
__ov7251_get_pad_format(struct ov7251 *ov7251,
			struct v4l2_subdev_state *sd_state,
			unsigned int pad,
			enum v4l2_subdev_format_whence which)
{
	switch (which) {
	case V4L2_SUBDEV_FORMAT_TRY:
		return v4l2_subdev_get_try_format(&ov7251->sd, sd_state, pad);
	case V4L2_SUBDEV_FORMAT_ACTIVE:
		return &ov7251->fmt;
	default:
		return NULL;
	}
}

static int ov7251_get_format(struct v4l2_subdev *sd,
			     struct v4l2_subdev_state *sd_state,
			     struct v4l2_subdev_format *format)
=======
static int __ov7251_stop_stream(struct ov7251 *ov7251)
{
	return ov7251_write_reg(ov7251->client, OV7251_REG_CTRL_MODE,
				 OV7251_REG_VALUE_08BIT, OV7251_MODE_SW_STANDBY);
}

static int ov7251_s_stream(struct v4l2_subdev *sd, int on)
>>>>>>> 52f971ee
{
	struct ov7251 *ov7251 = to_ov7251(sd);
	struct i2c_client *client = ov7251->client;
	int ret = 0;

<<<<<<< HEAD
	mutex_lock(&ov7251->lock);
	format->format = *__ov7251_get_pad_format(ov7251, sd_state,
						  format->pad,
						  format->which);
	mutex_unlock(&ov7251->lock);
=======
	mutex_lock(&ov7251->mutex);
	on = !!on;
	if (on == ov7251->streaming)
		goto unlock_and_return;
>>>>>>> 52f971ee

	if (on) {
		ret = pm_runtime_get_sync(&client->dev);
		if (ret < 0) {
			pm_runtime_put_noidle(&client->dev);
			goto unlock_and_return;
		}

<<<<<<< HEAD
static struct v4l2_rect *
__ov7251_get_pad_crop(struct ov7251 *ov7251,
		      struct v4l2_subdev_state *sd_state,
		      unsigned int pad, enum v4l2_subdev_format_whence which)
{
	switch (which) {
	case V4L2_SUBDEV_FORMAT_TRY:
		return v4l2_subdev_get_try_crop(&ov7251->sd, sd_state, pad);
	case V4L2_SUBDEV_FORMAT_ACTIVE:
		return &ov7251->crop;
	default:
		return NULL;
=======
		ret = __ov7251_start_stream(ov7251);
		if (ret) {
			v4l2_err(sd, "start stream failed while write regs\n");
			pm_runtime_put(&client->dev);
			goto unlock_and_return;
		}
		usleep_range(10 * 1000, 12 * 1000);
	} else {
		__ov7251_stop_stream(ov7251);
		pm_runtime_put(&client->dev);
>>>>>>> 52f971ee
	}

	ov7251->streaming = on;

unlock_and_return:
	mutex_unlock(&ov7251->mutex);

	return ret;
}

static int ov7251_s_power(struct v4l2_subdev *sd, int on)
{
	struct ov7251 *ov7251 = to_ov7251(sd);
	struct i2c_client *client = ov7251->client;
	int ret = 0;

	mutex_lock(&ov7251->mutex);

	/* If the power state is not modified - no work to do. */
	if (ov7251->power_on == !!on)
		goto unlock_and_return;

	if (on) {
		ret = pm_runtime_get_sync(&client->dev);
		if (ret < 0) {
			pm_runtime_put_noidle(&client->dev);
			goto unlock_and_return;
		}

		ret = ov7251_write_array(ov7251->client, ov7251_global_regs);
		if (ret) {
			v4l2_err(sd, "could not set init registers\n");
			pm_runtime_put_noidle(&client->dev);
			goto unlock_and_return;
		}

		ov7251->power_on = true;
	} else {
		pm_runtime_put(&client->dev);
		ov7251->power_on = false;
	}

unlock_and_return:
	mutex_unlock(&ov7251->mutex);

	return ret;
}

<<<<<<< HEAD
static int ov7251_set_format(struct v4l2_subdev *sd,
			     struct v4l2_subdev_state *sd_state,
			     struct v4l2_subdev_format *format)
{
	struct ov7251 *ov7251 = to_ov7251(sd);
	struct v4l2_mbus_framefmt *__format;
	int vblank_max, vblank_def;
	struct v4l2_rect *__crop;
	const struct ov7251_mode_info *new_mode;
	int ret = 0;
=======
/* Calculate the delay in us by clock rate and clock cycles */
static inline u32 ov7251_cal_delay(u32 cycles)
{
	return DIV_ROUND_UP(cycles, OV7251_XVCLK_FREQ / 1000 / 1000);
}
>>>>>>> 52f971ee

static int __ov7251_power_on(struct ov7251 *ov7251)
{
	int ret;
	u32 delay_us;
	struct device *dev = &ov7251->client->dev;

<<<<<<< HEAD
	__crop = __ov7251_get_pad_crop(ov7251, sd_state, format->pad,
				       format->which);
=======
	if (!IS_ERR_OR_NULL(ov7251->pins_default)) {
		ret = pinctrl_select_state(ov7251->pinctrl,
					   ov7251->pins_default);
		if (ret < 0)
			dev_err(dev, "could not set pins\n");
	}
	ret = clk_set_rate(ov7251->xvclk, OV7251_XVCLK_FREQ);
	if (ret < 0)
		dev_warn(dev, "Failed to set xvclk rate (24MHz)\n");
	if (clk_get_rate(ov7251->xvclk) != OV7251_XVCLK_FREQ)
		dev_warn(dev, "xvclk mismatched, modes are based on 24MHz\n");
	ret = clk_prepare_enable(ov7251->xvclk);
	if (ret < 0) {
		dev_err(dev, "Failed to enable xvclk\n");
		return ret;
	}
>>>>>>> 52f971ee

	if (!IS_ERR(ov7251->reset_gpio))
		gpiod_set_value_cansleep(ov7251->reset_gpio, 0);

	ret = regulator_bulk_enable(OV7251_NUM_SUPPLIES, ov7251->supplies);
	if (ret < 0) {
		dev_err(dev, "Failed to enable regulators\n");
		goto disable_clk;
	}

<<<<<<< HEAD
	if (format->which == V4L2_SUBDEV_FORMAT_ACTIVE) {
		ret = __v4l2_ctrl_modify_range(ov7251->exposure,
					       1, new_mode->exposure_max,
					       1, new_mode->exposure_def);
		if (ret < 0)
			goto exit;
=======
	usleep_range(5 * 1000, 10 * 1000);
	if (!IS_ERR(ov7251->reset_gpio))
		gpiod_set_value_cansleep(ov7251->reset_gpio, 1);

	usleep_range(500, 1000);
	if (!IS_ERR(ov7251->pwdn_gpio))
		gpiod_set_value_cansleep(ov7251->pwdn_gpio, 1);

	if (!IS_ERR(ov7251->reset_gpio))
		usleep_range(6000, 8000);
	else
		usleep_range(12000, 16000);
>>>>>>> 52f971ee

	/* 8192 cycles prior to first SCCB transaction */
	delay_us = ov7251_cal_delay(8192);
	usleep_range(delay_us, delay_us * 2);

	return 0;

<<<<<<< HEAD
		vblank_max = OV7251_TIMING_MAX_VTS - new_mode->height;
		vblank_def = new_mode->vts - new_mode->height;
		ret = __v4l2_ctrl_modify_range(ov7251->vblank,
					       OV7251_TIMING_MIN_VTS,
					       vblank_max, 1, vblank_def);
		if (ret < 0)
			goto exit;

		ov7251->current_mode = new_mode;
	}

	__format = __ov7251_get_pad_format(ov7251, sd_state, format->pad,
					   format->which);
	__format->width = __crop->width;
	__format->height = __crop->height;
	__format->code = MEDIA_BUS_FMT_Y10_1X10;
	__format->field = V4L2_FIELD_NONE;
	__format->colorspace = V4L2_COLORSPACE_SRGB;
	__format->ycbcr_enc = V4L2_MAP_YCBCR_ENC_DEFAULT(__format->colorspace);
	__format->quantization = V4L2_MAP_QUANTIZATION_DEFAULT(true,
				__format->colorspace, __format->ycbcr_enc);
	__format->xfer_func = V4L2_MAP_XFER_FUNC_DEFAULT(__format->colorspace);
=======
disable_clk:
	clk_disable_unprepare(ov7251->xvclk);

	return ret;
}
>>>>>>> 52f971ee

static void __ov7251_power_off(struct ov7251 *ov7251)
{
	int ret;
	struct device *dev = &ov7251->client->dev;

	if (!IS_ERR(ov7251->pwdn_gpio))
		gpiod_set_value_cansleep(ov7251->pwdn_gpio, 0);
	clk_disable_unprepare(ov7251->xvclk);
	if (!IS_ERR(ov7251->reset_gpio))
		gpiod_set_value_cansleep(ov7251->reset_gpio, 0);
	if (!IS_ERR_OR_NULL(ov7251->pins_sleep)) {
		ret = pinctrl_select_state(ov7251->pinctrl,
					   ov7251->pins_sleep);
		if (ret < 0)
			dev_dbg(dev, "could not set pins\n");
	}
	regulator_bulk_disable(OV7251_NUM_SUPPLIES, ov7251->supplies);
}

static int ov7251_runtime_resume(struct device *dev)
{
	struct i2c_client *client = to_i2c_client(dev);
	struct v4l2_subdev *sd = i2c_get_clientdata(client);
	struct ov7251 *ov7251 = to_ov7251(sd);

	return __ov7251_power_on(ov7251);
}

<<<<<<< HEAD
static int ov7251_entity_init_cfg(struct v4l2_subdev *subdev,
				  struct v4l2_subdev_state *sd_state)
{
	struct v4l2_subdev_format fmt = {
		.which = sd_state ? V4L2_SUBDEV_FORMAT_TRY
		: V4L2_SUBDEV_FORMAT_ACTIVE,
		.format = {
			.width = 640,
			.height = 480
		}
	};

	ov7251_set_format(subdev, sd_state, &fmt);
=======
static int ov7251_runtime_suspend(struct device *dev)
{
	struct i2c_client *client = to_i2c_client(dev);
	struct v4l2_subdev *sd = i2c_get_clientdata(client);
	struct ov7251 *ov7251 = to_ov7251(sd);

	__ov7251_power_off(ov7251);
>>>>>>> 52f971ee

	return 0;
}

<<<<<<< HEAD
static int ov7251_get_selection(struct v4l2_subdev *sd,
				struct v4l2_subdev_state *sd_state,
				struct v4l2_subdev_selection *sel)
=======
#ifdef CONFIG_VIDEO_V4L2_SUBDEV_API
static int ov7251_open(struct v4l2_subdev *sd, struct v4l2_subdev_fh *fh)
>>>>>>> 52f971ee
{
	struct ov7251 *ov7251 = to_ov7251(sd);
	struct v4l2_mbus_framefmt *try_fmt =
				v4l2_subdev_get_try_format(sd, fh->pad, 0);
	const struct ov7251_mode *def_mode = &supported_modes[0];

<<<<<<< HEAD
	switch (sel->target) {
	case V4L2_SEL_TGT_CROP_DEFAULT:
	case V4L2_SEL_TGT_CROP:
	mutex_lock(&ov7251->lock);
		sel->r = *__ov7251_get_pad_crop(ov7251, sd_state, sel->pad,
						sel->which);
		mutex_unlock(&ov7251->lock);
		break;
	case V4L2_SEL_TGT_NATIVE_SIZE:
		sel->r.top = 0;
		sel->r.left = 0;
		sel->r.width = OV7251_NATIVE_WIDTH;
		sel->r.height = OV7251_NATIVE_HEIGHT;
		break;
	case V4L2_SEL_TGT_CROP_BOUNDS:
		sel->r.top = OV7251_ACTIVE_START_TOP;
		sel->r.left = OV7251_ACTIVE_START_LEFT;
		sel->r.width = OV7251_ACTIVE_WIDTH;
		sel->r.height = OV7251_ACTIVE_HEIGHT;
		break;
	default:
		return -EINVAL;
	}
=======
	mutex_lock(&ov7251->mutex);
	/* Initialize try_fmt */
	try_fmt->width = def_mode->width;
	try_fmt->height = def_mode->height;
	try_fmt->code = def_mode->bus_fmt;
	try_fmt->field = V4L2_FIELD_NONE;

	mutex_unlock(&ov7251->mutex);
	/* No crop or compose */
>>>>>>> 52f971ee

	return 0;
}
#endif

static int ov7251_enum_frame_interval(struct v4l2_subdev *sd,
				       struct v4l2_subdev_pad_config *cfg,
				       struct v4l2_subdev_frame_interval_enum *fie)
{
	if (fie->index >= ARRAY_SIZE(supported_modes))
		return -EINVAL;

	fie->code = supported_modes[fie->index].bus_fmt;
	fie->width = supported_modes[fie->index].width;
	fie->height = supported_modes[fie->index].height;
	fie->interval = supported_modes[fie->index].max_fps;
	fie->reserved[0] = supported_modes[fie->index].hdr_mode;
	return 0;
}

<<<<<<< HEAD
	if (enable) {
		ret = pm_runtime_get_sync(ov7251->dev);
		if (ret < 0)
			goto err_power_down;

		ret = ov7251_pll_configure(ov7251);
		if (ret) {
			dev_err(ov7251->dev, "error configuring PLLs\n");
			goto err_power_down;
		}

		ret = ov7251_set_register_array(ov7251,
					ov7251->current_mode->data,
					ov7251->current_mode->data_size);
		if (ret < 0) {
			dev_err(ov7251->dev, "could not set mode %dx%d\n",
				ov7251->current_mode->width,
				ov7251->current_mode->height);
			goto err_power_down;
		}
		ret = __v4l2_ctrl_handler_setup(&ov7251->ctrls);
		if (ret < 0) {
			dev_err(ov7251->dev, "could not sync v4l2 controls\n");
			goto err_power_down;
		}
		ret = ov7251_write_reg(ov7251, OV7251_SC_MODE_SELECT,
				       OV7251_SC_MODE_SELECT_STREAMING);
		if (ret)
			goto err_power_down;
	} else {
		ret = ov7251_write_reg(ov7251, OV7251_SC_MODE_SELECT,
				       OV7251_SC_MODE_SELECT_SW_STANDBY);
		pm_runtime_put(ov7251->dev);
	}

	mutex_unlock(&ov7251->lock);
	return ret;

err_power_down:
	pm_runtime_put(ov7251->dev);
	mutex_unlock(&ov7251->lock);
	return ret;
}
=======
static const struct dev_pm_ops ov7251_pm_ops = {
	SET_RUNTIME_PM_OPS(ov7251_runtime_suspend,
			   ov7251_runtime_resume, NULL)
};

#ifdef CONFIG_VIDEO_V4L2_SUBDEV_API
static const struct v4l2_subdev_internal_ops ov7251_internal_ops = {
	.open = ov7251_open,
};
#endif

static const struct v4l2_subdev_core_ops ov7251_core_ops = {
	.s_power = ov7251_s_power,
	.ioctl = ov7251_ioctl,
#ifdef CONFIG_COMPAT
	.compat_ioctl32 = ov7251_compat_ioctl32,
#endif
};
>>>>>>> 52f971ee

static const struct v4l2_subdev_video_ops ov7251_video_ops = {
	.s_stream = ov7251_s_stream,
	.g_frame_interval = ov7251_g_frame_interval,
};

static const struct v4l2_subdev_pad_ops ov7251_pad_ops = {
	.enum_mbus_code = ov7251_enum_mbus_code,
	.enum_frame_size = ov7251_enum_frame_sizes,
	.enum_frame_interval = ov7251_enum_frame_interval,
	.get_fmt = ov7251_get_fmt,
	.set_fmt = ov7251_set_fmt,
	.get_mbus_config = ov7251_g_mbus_config,
};

static const struct v4l2_subdev_ops ov7251_subdev_ops = {
	.core	= &ov7251_core_ops,
	.video	= &ov7251_video_ops,
	.pad	= &ov7251_pad_ops,
};

static int ov7251_set_ctrl(struct v4l2_ctrl *ctrl)
{
	struct ov7251 *ov7251 = container_of(ctrl->handler,
					       struct ov7251, ctrl_handler);
	struct i2c_client *client = ov7251->client;
	s64 max;
	int ret = 0;
	u32 val = 0;

	/* Propagate change of current control to all related controls */
	switch (ctrl->id) {
	case V4L2_CID_VBLANK:
		/* Update max exposure while meeting expected vblanking */
		max = ov7251->cur_mode->height + ctrl->val - 20;
		__v4l2_ctrl_modify_range(ov7251->exposure,
					 ov7251->exposure->minimum, max,
					 ov7251->exposure->step,
					 ov7251->exposure->default_value);
		break;
	}

	if (!pm_runtime_get_if_in_use(&client->dev))
		return 0;

<<<<<<< HEAD
	if (new_mode != ov7251->current_mode) {
		ret = __v4l2_ctrl_modify_range(ov7251->exposure,
					       1, new_mode->exposure_max,
					       1, new_mode->exposure_def);
		if (ret < 0)
			goto exit;
=======
	switch (ctrl->id) {
	case V4L2_CID_EXPOSURE:
		/* 4 least significant bits of expsoure are fractional part */
		ret = ov7251_write_reg(ov7251->client, OV7251_REG_EXPOSURE,
				       OV7251_REG_VALUE_24BIT, ctrl->val << 4);
		break;
	case V4L2_CID_ANALOGUE_GAIN:
		ret = ov7251_write_reg(ov7251->client, OV7251_REG_ANALOG_GAIN,
				       OV7251_REG_VALUE_16BIT,
				       ctrl->val & ANALOG_GAIN_MASK);
		break;
	case V4L2_CID_VBLANK:
		ret = ov7251_write_reg(ov7251->client, OV7251_REG_VTS,
				       OV7251_REG_VALUE_16BIT,
				       ctrl->val + ov7251->cur_mode->height);
		break;
	case V4L2_CID_TEST_PATTERN:
		ret = ov7251_enable_test_pattern(ov7251, ctrl->val);
		break;
	case V4L2_CID_HFLIP:
		ret = ov7251_read_reg(ov7251->client, OV7251_MIRROR_REG,
				       OV7251_REG_VALUE_08BIT, &val);
		ret |= ov7251_write_reg(ov7251->client, OV7251_MIRROR_REG,
					 OV7251_REG_VALUE_08BIT,
					 OV7251_FETCH_MIRROR(val, ctrl->val));
		break;
	case V4L2_CID_VFLIP:
		ret = ov7251_read_reg(ov7251->client, OV7251_FLIP_REG,
				       OV7251_REG_VALUE_08BIT, &val);
		ret |= ov7251_write_reg(ov7251->client, OV7251_FLIP_REG,
					 OV7251_REG_VALUE_08BIT,
					 OV7251_FETCH_FLIP(val, ctrl->val));
		break;

	default:
		dev_warn(&client->dev, "%s Unhandled id:0x%x, val:0x%x\n",
			 __func__, ctrl->id, ctrl->val);
		break;
	}

	pm_runtime_put(&client->dev);
>>>>>>> 52f971ee

	return ret;
}

static const struct v4l2_ctrl_ops ov7251_ctrl_ops = {
	.s_ctrl = ov7251_set_ctrl,
};

static int ov7251_initialize_controls(struct ov7251 *ov7251)
{
	const struct ov7251_mode *mode;
	struct v4l2_ctrl_handler *handler;
	struct v4l2_ctrl *ctrl;
	s64 exposure_max, vblank_def;
	u32 h_blank;
	int ret;

	handler = &ov7251->ctrl_handler;
	mode = ov7251->cur_mode;
	ret = v4l2_ctrl_handler_init(handler, 9);
	if (ret)
		return ret;
	handler->lock = &ov7251->mutex;

	ctrl = v4l2_ctrl_new_int_menu(handler, NULL, V4L2_CID_LINK_FREQ,
				      0, 0, link_freq_menu_items);
	if (ctrl)
		ctrl->flags |= V4L2_CTRL_FLAG_READ_ONLY;

	v4l2_ctrl_new_std(handler, NULL, V4L2_CID_PIXEL_RATE,
			  0, PIXEL_RATE_WITH_240M_10BIT, 1, PIXEL_RATE_WITH_240M_10BIT);

	h_blank = mode->hts_def - mode->width;
	ov7251->hblank = v4l2_ctrl_new_std(handler, NULL, V4L2_CID_HBLANK,
					    h_blank, h_blank, 1, h_blank);
	if (ov7251->hblank)
		ov7251->hblank->flags |= V4L2_CTRL_FLAG_READ_ONLY;
	vblank_def = mode->vts_def - mode->height;
	ov7251->vblank = v4l2_ctrl_new_std(handler, &ov7251_ctrl_ops,
					    V4L2_CID_VBLANK, vblank_def,
					    OV7251_VTS_MAX - mode->height,
					    1, vblank_def);
	ov7251->cur_fps = mode->max_fps;
	exposure_max = mode->vts_def - 20;
	ov7251->exposure = v4l2_ctrl_new_std(handler, &ov7251_ctrl_ops,
					      V4L2_CID_EXPOSURE, OV7251_EXPOSURE_MIN,
					      exposure_max, OV7251_EXPOSURE_STEP,
					      mode->exp_def);
	ov7251->anal_gain = v4l2_ctrl_new_std(handler, &ov7251_ctrl_ops,
				V4L2_CID_ANALOGUE_GAIN, ANALOG_GAIN_MIN,
				ANALOG_GAIN_MAX, ANALOG_GAIN_STEP,
				ANALOG_GAIN_DEFAULT);

	ov7251->test_pattern = v4l2_ctrl_new_std_menu_items(handler,
							    &ov7251_ctrl_ops,
					V4L2_CID_TEST_PATTERN,
					ARRAY_SIZE(ov7251_test_pattern_menu) - 1,
					0, 0, ov7251_test_pattern_menu);
	v4l2_ctrl_new_std(handler, &ov7251_ctrl_ops,
				V4L2_CID_HFLIP, 0, 1, 1, 0);
	v4l2_ctrl_new_std(handler, &ov7251_ctrl_ops,
				V4L2_CID_VFLIP, 0, 1, 1, 0);
	if (handler->error) {
		ret = handler->error;
		dev_err(&ov7251->client->dev,
			"Failed to init controls(%d)\n", ret);
		goto err_free_handler;
	}

	ov7251->subdev.ctrl_handler = handler;

	return 0;

err_free_handler:
	v4l2_ctrl_handler_free(handler);

	return ret;
}

<<<<<<< HEAD
static const struct v4l2_subdev_video_ops ov7251_video_ops = {
	.s_stream = ov7251_s_stream,
	.g_frame_interval = ov7251_get_frame_interval,
	.s_frame_interval = ov7251_set_frame_interval,
};
=======
static int ov7251_check_sensor_id(struct ov7251 *ov7251,
				   struct i2c_client *client)
{
	struct device *dev = &ov7251->client->dev;
	u32 id = 0;
	int ret;

	ret = ov7251_read_reg(client, OV7251_REG_CHIP_ID,
			       OV7251_REG_VALUE_08BIT, &id);
	if (id != CHIP_ID) {
		dev_err(dev, "Unexpected sensor id(%06x), ret(%d)\n", id, ret);
		return -ENODEV;
	}
>>>>>>> 52f971ee

	dev_info(dev, "Detected OV%06x sensor\n", CHIP_ID);

<<<<<<< HEAD
static const struct v4l2_subdev_ops ov7251_subdev_ops = {
	.video = &ov7251_video_ops,
	.pad = &ov7251_subdev_pad_ops,
};

static int ov7251_check_hwcfg(struct ov7251 *ov7251)
{
	struct fwnode_handle *fwnode = dev_fwnode(ov7251->dev);
	struct v4l2_fwnode_endpoint bus_cfg = {
		.bus_type = V4L2_MBUS_CSI2_DPHY,
	};
	struct fwnode_handle *endpoint;
	unsigned int i, j;
	int ret;

	endpoint = fwnode_graph_get_next_endpoint(fwnode, NULL);
	if (!endpoint)
		return -EPROBE_DEFER; /* could be provided by cio2-bridge */

	ret = v4l2_fwnode_endpoint_alloc_parse(endpoint, &bus_cfg);
	fwnode_handle_put(endpoint);
	if (ret)
		return dev_err_probe(ov7251->dev, ret,
				     "parsing endpoint node failed\n");

	if (!bus_cfg.nr_of_link_frequencies) {
		ret = dev_err_probe(ov7251->dev, -EINVAL,
				    "no link frequencies defined\n");
		goto out_free_bus_cfg;
	}

	for (i = 0; i < bus_cfg.nr_of_link_frequencies; i++) {
		for (j = 0; j < ARRAY_SIZE(link_freq); j++)
			if (bus_cfg.link_frequencies[i] == link_freq[j])
				break;

		if (j < ARRAY_SIZE(link_freq))
			break;
	}

	if (i == bus_cfg.nr_of_link_frequencies) {
		ret = dev_err_probe(ov7251->dev, -EINVAL,
				    "no supported link freq found\n");
		goto out_free_bus_cfg;
	}

	ov7251->link_freq_idx = i;

out_free_bus_cfg:
	v4l2_fwnode_endpoint_free(&bus_cfg);

	return ret;
}

static int ov7251_detect_chip(struct ov7251 *ov7251)
{
	u8 chip_id_high, chip_id_low, chip_rev;
	int ret;

	ret = ov7251_read_reg(ov7251, OV7251_CHIP_ID_HIGH, &chip_id_high);
	if (ret < 0 || chip_id_high != OV7251_CHIP_ID_HIGH_BYTE)
		return dev_err_probe(ov7251->dev, -ENODEV,
				     "could not read ID high\n");

	ret = ov7251_read_reg(ov7251, OV7251_CHIP_ID_LOW, &chip_id_low);
	if (ret < 0 || chip_id_low != OV7251_CHIP_ID_LOW_BYTE)
		return dev_err_probe(ov7251->dev, -ENODEV,
				     "could not read ID low\n");

	ret = ov7251_read_reg(ov7251, OV7251_SC_GP_IO_IN1, &chip_rev);
	if (ret < 0)
		return dev_err_probe(ov7251->dev, -ENODEV,
				     "could not read revision\n");
	chip_rev >>= 4;

	dev_info(ov7251->dev,
		 "OV7251 revision %x (%s) detected at address 0x%02x\n",
		 chip_rev,
		 chip_rev == 0x4 ? "1A / 1B" :
		 chip_rev == 0x5 ? "1C / 1D" :
		 chip_rev == 0x6 ? "1E" :
		 chip_rev == 0x7 ? "1F" : "unknown",
		 ov7251->i2c_client->addr);

	return 0;
}

static int ov7251_init_ctrls(struct ov7251 *ov7251)
{
	int vblank_max, vblank_def;
	s64 pixel_rate;
	int hblank;

	v4l2_ctrl_handler_init(&ov7251->ctrls, 7);
	ov7251->ctrls.lock = &ov7251->lock;

	v4l2_ctrl_new_std(&ov7251->ctrls, &ov7251_ctrl_ops,
			  V4L2_CID_HFLIP, 0, 1, 1, 0);
	v4l2_ctrl_new_std(&ov7251->ctrls, &ov7251_ctrl_ops,
			  V4L2_CID_VFLIP, 0, 1, 1, 0);
	ov7251->exposure = v4l2_ctrl_new_std(&ov7251->ctrls, &ov7251_ctrl_ops,
					     V4L2_CID_EXPOSURE, 1, 32, 1, 32);
	ov7251->gain = v4l2_ctrl_new_std(&ov7251->ctrls, &ov7251_ctrl_ops,
					 V4L2_CID_GAIN, 16, 1023, 1, 16);
	v4l2_ctrl_new_std_menu_items(&ov7251->ctrls, &ov7251_ctrl_ops,
				     V4L2_CID_TEST_PATTERN,
				     ARRAY_SIZE(ov7251_test_pattern_menu) - 1,
				     0, 0, ov7251_test_pattern_menu);

	pixel_rate = pixel_rates[ov7251->link_freq_idx];
	ov7251->pixel_clock = v4l2_ctrl_new_std(&ov7251->ctrls,
						&ov7251_ctrl_ops,
						V4L2_CID_PIXEL_RATE,
						pixel_rate, INT_MAX,
						pixel_rate, pixel_rate);
	ov7251->link_freq = v4l2_ctrl_new_int_menu(&ov7251->ctrls,
						   &ov7251_ctrl_ops,
						   V4L2_CID_LINK_FREQ,
						   ARRAY_SIZE(link_freq) - 1,
						   ov7251->link_freq_idx,
						   link_freq);
	if (ov7251->link_freq)
		ov7251->link_freq->flags |= V4L2_CTRL_FLAG_READ_ONLY;
	if (ov7251->pixel_clock)
		ov7251->pixel_clock->flags |= V4L2_CTRL_FLAG_READ_ONLY;

	hblank = OV7251_FIXED_PPL - ov7251->current_mode->width;
	ov7251->hblank = v4l2_ctrl_new_std(&ov7251->ctrls, &ov7251_ctrl_ops,
					   V4L2_CID_HBLANK, hblank, hblank, 1,
					   hblank);
	if (ov7251->hblank)
		ov7251->hblank->flags |= V4L2_CTRL_FLAG_READ_ONLY;

	vblank_max = OV7251_TIMING_MAX_VTS - ov7251->current_mode->height;
	vblank_def = ov7251->current_mode->vts - ov7251->current_mode->height;
	ov7251->vblank = v4l2_ctrl_new_std(&ov7251->ctrls, &ov7251_ctrl_ops,
					   V4L2_CID_VBLANK,
					   OV7251_TIMING_MIN_VTS, vblank_max, 1,
					   vblank_def);

	ov7251->sd.ctrl_handler = &ov7251->ctrls;

	if (ov7251->ctrls.error) {
		v4l2_ctrl_handler_free(&ov7251->ctrls);
		return ov7251->ctrls.error;
	}

	return 0;
}

static int ov7251_probe(struct i2c_client *client)
{
	struct device *dev = &client->dev;
	struct ov7251 *ov7251;
	unsigned int rate = 0, clk_rate = 0;
	int ret;
	int i;

	ov7251 = devm_kzalloc(dev, sizeof(struct ov7251), GFP_KERNEL);
	if (!ov7251)
		return -ENOMEM;

	ov7251->i2c_client = client;
	ov7251->dev = dev;

	ret = ov7251_check_hwcfg(ov7251);
	if (ret)
		return ret;

	/* get system clock (xclk) */
	ov7251->xclk = devm_clk_get_optional(dev, NULL);
	if (IS_ERR(ov7251->xclk))
		return dev_err_probe(dev, PTR_ERR(ov7251->xclk),
				     "could not get xclk");

	/*
	 * We could have either a 24MHz or 19.2MHz clock rate from either DT or
	 * ACPI. We also need to support the IPU3 case which will have both an
	 * external clock AND a clock-frequency property.
	 */
	ret = fwnode_property_read_u32(dev_fwnode(dev), "clock-frequency",
				       &rate);
	if (ret && !ov7251->xclk)
		return dev_err_probe(dev, ret, "invalid clock config\n");

	clk_rate = clk_get_rate(ov7251->xclk);
	ov7251->xclk_freq = clk_rate ? clk_rate : rate;

	if (ov7251->xclk_freq == 0)
		return dev_err_probe(dev, -EINVAL, "invalid clock frequency\n");

	if (!ret && ov7251->xclk) {
		ret = clk_set_rate(ov7251->xclk, rate);
		if (ret)
			return dev_err_probe(dev, ret,
					     "failed to set clock rate\n");
	}

	for (i = 0; i < ARRAY_SIZE(supported_xclk_rates); i++)
		if (ov7251->xclk_freq == supported_xclk_rates[i])
			break;

	if (i == ARRAY_SIZE(supported_xclk_rates))
		return dev_err_probe(dev, -EINVAL,
				     "clock rate %u Hz is unsupported\n",
				     ov7251->xclk_freq);

	ov7251->pll_cfgs = ov7251_pll_cfgs[i];

	ov7251->io_regulator = devm_regulator_get(dev, "vdddo");
	if (IS_ERR(ov7251->io_regulator)) {
		dev_err(dev, "cannot get io regulator\n");
		return PTR_ERR(ov7251->io_regulator);
	}

	ov7251->core_regulator = devm_regulator_get(dev, "vddd");
	if (IS_ERR(ov7251->core_regulator)) {
		dev_err(dev, "cannot get core regulator\n");
		return PTR_ERR(ov7251->core_regulator);
	}

	ov7251->analog_regulator = devm_regulator_get(dev, "vdda");
	if (IS_ERR(ov7251->analog_regulator)) {
		dev_err(dev, "cannot get analog regulator\n");
		return PTR_ERR(ov7251->analog_regulator);
	}

	ov7251->enable_gpio = devm_gpiod_get(dev, "enable", GPIOD_OUT_HIGH);
	if (IS_ERR(ov7251->enable_gpio)) {
		dev_err(dev, "cannot get enable gpio\n");
		return PTR_ERR(ov7251->enable_gpio);
	}

	mutex_init(&ov7251->lock);

	ov7251->current_mode = &ov7251_mode_info_data[0];
	ret = ov7251_init_ctrls(ov7251);
	if (ret) {
		dev_err_probe(dev, ret, "error during v4l2 ctrl init\n");
		goto destroy_mutex;
	}

	v4l2_i2c_subdev_init(&ov7251->sd, client, &ov7251_subdev_ops);
	ov7251->sd.flags |= V4L2_SUBDEV_FL_HAS_DEVNODE;
	ov7251->pad.flags = MEDIA_PAD_FL_SOURCE;
	ov7251->sd.dev = &client->dev;
	ov7251->sd.entity.function = MEDIA_ENT_F_CAM_SENSOR;

	ret = media_entity_pads_init(&ov7251->sd.entity, 1, &ov7251->pad);
	if (ret < 0) {
		dev_err(dev, "could not register media entity\n");
		goto free_ctrl;
	}

	ret = ov7251_set_power_on(ov7251->dev);
	if (ret)
		goto free_entity;

	ret = ov7251_detect_chip(ov7251);
	if (ret)
		goto power_down;

	pm_runtime_set_active(&client->dev);
	pm_runtime_get_noresume(&client->dev);
	pm_runtime_enable(&client->dev);

	ret = ov7251_read_reg(ov7251, OV7251_PRE_ISP_00,
			      &ov7251->pre_isp_00);
	if (ret < 0) {
		dev_err(dev, "could not read test pattern value\n");
		ret = -ENODEV;
		goto err_pm_runtime;
	}

	ret = ov7251_read_reg(ov7251, OV7251_TIMING_FORMAT1,
			      &ov7251->timing_format1);
	if (ret < 0) {
		dev_err(dev, "could not read vflip value\n");
		ret = -ENODEV;
		goto err_pm_runtime;
	}

	ret = ov7251_read_reg(ov7251, OV7251_TIMING_FORMAT2,
			      &ov7251->timing_format2);
	if (ret < 0) {
		dev_err(dev, "could not read hflip value\n");
		ret = -ENODEV;
		goto err_pm_runtime;
	}

	pm_runtime_set_autosuspend_delay(&client->dev, 1000);
	pm_runtime_use_autosuspend(&client->dev);
	pm_runtime_put_autosuspend(&client->dev);
=======
	return 0;
}

static int ov7251_configure_regulators(struct ov7251 *ov7251)
{
	unsigned int i;

	for (i = 0; i < OV7251_NUM_SUPPLIES; i++)
		ov7251->supplies[i].supply = ov7251_supply_names[i];

	return devm_regulator_bulk_get(&ov7251->client->dev,
				       OV7251_NUM_SUPPLIES,
				       ov7251->supplies);
}

static int ov7251_probe(struct i2c_client *client,
			 const struct i2c_device_id *id)
{
	struct device *dev = &client->dev;
	struct device_node *node = dev->of_node;
	struct ov7251 *ov7251;
	struct v4l2_subdev *sd;
	char facing[2];
	int ret;

	dev_info(dev, "driver version: %02x.%02x.%02x",
		 DRIVER_VERSION >> 16,
		 (DRIVER_VERSION & 0xff00) >> 8,
		 DRIVER_VERSION & 0x00ff);

	ov7251 = devm_kzalloc(dev, sizeof(*ov7251), GFP_KERNEL);
	if (!ov7251)
		return -ENOMEM;

	ret = of_property_read_u32(node, RKMODULE_CAMERA_MODULE_INDEX,
				   &ov7251->module_index);
	ret |= of_property_read_string(node, RKMODULE_CAMERA_MODULE_FACING,
				       &ov7251->module_facing);
	ret |= of_property_read_string(node, RKMODULE_CAMERA_MODULE_NAME,
				       &ov7251->module_name);
	ret |= of_property_read_string(node, RKMODULE_CAMERA_LENS_NAME,
				       &ov7251->len_name);
	if (ret) {
		dev_err(dev, "could not get module information!\n");
		return -EINVAL;
	}

	ov7251->client = client;
	ov7251->cur_mode = &supported_modes[0];

	ov7251->xvclk = devm_clk_get(dev, "xvclk");
	if (IS_ERR(ov7251->xvclk)) {
		dev_err(dev, "Failed to get xvclk\n");
		return -EINVAL;
	}

	ov7251->reset_gpio = devm_gpiod_get(dev, "reset", GPIOD_OUT_LOW);
	if (IS_ERR(ov7251->reset_gpio))
		dev_warn(dev, "Failed to get reset-gpios\n");

	ov7251->pwdn_gpio = devm_gpiod_get(dev, "pwdn", GPIOD_OUT_LOW);
	if (IS_ERR(ov7251->pwdn_gpio))
		dev_warn(dev, "Failed to get pwdn-gpios\n");

	ov7251->pinctrl = devm_pinctrl_get(dev);
	if (!IS_ERR(ov7251->pinctrl)) {
		ov7251->pins_default =
			pinctrl_lookup_state(ov7251->pinctrl,
					     OF_CAMERA_PINCTRL_STATE_DEFAULT);
		if (IS_ERR(ov7251->pins_default))
			dev_err(dev, "could not get default pinstate\n");

		ov7251->pins_sleep =
			pinctrl_lookup_state(ov7251->pinctrl,
					     OF_CAMERA_PINCTRL_STATE_SLEEP);
		if (IS_ERR(ov7251->pins_sleep))
			dev_err(dev, "could not get sleep pinstate\n");
	} else {
		dev_err(dev, "no pinctrl\n");
	}

	ret = ov7251_configure_regulators(ov7251);
	if (ret) {
		dev_err(dev, "Failed to get power regulators\n");
		return ret;
	}

	mutex_init(&ov7251->mutex);

	sd = &ov7251->subdev;
	v4l2_i2c_subdev_init(sd, client, &ov7251_subdev_ops);
	ret = ov7251_initialize_controls(ov7251);
	if (ret)
		goto err_destroy_mutex;

	ret = __ov7251_power_on(ov7251);
	if (ret)
		goto err_free_handler;

	ret = ov7251_check_sensor_id(ov7251, client);
	if (ret)
		goto err_power_off;

#ifdef CONFIG_VIDEO_V4L2_SUBDEV_API
	sd->internal_ops = &ov7251_internal_ops;
	sd->flags |= V4L2_SUBDEV_FL_HAS_DEVNODE |
		     V4L2_SUBDEV_FL_HAS_EVENTS;
#endif
#if defined(CONFIG_MEDIA_CONTROLLER)
	ov7251->pad.flags = MEDIA_PAD_FL_SOURCE;
	sd->entity.function = MEDIA_ENT_F_CAM_SENSOR;
	ret = media_entity_pads_init(&sd->entity, 1, &ov7251->pad);
	if (ret < 0)
		goto err_power_off;
#endif

	memset(facing, 0, sizeof(facing));
	if (strcmp(ov7251->module_facing, "back") == 0)
		facing[0] = 'b';
	else
		facing[0] = 'f';
>>>>>>> 52f971ee

	snprintf(sd->name, sizeof(sd->name), "m%02d_%s_%s %s",
		 ov7251->module_index, facing,
		 OV7251_NAME, dev_name(sd->dev));
	ret = v4l2_async_register_subdev_sensor_common(sd);
	if (ret) {
		dev_err(dev, "v4l2 async register subdev failed\n");
		goto err_clean_entity;
	}

	pm_runtime_set_active(dev);
	pm_runtime_enable(dev);
	pm_runtime_idle(dev);

	return 0;

<<<<<<< HEAD
err_pm_runtime:
	pm_runtime_disable(ov7251->dev);
	pm_runtime_put_noidle(ov7251->dev);
power_down:
	ov7251_set_power_off(ov7251->dev);
free_entity:
	media_entity_cleanup(&ov7251->sd.entity);
free_ctrl:
	v4l2_ctrl_handler_free(&ov7251->ctrls);
destroy_mutex:
	mutex_destroy(&ov7251->lock);
=======
err_clean_entity:
#if defined(CONFIG_MEDIA_CONTROLLER)
	media_entity_cleanup(&sd->entity);
#endif
err_power_off:
	__ov7251_power_off(ov7251);
err_free_handler:
	v4l2_ctrl_handler_free(&ov7251->ctrl_handler);
err_destroy_mutex:
	mutex_destroy(&ov7251->mutex);
>>>>>>> 52f971ee

	return ret;
}

static void ov7251_remove(struct i2c_client *client)
{
	struct v4l2_subdev *sd = i2c_get_clientdata(client);
	struct ov7251 *ov7251 = to_ov7251(sd);

	v4l2_async_unregister_subdev(sd);
#if defined(CONFIG_MEDIA_CONTROLLER)
	media_entity_cleanup(&sd->entity);
#endif
	v4l2_ctrl_handler_free(&ov7251->ctrl_handler);
	mutex_destroy(&ov7251->mutex);

	pm_runtime_disable(&client->dev);
	if (!pm_runtime_status_suspended(&client->dev))
		__ov7251_power_off(ov7251);
	pm_runtime_set_suspended(&client->dev);

	pm_runtime_disable(ov7251->dev);
	if (!pm_runtime_status_suspended(ov7251->dev))
		ov7251_set_power_off(ov7251->dev);
	pm_runtime_set_suspended(ov7251->dev);
}

<<<<<<< HEAD
static const struct dev_pm_ops ov7251_pm_ops = {
	SET_RUNTIME_PM_OPS(ov7251_set_power_off, ov7251_set_power_on, NULL)
};

=======
#if IS_ENABLED(CONFIG_OF)
>>>>>>> 52f971ee
static const struct of_device_id ov7251_of_match[] = {
	{ .compatible = "ovti,ov7251" },
	{},
};
MODULE_DEVICE_TABLE(of, ov7251_of_match);
#endif

static const struct i2c_device_id ov7251_match_id[] = {
	{ "ovti,ov7251", 0 },
	{ },
};

static const struct acpi_device_id ov7251_acpi_match[] = {
	{ "INT347E" },
	{ }
};
MODULE_DEVICE_TABLE(acpi, ov7251_acpi_match);

static struct i2c_driver ov7251_i2c_driver = {
	.driver = {
<<<<<<< HEAD
		.of_match_table = ov7251_of_match,
		.acpi_match_table = ov7251_acpi_match,
		.name  = "ov7251",
		.pm = &ov7251_pm_ops,
=======
		.name = OV7251_NAME,
		.pm = &ov7251_pm_ops,
		.of_match_table = of_match_ptr(ov7251_of_match),
>>>>>>> 52f971ee
	},
	.probe		= &ov7251_probe,
	.remove		= &ov7251_remove,
	.id_table	= ov7251_match_id,
};

static int __init sensor_mod_init(void)
{
	return i2c_add_driver(&ov7251_i2c_driver);
}

static void __exit sensor_mod_exit(void)
{
	i2c_del_driver(&ov7251_i2c_driver);
}

device_initcall_sync(sensor_mod_init);
module_exit(sensor_mod_exit);

MODULE_DESCRIPTION("OmniVision ov7251 sensor driver");
MODULE_LICENSE("GPL v2");<|MERGE_RESOLUTION|>--- conflicted
+++ resolved
@@ -14,10 +14,6 @@
 #include <linux/gpio/consumer.h>
 #include <linux/i2c.h>
 #include <linux/module.h>
-<<<<<<< HEAD
-#include <linux/mod_devicetable.h>
-=======
->>>>>>> 52f971ee
 #include <linux/pm_runtime.h>
 #include <linux/regulator/consumer.h>
 #include <linux/sysfs.h>
@@ -75,54 +71,6 @@
 #define OV7251_MIRROR_REG		0x3821
 #define OV7251_FLIP_REG		0x3820
 
-<<<<<<< HEAD
-#define OV7251_SC_MODE_SELECT		0x0100
-#define OV7251_SC_MODE_SELECT_SW_STANDBY	0x0
-#define OV7251_SC_MODE_SELECT_STREAMING		0x1
-
-#define OV7251_CHIP_ID_HIGH		0x300a
-#define OV7251_CHIP_ID_HIGH_BYTE	0x77
-#define OV7251_CHIP_ID_LOW		0x300b
-#define OV7251_CHIP_ID_LOW_BYTE		0x50
-#define OV7251_SC_GP_IO_IN1		0x3029
-#define OV7251_AEC_EXPO_0		0x3500
-#define OV7251_AEC_EXPO_1		0x3501
-#define OV7251_AEC_EXPO_2		0x3502
-#define OV7251_AEC_AGC_ADJ_0		0x350a
-#define OV7251_AEC_AGC_ADJ_1		0x350b
-#define OV7251_TIMING_FORMAT1		0x3820
-#define OV7251_TIMING_FORMAT1_VFLIP	BIT(2)
-#define OV7251_TIMING_FORMAT2		0x3821
-#define OV7251_TIMING_FORMAT2_MIRROR	BIT(2)
-#define OV7251_PRE_ISP_00		0x5e00
-#define OV7251_PRE_ISP_00_TEST_PATTERN	BIT(7)
-#define OV7251_PLL1_PRE_DIV_REG		0x30b4
-#define OV7251_PLL1_MULT_REG		0x30b3
-#define OV7251_PLL1_DIVIDER_REG		0x30b1
-#define OV7251_PLL1_PIX_DIV_REG		0x30b0
-#define OV7251_PLL1_MIPI_DIV_REG	0x30b5
-#define OV7251_PLL2_PRE_DIV_REG		0x3098
-#define OV7251_PLL2_MULT_REG		0x3099
-#define OV7251_PLL2_DIVIDER_REG		0x309d
-#define OV7251_PLL2_SYS_DIV_REG		0x309a
-#define OV7251_PLL2_ADC_DIV_REG		0x309b
-
-#define OV7251_NATIVE_WIDTH		656
-#define OV7251_NATIVE_HEIGHT		496
-#define OV7251_ACTIVE_START_LEFT	4
-#define OV7251_ACTIVE_START_TOP		4
-#define OV7251_ACTIVE_WIDTH		648
-#define OV7251_ACTIVE_HEIGHT		488
-
-#define OV7251_FIXED_PPL		928
-#define OV7251_TIMING_VTS_REG		0x380e
-#define OV7251_TIMING_MIN_VTS		1
-#define OV7251_TIMING_MAX_VTS		0xffff
-#define OV7251_INTEGRATION_MARGIN	20
-
-struct reg_value {
-	u16 reg;
-=======
 #define OV7251_FETCH_MIRROR(VAL, ENABLE)	(ENABLE ? VAL | 0x01 : VAL & 0xf9)
 #define OV7251_FETCH_FLIP(VAL, ENABLE)		(ENABLE ? VAL | 0x01 : VAL & 0x9f)
 
@@ -147,7 +95,6 @@
 
 struct regval {
 	u16 addr;
->>>>>>> 52f971ee
 	u8 val;
 };
 
@@ -155,16 +102,6 @@
 	u32 bus_fmt;
 	u32 width;
 	u32 height;
-<<<<<<< HEAD
-	u32 vts;
-	const struct reg_value *data;
-	u32 data_size;
-	u32 pixel_clock;
-	u32 link_freq;
-	u16 exposure_max;
-	u16 exposure_def;
-	struct v4l2_fract timeperframe;
-=======
 	struct v4l2_fract max_fps;
 	u32 hts_def;
 	u32 vts_def;
@@ -172,85 +109,9 @@
 	const struct regval *reg_list;
 	u32 hdr_mode;
 	u32 vc[PAD_MAX];
->>>>>>> 52f971ee
-};
-
-struct ov7251_pll1_cfg {
-	unsigned int pre_div;
-	unsigned int mult;
-	unsigned int div;
-	unsigned int pix_div;
-	unsigned int mipi_div;
-};
-
-struct ov7251_pll2_cfg {
-	unsigned int pre_div;
-	unsigned int mult;
-	unsigned int div;
-	unsigned int sys_div;
-	unsigned int adc_div;
-};
-
-/*
- * Rubbish ordering, but only PLL1 needs to have a separate configuration per
- * link frequency and the array member needs to be last.
- */
-struct ov7251_pll_cfgs {
-	const struct ov7251_pll2_cfg *pll2;
-	const struct ov7251_pll1_cfg *pll1[];
-};
-
-enum xclk_rate {
-	OV7251_19_2_MHZ,
-	OV7251_24_MHZ,
-	OV7251_NUM_SUPPORTED_RATES
-};
-
-enum supported_link_freqs {
-	OV7251_LINK_FREQ_240_MHZ,
-	OV7251_LINK_FREQ_319_2_MHZ,
-	OV7251_NUM_SUPPORTED_LINK_FREQS
 };
 
 struct ov7251 {
-<<<<<<< HEAD
-	struct i2c_client *i2c_client;
-	struct device *dev;
-	struct v4l2_subdev sd;
-	struct media_pad pad;
-	struct v4l2_fwnode_endpoint ep;
-	struct v4l2_mbus_framefmt fmt;
-	struct v4l2_rect crop;
-	struct clk *xclk;
-	u32 xclk_freq;
-
-	struct regulator *io_regulator;
-	struct regulator *core_regulator;
-	struct regulator *analog_regulator;
-
-	const struct ov7251_pll_cfgs *pll_cfgs;
-	enum supported_link_freqs link_freq_idx;
-	const struct ov7251_mode_info *current_mode;
-
-	struct v4l2_ctrl_handler ctrls;
-	struct v4l2_ctrl *pixel_clock;
-	struct v4l2_ctrl *link_freq;
-	struct v4l2_ctrl *exposure;
-	struct v4l2_ctrl *gain;
-	struct v4l2_ctrl *hblank;
-	struct v4l2_ctrl *vblank;
-
-	/* Cached register values */
-	u8 aec_pk_manual;
-	u8 pre_isp_00;
-	u8 timing_format1;
-	u8 timing_format2;
-
-	struct mutex lock; /* lock to protect power state, ctrls and mode */
-	bool power_on;
-
-	struct gpio_desc *enable_gpio;
-=======
 	struct i2c_client	*client;
 	struct clk		*xvclk;
 	struct gpio_desc	*reset_gpio;
@@ -280,91 +141,15 @@
 	const char		*module_name;
 	const char		*len_name;
 	u32			cur_vts;
->>>>>>> 52f971ee
 };
 
 #define to_ov7251(sd) container_of(sd, struct ov7251, subdev)
 
-<<<<<<< HEAD
-static const struct ov7251_pll1_cfg ov7251_pll1_cfg_19_2_mhz_240_mhz = {
-	.pre_div = 0x03,
-	.mult = 0x4b,
-	.div = 0x01,
-	.pix_div = 0x0a,
-	.mipi_div = 0x05,
-};
-
-static const struct ov7251_pll1_cfg ov7251_pll1_cfg_19_2_mhz_319_2_mhz = {
-	.pre_div = 0x01,
-	.mult = 0x85,
-	.div = 0x04,
-	.pix_div = 0x0a,
-	.mipi_div = 0x05,
-};
-
-static const struct ov7251_pll1_cfg ov7251_pll1_cfg_24_mhz_240_mhz = {
-	.pre_div = 0x03,
-	.mult = 0x64,
-	.div = 0x01,
-	.pix_div = 0x0a,
-	.mipi_div = 0x05,
-};
-
-static const struct ov7251_pll1_cfg ov7251_pll1_cfg_24_mhz_319_2_mhz = {
-	.pre_div = 0x05,
-	.mult = 0x85,
-	.div = 0x02,
-	.pix_div = 0x0a,
-	.mipi_div = 0x05,
-};
-
-static const struct ov7251_pll2_cfg ov7251_pll2_cfg_19_2_mhz = {
-	.pre_div = 0x04,
-	.mult = 0x32,
-	.div = 0x00,
-	.sys_div = 0x05,
-	.adc_div = 0x04,
-};
-
-static const struct ov7251_pll2_cfg ov7251_pll2_cfg_24_mhz = {
-	.pre_div = 0x04,
-	.mult = 0x28,
-	.div = 0x00,
-	.sys_div = 0x05,
-	.adc_div = 0x04,
-};
-
-static const struct ov7251_pll_cfgs ov7251_pll_cfgs_19_2_mhz = {
-	.pll2 = &ov7251_pll2_cfg_19_2_mhz,
-	.pll1 = {
-		[OV7251_LINK_FREQ_240_MHZ] = &ov7251_pll1_cfg_19_2_mhz_240_mhz,
-		[OV7251_LINK_FREQ_319_2_MHZ] = &ov7251_pll1_cfg_19_2_mhz_319_2_mhz,
-	},
-};
-
-static const struct ov7251_pll_cfgs ov7251_pll_cfgs_24_mhz = {
-	.pll2 = &ov7251_pll2_cfg_24_mhz,
-	.pll1 = {
-		[OV7251_LINK_FREQ_240_MHZ] = &ov7251_pll1_cfg_24_mhz_240_mhz,
-		[OV7251_LINK_FREQ_319_2_MHZ] = &ov7251_pll1_cfg_24_mhz_319_2_mhz,
-	},
-};
-
-static const struct ov7251_pll_cfgs *ov7251_pll_cfgs[] = {
-	[OV7251_19_2_MHZ] = &ov7251_pll_cfgs_19_2_mhz,
-	[OV7251_24_MHZ] = &ov7251_pll_cfgs_24_mhz,
-};
-
-static const struct reg_value ov7251_global_init_setting[] = {
-	{ 0x0103, 0x01 },
-	{ 0x303b, 0x02 },
-=======
 /*
  * Xclk 24Mhz
  */
 static const struct regval ov7251_global_regs[] = {
 	{REG_NULL, 0x00},
->>>>>>> 52f971ee
 };
 
 
@@ -529,6 +314,16 @@
 	{ 0x301c, 0xf0 },
 	{ 0x3023, 0x05 },
 	{ 0x3037, 0xf0 },
+	{ 0x3098, 0x04 }, /* pll2 pre divider */
+	{ 0x3099, 0x28 }, /* pll2 multiplier */
+	{ 0x309a, 0x05 }, /* pll2 sys divider */
+	{ 0x309b, 0x04 }, /* pll2 adc divider */
+	{ 0x309d, 0x00 }, /* pll2 divider */
+	{ 0x30b0, 0x0a }, /* pll1 pix divider */
+	{ 0x30b1, 0x01 }, /* pll1 divider */
+	{ 0x30b3, 0x64 }, /* pll1 multiplier */
+	{ 0x30b4, 0x03 }, /* pll1 pre divider */
+	{ 0x30b5, 0x05 }, /* pll1 mipi divider */
 	{ 0x3106, 0xda },
 	{ 0x3503, 0x07 },
 	{ 0x3509, 0x10 },
@@ -658,6 +453,16 @@
 	{ 0x301c, 0x00 },
 	{ 0x3023, 0x05 },
 	{ 0x3037, 0xf0 },
+	{ 0x3098, 0x04 }, /* pll2 pre divider */
+	{ 0x3099, 0x28 }, /* pll2 multiplier */
+	{ 0x309a, 0x05 }, /* pll2 sys divider */
+	{ 0x309b, 0x04 }, /* pll2 adc divider */
+	{ 0x309d, 0x00 }, /* pll2 divider */
+	{ 0x30b0, 0x0a }, /* pll1 pix divider */
+	{ 0x30b1, 0x01 }, /* pll1 divider */
+	{ 0x30b3, 0x64 }, /* pll1 multiplier */
+	{ 0x30b4, 0x03 }, /* pll1 pre divider */
+	{ 0x30b5, 0x05 }, /* pll1 mipi divider */
 	{ 0x3106, 0xda },
 	{ 0x3503, 0x07 },
 	{ 0x3509, 0x10 },
@@ -787,6 +592,16 @@
 	{ 0x301c, 0x00 },
 	{ 0x3023, 0x05 },
 	{ 0x3037, 0xf0 },
+	{ 0x3098, 0x04 }, /* pll2 pre divider */
+	{ 0x3099, 0x28 }, /* pll2 multiplier */
+	{ 0x309a, 0x05 }, /* pll2 sys divider */
+	{ 0x309b, 0x04 }, /* pll2 adc divider */
+	{ 0x309d, 0x00 }, /* pll2 divider */
+	{ 0x30b0, 0x0a }, /* pll1 pix divider */
+	{ 0x30b1, 0x01 }, /* pll1 divider */
+	{ 0x30b3, 0x64 }, /* pll1 multiplier */
+	{ 0x30b4, 0x03 }, /* pll1 pre divider */
+	{ 0x30b5, 0x05 }, /* pll1 mipi divider */
 	{ 0x3106, 0xda },
 	{ 0x3503, 0x07 },
 	{ 0x3509, 0x10 },
@@ -903,83 +718,6 @@
 	{REG_NULL, 0x00 },
 };
 
-<<<<<<< HEAD
-static const unsigned long supported_xclk_rates[] = {
-	[OV7251_19_2_MHZ] = 19200000,
-	[OV7251_24_MHZ] = 24000000,
-};
-
-static const s64 link_freq[] = {
-	[OV7251_LINK_FREQ_240_MHZ] = 240000000,
-	[OV7251_LINK_FREQ_319_2_MHZ] = 319200000,
-};
-
-static const s64 pixel_rates[] = {
-	[OV7251_LINK_FREQ_240_MHZ] = 48000000,
-	[OV7251_LINK_FREQ_319_2_MHZ] = 63840000,
-};
-
-static const struct ov7251_mode_info ov7251_mode_info_data[] = {
-	{
-		.width = 640,
-		.height = 480,
-		.vts = 1724,
-		.data = ov7251_setting_vga_30fps,
-		.data_size = ARRAY_SIZE(ov7251_setting_vga_30fps),
-		.exposure_max = 1704,
-		.exposure_def = 504,
-		.timeperframe = {
-			.numerator = 100,
-			.denominator = 3000
-		}
-	},
-	{
-		.width = 640,
-		.height = 480,
-		.vts = 860,
-		.data = ov7251_setting_vga_60fps,
-		.data_size = ARRAY_SIZE(ov7251_setting_vga_60fps),
-		.exposure_max = 840,
-		.exposure_def = 504,
-		.timeperframe = {
-			.numerator = 100,
-			.denominator = 6014
-		}
-	},
-	{
-		.width = 640,
-		.height = 480,
-		.vts = 572,
-		.data = ov7251_setting_vga_90fps,
-		.data_size = ARRAY_SIZE(ov7251_setting_vga_90fps),
-		.exposure_max = 552,
-		.exposure_def = 504,
-		.timeperframe = {
-			.numerator = 100,
-			.denominator = 9043
-		}
-	},
-};
-
-static int ov7251_regulators_enable(struct ov7251 *ov7251)
-{
-	int ret;
-
-	/* OV7251 power up sequence requires core regulator
-	 * to be enabled not earlier than io regulator
-	 */
-
-	ret = regulator_enable(ov7251->io_regulator);
-	if (ret < 0) {
-		dev_err(ov7251->dev, "set io voltage failed\n");
-		return ret;
-	}
-
-	ret = regulator_enable(ov7251->analog_regulator);
-	if (ret) {
-		dev_err(ov7251->dev, "set analog voltage failed\n");
-		goto err_disable_io;
-=======
 static const struct ov7251_mode supported_modes[] = {
 	{
 		.width = 640,
@@ -995,7 +733,6 @@
 		.reg_list = ov7251_640x480_120fps_regs,
 		.hdr_mode = NO_HDR,
 		.vc[PAD0] = V4L2_MBUS_CSI2_CHANNEL_0,
->>>>>>> 52f971ee
 	}
 };
 
@@ -1078,73 +815,9 @@
 	msgs[1].len = len;
 	msgs[1].buf = &data_be_p[4 - len];
 
-<<<<<<< HEAD
-static int ov7251_pll_configure(struct ov7251 *ov7251)
-{
-	const struct ov7251_pll_cfgs *configs;
-	int ret;
-
-	configs = ov7251->pll_cfgs;
-
-	ret = ov7251_write_reg(ov7251, OV7251_PLL1_PRE_DIV_REG,
-			       configs->pll1[ov7251->link_freq_idx]->pre_div);
-	if (ret < 0)
-		return ret;
-
-	ret = ov7251_write_reg(ov7251, OV7251_PLL1_MULT_REG,
-			       configs->pll1[ov7251->link_freq_idx]->mult);
-	if (ret < 0)
-		return ret;
-	ret = ov7251_write_reg(ov7251, OV7251_PLL1_DIVIDER_REG,
-			       configs->pll1[ov7251->link_freq_idx]->div);
-	if (ret < 0)
-		return ret;
-
-	ret = ov7251_write_reg(ov7251, OV7251_PLL1_PIX_DIV_REG,
-			       configs->pll1[ov7251->link_freq_idx]->pix_div);
-	if (ret < 0)
-		return ret;
-
-	ret = ov7251_write_reg(ov7251, OV7251_PLL1_MIPI_DIV_REG,
-			       configs->pll1[ov7251->link_freq_idx]->mipi_div);
-	if (ret < 0)
-		return ret;
-
-	ret = ov7251_write_reg(ov7251, OV7251_PLL2_PRE_DIV_REG,
-			       configs->pll2->pre_div);
-	if (ret < 0)
-		return ret;
-
-	ret = ov7251_write_reg(ov7251, OV7251_PLL2_MULT_REG,
-			       configs->pll2->mult);
-	if (ret < 0)
-		return ret;
-
-	ret = ov7251_write_reg(ov7251, OV7251_PLL2_DIVIDER_REG,
-			       configs->pll2->div);
-	if (ret < 0)
-		return ret;
-
-	ret = ov7251_write_reg(ov7251, OV7251_PLL2_SYS_DIV_REG,
-			       configs->pll2->sys_div);
-	if (ret < 0)
-		return ret;
-
-	ret = ov7251_write_reg(ov7251, OV7251_PLL2_ADC_DIV_REG,
-			       configs->pll2->adc_div);
-
-	return ret;
-}
-
-static int ov7251_set_exposure(struct ov7251 *ov7251, s32 exposure)
-{
-	u16 reg;
-	u8 val[3];
-=======
 	ret = i2c_transfer(client->adapter, msgs, ARRAY_SIZE(msgs));
 	if (ret != ARRAY_SIZE(msgs))
 		return -EIO;
->>>>>>> 52f971ee
 
 	*val = be32_to_cpu(data_be);
 
@@ -1180,27 +853,8 @@
 	return &supported_modes[cur_best_fit];
 }
 
-<<<<<<< HEAD
-static int ov7251_set_power_on(struct device *dev)
-{
-	struct i2c_client *client = container_of(dev, struct i2c_client, dev);
-	struct v4l2_subdev *sd = i2c_get_clientdata(client);
-	struct ov7251 *ov7251 = to_ov7251(sd);
-	int ret;
-	u32 wait_us;
-
-	ret = ov7251_regulators_enable(ov7251);
-	if (ret < 0)
-		return ret;
-
-	ret = clk_prepare_enable(ov7251->xclk);
-	if (ret < 0) {
-		dev_err(ov7251->dev, "clk prepare enable failed\n");
-		ov7251_regulators_disable(ov7251);
-		return ret;
-=======
 static int ov7251_set_fmt(struct v4l2_subdev *sd,
-			   struct v4l2_subdev_pad_config *cfg,
+			   struct v4l2_subdev_state *sd_state,
 			   struct v4l2_subdev_format *fmt)
 {
 	struct ov7251 *ov7251 = to_ov7251(sd);
@@ -1216,7 +870,7 @@
 	fmt->format.field = V4L2_FIELD_NONE;
 	if (fmt->which == V4L2_SUBDEV_FORMAT_TRY) {
 #ifdef CONFIG_VIDEO_V4L2_SUBDEV_API
-		*v4l2_subdev_get_try_format(sd, cfg, fmt->pad) = fmt->format;
+		*v4l2_subdev_get_try_format(sd, sd_state, fmt->pad) = fmt->format;
 #else
 		mutex_unlock(&ov7251->mutex);
 		return -ENOTTY;
@@ -1231,30 +885,15 @@
 					 OV7251_VTS_MAX - mode->height,
 					 1, vblank_def);
 		ov7251->cur_fps = mode->max_fps;
->>>>>>> 52f971ee
 	}
 
 	mutex_unlock(&ov7251->mutex);
 
-	ret = ov7251_set_register_array(ov7251,
-					ov7251_global_init_setting,
-					ARRAY_SIZE(ov7251_global_init_setting));
-	if (ret < 0) {
-		dev_err(ov7251->dev, "error during global init\n");
-		gpiod_set_value_cansleep(ov7251->enable_gpio, 0);
-		clk_disable_unprepare(ov7251->xclk);
-		ov7251_regulators_disable(ov7251);
-		return ret;
-	}
-
-<<<<<<< HEAD
-	return ret;
-}
-
-static int ov7251_set_power_off(struct device *dev)
-=======
+	return 0;
+}
+
 static int ov7251_get_fmt(struct v4l2_subdev *sd,
-			   struct v4l2_subdev_pad_config *cfg,
+			   struct v4l2_subdev_state *sd_state,
 			   struct v4l2_subdev_format *fmt)
 {
 	struct ov7251 *ov7251 = to_ov7251(sd);
@@ -1263,7 +902,7 @@
 	mutex_lock(&ov7251->mutex);
 	if (fmt->which == V4L2_SUBDEV_FORMAT_TRY) {
 #ifdef CONFIG_VIDEO_V4L2_SUBDEV_API
-		fmt->format = *v4l2_subdev_get_try_format(sd, cfg, fmt->pad);
+		fmt->format = *v4l2_subdev_get_try_format(sd, sd_state, fmt->pad);
 #else
 		mutex_unlock(&ov7251->mutex);
 		return -ENOTTY;
@@ -1285,19 +924,10 @@
 }
 
 static int ov7251_enum_mbus_code(struct v4l2_subdev *sd,
-				  struct v4l2_subdev_pad_config *cfg,
+				  struct v4l2_subdev_state *sd_state,
 				  struct v4l2_subdev_mbus_code_enum *code)
->>>>>>> 52f971ee
-{
-	struct i2c_client *client = container_of(dev, struct i2c_client, dev);
-	struct v4l2_subdev *sd = i2c_get_clientdata(client);
+{
 	struct ov7251 *ov7251 = to_ov7251(sd);
-<<<<<<< HEAD
-
-	clk_disable_unprepare(ov7251->xclk);
-	gpiod_set_value_cansleep(ov7251->enable_gpio, 0);
-	ov7251_regulators_disable(ov7251);
-=======
 
 	if (code->index != 0)
 		return -EINVAL;
@@ -1307,7 +937,7 @@
 }
 
 static int ov7251_enum_frame_sizes(struct v4l2_subdev *sd,
-				    struct v4l2_subdev_pad_config *cfg,
+				    struct v4l2_subdev_state *sd_state,
 				    struct v4l2_subdev_frame_size_enum *fse)
 {
 	if (fse->index >= ARRAY_SIZE(supported_modes))
@@ -1320,7 +950,6 @@
 	fse->max_width  = supported_modes[fse->index].width;
 	fse->max_height = supported_modes[fse->index].height;
 	fse->min_height = supported_modes[fse->index].height;
->>>>>>> 52f971ee
 
 	return 0;
 }
@@ -1373,47 +1002,6 @@
 	return 0;
 }
 
-<<<<<<< HEAD
-static const char * const ov7251_test_pattern_menu[] = {
-	"Disabled",
-	"Vertical Pattern Bars",
-};
-
-static int ov7251_vts_configure(struct ov7251 *ov7251, s32 vblank)
-{
-	u8 vts[2];
-
-	vts[0] = ((ov7251->current_mode->height + vblank) & 0xff00) >> 8;
-	vts[1] = ((ov7251->current_mode->height + vblank) & 0x00ff);
-
-	return ov7251_write_seq_regs(ov7251, OV7251_TIMING_VTS_REG, vts, 2);
-}
-
-static int ov7251_s_ctrl(struct v4l2_ctrl *ctrl)
-{
-	struct ov7251 *ov7251 = container_of(ctrl->handler,
-					     struct ov7251, ctrls);
-	int ret;
-
-	/* If VBLANK is altered we need to update exposure to compensate */
-	if (ctrl->id == V4L2_CID_VBLANK) {
-		int exposure_max;
-
-		exposure_max = ov7251->current_mode->height + ctrl->val -
-			       OV7251_INTEGRATION_MARGIN;
-		__v4l2_ctrl_modify_range(ov7251->exposure,
-					 ov7251->exposure->minimum,
-					 exposure_max,
-					 ov7251->exposure->step,
-					 min(ov7251->exposure->val,
-					     exposure_max));
-	}
-
-	/* v4l2_ctrl_lock() locks our mutex */
-
-	if (!pm_runtime_get_if_in_use(ov7251->dev))
-		return 0;
-=======
 static void ov7251_get_module_inf(struct ov7251 *ov7251,
 				   struct rkmodule_inf *inf)
 {
@@ -1423,7 +1011,6 @@
 		sizeof(inf->base.module));
 	strscpy(inf->base.lens, ov7251->len_name, sizeof(inf->base.lens));
 }
->>>>>>> 52f971ee
 
 static long ov7251_ioctl(struct v4l2_subdev *sd, unsigned int cmd, void *arg)
 {
@@ -1480,32 +1067,17 @@
 			ret = ov7251_write_reg(ov7251->client, OV7251_REG_CTRL_MODE,
 				 OV7251_REG_VALUE_08BIT, OV7251_MODE_SW_STANDBY);
 		break;
-	case V4L2_CID_VBLANK:
-		ret = ov7251_vts_configure(ov7251, ctrl->val);
-		break;
 	default:
 		ret = -ENOIOCTLCMD;
 		break;
 	}
 
-	pm_runtime_put(ov7251->dev);
-
 	return ret;
 }
 
-<<<<<<< HEAD
-static const struct v4l2_ctrl_ops ov7251_ctrl_ops = {
-	.s_ctrl = ov7251_s_ctrl,
-};
-
-static int ov7251_enum_mbus_code(struct v4l2_subdev *sd,
-				 struct v4l2_subdev_state *sd_state,
-				 struct v4l2_subdev_mbus_code_enum *code)
-=======
 #ifdef CONFIG_COMPAT
 static long ov7251_compat_ioctl32(struct v4l2_subdev *sd,
 				   unsigned int cmd, unsigned long arg)
->>>>>>> 52f971ee
 {
 	void __user *up = compat_ptr(arg);
 	struct rkmodule_inf *inf;
@@ -1536,14 +1108,6 @@
 			return ret;
 		}
 
-<<<<<<< HEAD
-static int ov7251_enum_frame_size(struct v4l2_subdev *subdev,
-				  struct v4l2_subdev_state *sd_state,
-				  struct v4l2_subdev_frame_size_enum *fse)
-{
-	if (fse->code != MEDIA_BUS_FMT_Y10_1X10)
-		return -EINVAL;
-=======
 		ret = ov7251_ioctl(sd, cmd, hdr);
 		if (!ret) {
 			if (copy_to_user(up, hdr, sizeof(*hdr)))
@@ -1557,7 +1121,6 @@
 			ret = -ENOMEM;
 			return ret;
 		}
->>>>>>> 52f971ee
 
 		ret = copy_from_user(hdr, up, sizeof(*hdr));
 		if (!ret)
@@ -1596,13 +1159,7 @@
 }
 #endif
 
-<<<<<<< HEAD
-static int ov7251_enum_frame_ival(struct v4l2_subdev *subdev,
-				  struct v4l2_subdev_state *sd_state,
-				  struct v4l2_subdev_frame_interval_enum *fie)
-=======
 static int __ov7251_start_stream(struct ov7251 *ov7251)
->>>>>>> 52f971ee
 {
 	int ret;
 
@@ -1619,27 +1176,6 @@
 				 OV7251_REG_VALUE_08BIT, OV7251_MODE_STREAMING);
 }
 
-<<<<<<< HEAD
-static struct v4l2_mbus_framefmt *
-__ov7251_get_pad_format(struct ov7251 *ov7251,
-			struct v4l2_subdev_state *sd_state,
-			unsigned int pad,
-			enum v4l2_subdev_format_whence which)
-{
-	switch (which) {
-	case V4L2_SUBDEV_FORMAT_TRY:
-		return v4l2_subdev_get_try_format(&ov7251->sd, sd_state, pad);
-	case V4L2_SUBDEV_FORMAT_ACTIVE:
-		return &ov7251->fmt;
-	default:
-		return NULL;
-	}
-}
-
-static int ov7251_get_format(struct v4l2_subdev *sd,
-			     struct v4l2_subdev_state *sd_state,
-			     struct v4l2_subdev_format *format)
-=======
 static int __ov7251_stop_stream(struct ov7251 *ov7251)
 {
 	return ov7251_write_reg(ov7251->client, OV7251_REG_CTRL_MODE,
@@ -1647,24 +1183,15 @@
 }
 
 static int ov7251_s_stream(struct v4l2_subdev *sd, int on)
->>>>>>> 52f971ee
 {
 	struct ov7251 *ov7251 = to_ov7251(sd);
 	struct i2c_client *client = ov7251->client;
 	int ret = 0;
 
-<<<<<<< HEAD
-	mutex_lock(&ov7251->lock);
-	format->format = *__ov7251_get_pad_format(ov7251, sd_state,
-						  format->pad,
-						  format->which);
-	mutex_unlock(&ov7251->lock);
-=======
 	mutex_lock(&ov7251->mutex);
 	on = !!on;
 	if (on == ov7251->streaming)
 		goto unlock_and_return;
->>>>>>> 52f971ee
 
 	if (on) {
 		ret = pm_runtime_get_sync(&client->dev);
@@ -1673,20 +1200,6 @@
 			goto unlock_and_return;
 		}
 
-<<<<<<< HEAD
-static struct v4l2_rect *
-__ov7251_get_pad_crop(struct ov7251 *ov7251,
-		      struct v4l2_subdev_state *sd_state,
-		      unsigned int pad, enum v4l2_subdev_format_whence which)
-{
-	switch (which) {
-	case V4L2_SUBDEV_FORMAT_TRY:
-		return v4l2_subdev_get_try_crop(&ov7251->sd, sd_state, pad);
-	case V4L2_SUBDEV_FORMAT_ACTIVE:
-		return &ov7251->crop;
-	default:
-		return NULL;
-=======
 		ret = __ov7251_start_stream(ov7251);
 		if (ret) {
 			v4l2_err(sd, "start stream failed while write regs\n");
@@ -1697,7 +1210,6 @@
 	} else {
 		__ov7251_stop_stream(ov7251);
 		pm_runtime_put(&client->dev);
->>>>>>> 52f971ee
 	}
 
 	ov7251->streaming = on;
@@ -1746,24 +1258,11 @@
 	return ret;
 }
 
-<<<<<<< HEAD
-static int ov7251_set_format(struct v4l2_subdev *sd,
-			     struct v4l2_subdev_state *sd_state,
-			     struct v4l2_subdev_format *format)
-{
-	struct ov7251 *ov7251 = to_ov7251(sd);
-	struct v4l2_mbus_framefmt *__format;
-	int vblank_max, vblank_def;
-	struct v4l2_rect *__crop;
-	const struct ov7251_mode_info *new_mode;
-	int ret = 0;
-=======
 /* Calculate the delay in us by clock rate and clock cycles */
 static inline u32 ov7251_cal_delay(u32 cycles)
 {
 	return DIV_ROUND_UP(cycles, OV7251_XVCLK_FREQ / 1000 / 1000);
 }
->>>>>>> 52f971ee
 
 static int __ov7251_power_on(struct ov7251 *ov7251)
 {
@@ -1771,10 +1270,6 @@
 	u32 delay_us;
 	struct device *dev = &ov7251->client->dev;
 
-<<<<<<< HEAD
-	__crop = __ov7251_get_pad_crop(ov7251, sd_state, format->pad,
-				       format->which);
-=======
 	if (!IS_ERR_OR_NULL(ov7251->pins_default)) {
 		ret = pinctrl_select_state(ov7251->pinctrl,
 					   ov7251->pins_default);
@@ -1791,7 +1286,6 @@
 		dev_err(dev, "Failed to enable xvclk\n");
 		return ret;
 	}
->>>>>>> 52f971ee
 
 	if (!IS_ERR(ov7251->reset_gpio))
 		gpiod_set_value_cansleep(ov7251->reset_gpio, 0);
@@ -1802,14 +1296,6 @@
 		goto disable_clk;
 	}
 
-<<<<<<< HEAD
-	if (format->which == V4L2_SUBDEV_FORMAT_ACTIVE) {
-		ret = __v4l2_ctrl_modify_range(ov7251->exposure,
-					       1, new_mode->exposure_max,
-					       1, new_mode->exposure_def);
-		if (ret < 0)
-			goto exit;
-=======
 	usleep_range(5 * 1000, 10 * 1000);
 	if (!IS_ERR(ov7251->reset_gpio))
 		gpiod_set_value_cansleep(ov7251->reset_gpio, 1);
@@ -1822,7 +1308,6 @@
 		usleep_range(6000, 8000);
 	else
 		usleep_range(12000, 16000);
->>>>>>> 52f971ee
 
 	/* 8192 cycles prior to first SCCB transaction */
 	delay_us = ov7251_cal_delay(8192);
@@ -1830,36 +1315,11 @@
 
 	return 0;
 
-<<<<<<< HEAD
-		vblank_max = OV7251_TIMING_MAX_VTS - new_mode->height;
-		vblank_def = new_mode->vts - new_mode->height;
-		ret = __v4l2_ctrl_modify_range(ov7251->vblank,
-					       OV7251_TIMING_MIN_VTS,
-					       vblank_max, 1, vblank_def);
-		if (ret < 0)
-			goto exit;
-
-		ov7251->current_mode = new_mode;
-	}
-
-	__format = __ov7251_get_pad_format(ov7251, sd_state, format->pad,
-					   format->which);
-	__format->width = __crop->width;
-	__format->height = __crop->height;
-	__format->code = MEDIA_BUS_FMT_Y10_1X10;
-	__format->field = V4L2_FIELD_NONE;
-	__format->colorspace = V4L2_COLORSPACE_SRGB;
-	__format->ycbcr_enc = V4L2_MAP_YCBCR_ENC_DEFAULT(__format->colorspace);
-	__format->quantization = V4L2_MAP_QUANTIZATION_DEFAULT(true,
-				__format->colorspace, __format->ycbcr_enc);
-	__format->xfer_func = V4L2_MAP_XFER_FUNC_DEFAULT(__format->colorspace);
-=======
 disable_clk:
 	clk_disable_unprepare(ov7251->xvclk);
 
 	return ret;
 }
->>>>>>> 52f971ee
 
 static void __ov7251_power_off(struct ov7251 *ov7251)
 {
@@ -1889,21 +1349,6 @@
 	return __ov7251_power_on(ov7251);
 }
 
-<<<<<<< HEAD
-static int ov7251_entity_init_cfg(struct v4l2_subdev *subdev,
-				  struct v4l2_subdev_state *sd_state)
-{
-	struct v4l2_subdev_format fmt = {
-		.which = sd_state ? V4L2_SUBDEV_FORMAT_TRY
-		: V4L2_SUBDEV_FORMAT_ACTIVE,
-		.format = {
-			.width = 640,
-			.height = 480
-		}
-	};
-
-	ov7251_set_format(subdev, sd_state, &fmt);
-=======
 static int ov7251_runtime_suspend(struct device *dev)
 {
 	struct i2c_client *client = to_i2c_client(dev);
@@ -1911,50 +1356,18 @@
 	struct ov7251 *ov7251 = to_ov7251(sd);
 
 	__ov7251_power_off(ov7251);
->>>>>>> 52f971ee
 
 	return 0;
 }
 
-<<<<<<< HEAD
-static int ov7251_get_selection(struct v4l2_subdev *sd,
-				struct v4l2_subdev_state *sd_state,
-				struct v4l2_subdev_selection *sel)
-=======
 #ifdef CONFIG_VIDEO_V4L2_SUBDEV_API
 static int ov7251_open(struct v4l2_subdev *sd, struct v4l2_subdev_fh *fh)
->>>>>>> 52f971ee
 {
 	struct ov7251 *ov7251 = to_ov7251(sd);
 	struct v4l2_mbus_framefmt *try_fmt =
-				v4l2_subdev_get_try_format(sd, fh->pad, 0);
+				v4l2_subdev_get_try_format(sd, fh->state, 0);
 	const struct ov7251_mode *def_mode = &supported_modes[0];
 
-<<<<<<< HEAD
-	switch (sel->target) {
-	case V4L2_SEL_TGT_CROP_DEFAULT:
-	case V4L2_SEL_TGT_CROP:
-	mutex_lock(&ov7251->lock);
-		sel->r = *__ov7251_get_pad_crop(ov7251, sd_state, sel->pad,
-						sel->which);
-		mutex_unlock(&ov7251->lock);
-		break;
-	case V4L2_SEL_TGT_NATIVE_SIZE:
-		sel->r.top = 0;
-		sel->r.left = 0;
-		sel->r.width = OV7251_NATIVE_WIDTH;
-		sel->r.height = OV7251_NATIVE_HEIGHT;
-		break;
-	case V4L2_SEL_TGT_CROP_BOUNDS:
-		sel->r.top = OV7251_ACTIVE_START_TOP;
-		sel->r.left = OV7251_ACTIVE_START_LEFT;
-		sel->r.width = OV7251_ACTIVE_WIDTH;
-		sel->r.height = OV7251_ACTIVE_HEIGHT;
-		break;
-	default:
-		return -EINVAL;
-	}
-=======
 	mutex_lock(&ov7251->mutex);
 	/* Initialize try_fmt */
 	try_fmt->width = def_mode->width;
@@ -1964,14 +1377,13 @@
 
 	mutex_unlock(&ov7251->mutex);
 	/* No crop or compose */
->>>>>>> 52f971ee
 
 	return 0;
 }
 #endif
 
 static int ov7251_enum_frame_interval(struct v4l2_subdev *sd,
-				       struct v4l2_subdev_pad_config *cfg,
+				       struct v4l2_subdev_state *sd_state,
 				       struct v4l2_subdev_frame_interval_enum *fie)
 {
 	if (fie->index >= ARRAY_SIZE(supported_modes))
@@ -1985,51 +1397,6 @@
 	return 0;
 }
 
-<<<<<<< HEAD
-	if (enable) {
-		ret = pm_runtime_get_sync(ov7251->dev);
-		if (ret < 0)
-			goto err_power_down;
-
-		ret = ov7251_pll_configure(ov7251);
-		if (ret) {
-			dev_err(ov7251->dev, "error configuring PLLs\n");
-			goto err_power_down;
-		}
-
-		ret = ov7251_set_register_array(ov7251,
-					ov7251->current_mode->data,
-					ov7251->current_mode->data_size);
-		if (ret < 0) {
-			dev_err(ov7251->dev, "could not set mode %dx%d\n",
-				ov7251->current_mode->width,
-				ov7251->current_mode->height);
-			goto err_power_down;
-		}
-		ret = __v4l2_ctrl_handler_setup(&ov7251->ctrls);
-		if (ret < 0) {
-			dev_err(ov7251->dev, "could not sync v4l2 controls\n");
-			goto err_power_down;
-		}
-		ret = ov7251_write_reg(ov7251, OV7251_SC_MODE_SELECT,
-				       OV7251_SC_MODE_SELECT_STREAMING);
-		if (ret)
-			goto err_power_down;
-	} else {
-		ret = ov7251_write_reg(ov7251, OV7251_SC_MODE_SELECT,
-				       OV7251_SC_MODE_SELECT_SW_STANDBY);
-		pm_runtime_put(ov7251->dev);
-	}
-
-	mutex_unlock(&ov7251->lock);
-	return ret;
-
-err_power_down:
-	pm_runtime_put(ov7251->dev);
-	mutex_unlock(&ov7251->lock);
-	return ret;
-}
-=======
 static const struct dev_pm_ops ov7251_pm_ops = {
 	SET_RUNTIME_PM_OPS(ov7251_runtime_suspend,
 			   ov7251_runtime_resume, NULL)
@@ -2048,7 +1415,6 @@
 	.compat_ioctl32 = ov7251_compat_ioctl32,
 #endif
 };
->>>>>>> 52f971ee
 
 static const struct v4l2_subdev_video_ops ov7251_video_ops = {
 	.s_stream = ov7251_s_stream,
@@ -2094,14 +1460,6 @@
 	if (!pm_runtime_get_if_in_use(&client->dev))
 		return 0;
 
-<<<<<<< HEAD
-	if (new_mode != ov7251->current_mode) {
-		ret = __v4l2_ctrl_modify_range(ov7251->exposure,
-					       1, new_mode->exposure_max,
-					       1, new_mode->exposure_def);
-		if (ret < 0)
-			goto exit;
-=======
 	switch (ctrl->id) {
 	case V4L2_CID_EXPOSURE:
 		/* 4 least significant bits of expsoure are fractional part */
@@ -2143,7 +1501,6 @@
 	}
 
 	pm_runtime_put(&client->dev);
->>>>>>> 52f971ee
 
 	return ret;
 }
@@ -2223,13 +1580,6 @@
 	return ret;
 }
 
-<<<<<<< HEAD
-static const struct v4l2_subdev_video_ops ov7251_video_ops = {
-	.s_stream = ov7251_s_stream,
-	.g_frame_interval = ov7251_get_frame_interval,
-	.s_frame_interval = ov7251_set_frame_interval,
-};
-=======
 static int ov7251_check_sensor_id(struct ov7251 *ov7251,
 				   struct i2c_client *client)
 {
@@ -2243,305 +1593,9 @@
 		dev_err(dev, "Unexpected sensor id(%06x), ret(%d)\n", id, ret);
 		return -ENODEV;
 	}
->>>>>>> 52f971ee
 
 	dev_info(dev, "Detected OV%06x sensor\n", CHIP_ID);
 
-<<<<<<< HEAD
-static const struct v4l2_subdev_ops ov7251_subdev_ops = {
-	.video = &ov7251_video_ops,
-	.pad = &ov7251_subdev_pad_ops,
-};
-
-static int ov7251_check_hwcfg(struct ov7251 *ov7251)
-{
-	struct fwnode_handle *fwnode = dev_fwnode(ov7251->dev);
-	struct v4l2_fwnode_endpoint bus_cfg = {
-		.bus_type = V4L2_MBUS_CSI2_DPHY,
-	};
-	struct fwnode_handle *endpoint;
-	unsigned int i, j;
-	int ret;
-
-	endpoint = fwnode_graph_get_next_endpoint(fwnode, NULL);
-	if (!endpoint)
-		return -EPROBE_DEFER; /* could be provided by cio2-bridge */
-
-	ret = v4l2_fwnode_endpoint_alloc_parse(endpoint, &bus_cfg);
-	fwnode_handle_put(endpoint);
-	if (ret)
-		return dev_err_probe(ov7251->dev, ret,
-				     "parsing endpoint node failed\n");
-
-	if (!bus_cfg.nr_of_link_frequencies) {
-		ret = dev_err_probe(ov7251->dev, -EINVAL,
-				    "no link frequencies defined\n");
-		goto out_free_bus_cfg;
-	}
-
-	for (i = 0; i < bus_cfg.nr_of_link_frequencies; i++) {
-		for (j = 0; j < ARRAY_SIZE(link_freq); j++)
-			if (bus_cfg.link_frequencies[i] == link_freq[j])
-				break;
-
-		if (j < ARRAY_SIZE(link_freq))
-			break;
-	}
-
-	if (i == bus_cfg.nr_of_link_frequencies) {
-		ret = dev_err_probe(ov7251->dev, -EINVAL,
-				    "no supported link freq found\n");
-		goto out_free_bus_cfg;
-	}
-
-	ov7251->link_freq_idx = i;
-
-out_free_bus_cfg:
-	v4l2_fwnode_endpoint_free(&bus_cfg);
-
-	return ret;
-}
-
-static int ov7251_detect_chip(struct ov7251 *ov7251)
-{
-	u8 chip_id_high, chip_id_low, chip_rev;
-	int ret;
-
-	ret = ov7251_read_reg(ov7251, OV7251_CHIP_ID_HIGH, &chip_id_high);
-	if (ret < 0 || chip_id_high != OV7251_CHIP_ID_HIGH_BYTE)
-		return dev_err_probe(ov7251->dev, -ENODEV,
-				     "could not read ID high\n");
-
-	ret = ov7251_read_reg(ov7251, OV7251_CHIP_ID_LOW, &chip_id_low);
-	if (ret < 0 || chip_id_low != OV7251_CHIP_ID_LOW_BYTE)
-		return dev_err_probe(ov7251->dev, -ENODEV,
-				     "could not read ID low\n");
-
-	ret = ov7251_read_reg(ov7251, OV7251_SC_GP_IO_IN1, &chip_rev);
-	if (ret < 0)
-		return dev_err_probe(ov7251->dev, -ENODEV,
-				     "could not read revision\n");
-	chip_rev >>= 4;
-
-	dev_info(ov7251->dev,
-		 "OV7251 revision %x (%s) detected at address 0x%02x\n",
-		 chip_rev,
-		 chip_rev == 0x4 ? "1A / 1B" :
-		 chip_rev == 0x5 ? "1C / 1D" :
-		 chip_rev == 0x6 ? "1E" :
-		 chip_rev == 0x7 ? "1F" : "unknown",
-		 ov7251->i2c_client->addr);
-
-	return 0;
-}
-
-static int ov7251_init_ctrls(struct ov7251 *ov7251)
-{
-	int vblank_max, vblank_def;
-	s64 pixel_rate;
-	int hblank;
-
-	v4l2_ctrl_handler_init(&ov7251->ctrls, 7);
-	ov7251->ctrls.lock = &ov7251->lock;
-
-	v4l2_ctrl_new_std(&ov7251->ctrls, &ov7251_ctrl_ops,
-			  V4L2_CID_HFLIP, 0, 1, 1, 0);
-	v4l2_ctrl_new_std(&ov7251->ctrls, &ov7251_ctrl_ops,
-			  V4L2_CID_VFLIP, 0, 1, 1, 0);
-	ov7251->exposure = v4l2_ctrl_new_std(&ov7251->ctrls, &ov7251_ctrl_ops,
-					     V4L2_CID_EXPOSURE, 1, 32, 1, 32);
-	ov7251->gain = v4l2_ctrl_new_std(&ov7251->ctrls, &ov7251_ctrl_ops,
-					 V4L2_CID_GAIN, 16, 1023, 1, 16);
-	v4l2_ctrl_new_std_menu_items(&ov7251->ctrls, &ov7251_ctrl_ops,
-				     V4L2_CID_TEST_PATTERN,
-				     ARRAY_SIZE(ov7251_test_pattern_menu) - 1,
-				     0, 0, ov7251_test_pattern_menu);
-
-	pixel_rate = pixel_rates[ov7251->link_freq_idx];
-	ov7251->pixel_clock = v4l2_ctrl_new_std(&ov7251->ctrls,
-						&ov7251_ctrl_ops,
-						V4L2_CID_PIXEL_RATE,
-						pixel_rate, INT_MAX,
-						pixel_rate, pixel_rate);
-	ov7251->link_freq = v4l2_ctrl_new_int_menu(&ov7251->ctrls,
-						   &ov7251_ctrl_ops,
-						   V4L2_CID_LINK_FREQ,
-						   ARRAY_SIZE(link_freq) - 1,
-						   ov7251->link_freq_idx,
-						   link_freq);
-	if (ov7251->link_freq)
-		ov7251->link_freq->flags |= V4L2_CTRL_FLAG_READ_ONLY;
-	if (ov7251->pixel_clock)
-		ov7251->pixel_clock->flags |= V4L2_CTRL_FLAG_READ_ONLY;
-
-	hblank = OV7251_FIXED_PPL - ov7251->current_mode->width;
-	ov7251->hblank = v4l2_ctrl_new_std(&ov7251->ctrls, &ov7251_ctrl_ops,
-					   V4L2_CID_HBLANK, hblank, hblank, 1,
-					   hblank);
-	if (ov7251->hblank)
-		ov7251->hblank->flags |= V4L2_CTRL_FLAG_READ_ONLY;
-
-	vblank_max = OV7251_TIMING_MAX_VTS - ov7251->current_mode->height;
-	vblank_def = ov7251->current_mode->vts - ov7251->current_mode->height;
-	ov7251->vblank = v4l2_ctrl_new_std(&ov7251->ctrls, &ov7251_ctrl_ops,
-					   V4L2_CID_VBLANK,
-					   OV7251_TIMING_MIN_VTS, vblank_max, 1,
-					   vblank_def);
-
-	ov7251->sd.ctrl_handler = &ov7251->ctrls;
-
-	if (ov7251->ctrls.error) {
-		v4l2_ctrl_handler_free(&ov7251->ctrls);
-		return ov7251->ctrls.error;
-	}
-
-	return 0;
-}
-
-static int ov7251_probe(struct i2c_client *client)
-{
-	struct device *dev = &client->dev;
-	struct ov7251 *ov7251;
-	unsigned int rate = 0, clk_rate = 0;
-	int ret;
-	int i;
-
-	ov7251 = devm_kzalloc(dev, sizeof(struct ov7251), GFP_KERNEL);
-	if (!ov7251)
-		return -ENOMEM;
-
-	ov7251->i2c_client = client;
-	ov7251->dev = dev;
-
-	ret = ov7251_check_hwcfg(ov7251);
-	if (ret)
-		return ret;
-
-	/* get system clock (xclk) */
-	ov7251->xclk = devm_clk_get_optional(dev, NULL);
-	if (IS_ERR(ov7251->xclk))
-		return dev_err_probe(dev, PTR_ERR(ov7251->xclk),
-				     "could not get xclk");
-
-	/*
-	 * We could have either a 24MHz or 19.2MHz clock rate from either DT or
-	 * ACPI. We also need to support the IPU3 case which will have both an
-	 * external clock AND a clock-frequency property.
-	 */
-	ret = fwnode_property_read_u32(dev_fwnode(dev), "clock-frequency",
-				       &rate);
-	if (ret && !ov7251->xclk)
-		return dev_err_probe(dev, ret, "invalid clock config\n");
-
-	clk_rate = clk_get_rate(ov7251->xclk);
-	ov7251->xclk_freq = clk_rate ? clk_rate : rate;
-
-	if (ov7251->xclk_freq == 0)
-		return dev_err_probe(dev, -EINVAL, "invalid clock frequency\n");
-
-	if (!ret && ov7251->xclk) {
-		ret = clk_set_rate(ov7251->xclk, rate);
-		if (ret)
-			return dev_err_probe(dev, ret,
-					     "failed to set clock rate\n");
-	}
-
-	for (i = 0; i < ARRAY_SIZE(supported_xclk_rates); i++)
-		if (ov7251->xclk_freq == supported_xclk_rates[i])
-			break;
-
-	if (i == ARRAY_SIZE(supported_xclk_rates))
-		return dev_err_probe(dev, -EINVAL,
-				     "clock rate %u Hz is unsupported\n",
-				     ov7251->xclk_freq);
-
-	ov7251->pll_cfgs = ov7251_pll_cfgs[i];
-
-	ov7251->io_regulator = devm_regulator_get(dev, "vdddo");
-	if (IS_ERR(ov7251->io_regulator)) {
-		dev_err(dev, "cannot get io regulator\n");
-		return PTR_ERR(ov7251->io_regulator);
-	}
-
-	ov7251->core_regulator = devm_regulator_get(dev, "vddd");
-	if (IS_ERR(ov7251->core_regulator)) {
-		dev_err(dev, "cannot get core regulator\n");
-		return PTR_ERR(ov7251->core_regulator);
-	}
-
-	ov7251->analog_regulator = devm_regulator_get(dev, "vdda");
-	if (IS_ERR(ov7251->analog_regulator)) {
-		dev_err(dev, "cannot get analog regulator\n");
-		return PTR_ERR(ov7251->analog_regulator);
-	}
-
-	ov7251->enable_gpio = devm_gpiod_get(dev, "enable", GPIOD_OUT_HIGH);
-	if (IS_ERR(ov7251->enable_gpio)) {
-		dev_err(dev, "cannot get enable gpio\n");
-		return PTR_ERR(ov7251->enable_gpio);
-	}
-
-	mutex_init(&ov7251->lock);
-
-	ov7251->current_mode = &ov7251_mode_info_data[0];
-	ret = ov7251_init_ctrls(ov7251);
-	if (ret) {
-		dev_err_probe(dev, ret, "error during v4l2 ctrl init\n");
-		goto destroy_mutex;
-	}
-
-	v4l2_i2c_subdev_init(&ov7251->sd, client, &ov7251_subdev_ops);
-	ov7251->sd.flags |= V4L2_SUBDEV_FL_HAS_DEVNODE;
-	ov7251->pad.flags = MEDIA_PAD_FL_SOURCE;
-	ov7251->sd.dev = &client->dev;
-	ov7251->sd.entity.function = MEDIA_ENT_F_CAM_SENSOR;
-
-	ret = media_entity_pads_init(&ov7251->sd.entity, 1, &ov7251->pad);
-	if (ret < 0) {
-		dev_err(dev, "could not register media entity\n");
-		goto free_ctrl;
-	}
-
-	ret = ov7251_set_power_on(ov7251->dev);
-	if (ret)
-		goto free_entity;
-
-	ret = ov7251_detect_chip(ov7251);
-	if (ret)
-		goto power_down;
-
-	pm_runtime_set_active(&client->dev);
-	pm_runtime_get_noresume(&client->dev);
-	pm_runtime_enable(&client->dev);
-
-	ret = ov7251_read_reg(ov7251, OV7251_PRE_ISP_00,
-			      &ov7251->pre_isp_00);
-	if (ret < 0) {
-		dev_err(dev, "could not read test pattern value\n");
-		ret = -ENODEV;
-		goto err_pm_runtime;
-	}
-
-	ret = ov7251_read_reg(ov7251, OV7251_TIMING_FORMAT1,
-			      &ov7251->timing_format1);
-	if (ret < 0) {
-		dev_err(dev, "could not read vflip value\n");
-		ret = -ENODEV;
-		goto err_pm_runtime;
-	}
-
-	ret = ov7251_read_reg(ov7251, OV7251_TIMING_FORMAT2,
-			      &ov7251->timing_format2);
-	if (ret < 0) {
-		dev_err(dev, "could not read hflip value\n");
-		ret = -ENODEV;
-		goto err_pm_runtime;
-	}
-
-	pm_runtime_set_autosuspend_delay(&client->dev, 1000);
-	pm_runtime_use_autosuspend(&client->dev);
-	pm_runtime_put_autosuspend(&client->dev);
-=======
 	return 0;
 }
 
@@ -2663,12 +1717,11 @@
 		facing[0] = 'b';
 	else
 		facing[0] = 'f';
->>>>>>> 52f971ee
 
 	snprintf(sd->name, sizeof(sd->name), "m%02d_%s_%s %s",
 		 ov7251->module_index, facing,
 		 OV7251_NAME, dev_name(sd->dev));
-	ret = v4l2_async_register_subdev_sensor_common(sd);
+	ret = v4l2_async_register_subdev_sensor(sd);
 	if (ret) {
 		dev_err(dev, "v4l2 async register subdev failed\n");
 		goto err_clean_entity;
@@ -2680,19 +1733,6 @@
 
 	return 0;
 
-<<<<<<< HEAD
-err_pm_runtime:
-	pm_runtime_disable(ov7251->dev);
-	pm_runtime_put_noidle(ov7251->dev);
-power_down:
-	ov7251_set_power_off(ov7251->dev);
-free_entity:
-	media_entity_cleanup(&ov7251->sd.entity);
-free_ctrl:
-	v4l2_ctrl_handler_free(&ov7251->ctrls);
-destroy_mutex:
-	mutex_destroy(&ov7251->lock);
-=======
 err_clean_entity:
 #if defined(CONFIG_MEDIA_CONTROLLER)
 	media_entity_cleanup(&sd->entity);
@@ -2703,7 +1743,6 @@
 	v4l2_ctrl_handler_free(&ov7251->ctrl_handler);
 err_destroy_mutex:
 	mutex_destroy(&ov7251->mutex);
->>>>>>> 52f971ee
 
 	return ret;
 }
@@ -2724,21 +1763,9 @@
 	if (!pm_runtime_status_suspended(&client->dev))
 		__ov7251_power_off(ov7251);
 	pm_runtime_set_suspended(&client->dev);
-
-	pm_runtime_disable(ov7251->dev);
-	if (!pm_runtime_status_suspended(ov7251->dev))
-		ov7251_set_power_off(ov7251->dev);
-	pm_runtime_set_suspended(ov7251->dev);
-}
-
-<<<<<<< HEAD
-static const struct dev_pm_ops ov7251_pm_ops = {
-	SET_RUNTIME_PM_OPS(ov7251_set_power_off, ov7251_set_power_on, NULL)
-};
-
-=======
+}
+
 #if IS_ENABLED(CONFIG_OF)
->>>>>>> 52f971ee
 static const struct of_device_id ov7251_of_match[] = {
 	{ .compatible = "ovti,ov7251" },
 	{},
@@ -2751,24 +1778,11 @@
 	{ },
 };
 
-static const struct acpi_device_id ov7251_acpi_match[] = {
-	{ "INT347E" },
-	{ }
-};
-MODULE_DEVICE_TABLE(acpi, ov7251_acpi_match);
-
 static struct i2c_driver ov7251_i2c_driver = {
 	.driver = {
-<<<<<<< HEAD
-		.of_match_table = ov7251_of_match,
-		.acpi_match_table = ov7251_acpi_match,
-		.name  = "ov7251",
-		.pm = &ov7251_pm_ops,
-=======
 		.name = OV7251_NAME,
 		.pm = &ov7251_pm_ops,
 		.of_match_table = of_match_ptr(ov7251_of_match),
->>>>>>> 52f971ee
 	},
 	.probe		= &ov7251_probe,
 	.remove		= &ov7251_remove,
