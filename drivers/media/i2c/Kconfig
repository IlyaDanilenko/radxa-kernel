--- conflicted
+++ resolved
@@ -557,6 +557,18 @@
 	  To compile this driver as a module, choose M here: the
 	  module will be called imx464.
 
+config VIDEO_IMX492
+	tristate "Sony IMX492 sensor support"
+	depends on I2C && VIDEO_DEV
+	depends on MEDIA_CAMERA_SUPPORT
+	select VIDEO_V4L2_SUBDEV_API
+	help
+	  This is a Video4Linux2 sensor driver for the Sony
+	  IMX492 camera.
+
+	  To compile this driver as a module, choose M here: the
+	  module will be called imx492.
+
 config VIDEO_IMX577
 	tristate "Sony IMX577 sensor support"
 	depends on I2C && VIDEO_DEV
@@ -1447,26 +1459,9 @@
 	  This is a Video4Linux2 sensor driver for the SmartSens
 	  SC2232 camera.
 
-<<<<<<< HEAD
 config VIDEO_SC2239
 	tristate "SmartSens SC2239 sensor support"
 	depends on I2C && VIDEO_DEV
-=======
-config VIDEO_IMX492
-	tristate "Sony IMX492 sensor support"
-	depends on I2C && VIDEO_V4L2 && VIDEO_V4L2_SUBDEV_API
-	depends on MEDIA_CAMERA_SUPPORT
-	help
-	  This is a Video4Linux2 sensor driver for the Sony
-	  IMX492 camera.
-
-	  To compile this driver as a module, choose M here: the
-	  module will be called imx492.
-
-config VIDEO_IMX355
-	tristate "Sony IMX355 sensor support"
-	depends on I2C && VIDEO_V4L2
->>>>>>> a8f20dd9
 	select MEDIA_CONTROLLER
 	select VIDEO_V4L2_SUBDEV_API
 	select V4L2_FWNODE
