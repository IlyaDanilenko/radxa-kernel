--- conflicted
+++ resolved
@@ -895,6 +895,17 @@
 	  This is a Video4Linux2 sensor driver for the OmniVision
 	  OS02G10 camera.
 
+config VIDEO_OS02K10
+	tristate "OmniVision OS02K10 sensor support"
+	depends on I2C && VIDEO_DEV
+	depends on MEDIA_CAMERA_SUPPORT
+	select MEDIA_CONTROLLER
+	select VIDEO_V4L2_SUBDEV_API
+	select V4L2_FWNODE
+	help
+	  This is a Video4Linux2 sensor driver for the OmniVision
+	  OS02K10 camera.
+
 config VIDEO_OS03B10
 	tristate "OmniVision OS03B10 sensor support"
 	depends on I2C && VIDEO_DEV
@@ -1463,28 +1474,8 @@
 	  This driver supports the IMI RDACM20 GMSL camera, used in
 	  ADAS systems.
 
-<<<<<<< HEAD
 	  This camera should be used in conjunction with a GMSL
 	  deserialiser such as the MAX9286.
-=======
-config VIDEO_OS02K10
-	tristate "OmniVision OS02K10 sensor support"
-	depends on I2C && VIDEO_V4L2 && VIDEO_V4L2_SUBDEV_API
-	depends on MEDIA_CAMERA_SUPPORT
-	select V4L2_FWNODE
-	help
-	  This is a Video4Linux2 sensor driver for the OmniVision
-	  OS02K10 camera.
-
-config VIDEO_OS03B10
-	tristate "OmniVision OS03B10 sensor support"
-	depends on I2C && VIDEO_V4L2 && VIDEO_V4L2_SUBDEV_API
-	depends on MEDIA_CAMERA_SUPPORT
-	select V4L2_FWNODE
-	help
-	  This is a Video4Linux2 sensor driver for the OmniVision
-	  OS03B10 camera.
->>>>>>> 1ccd57c4
 
 config VIDEO_RDACM21
 	tristate "IMI RDACM21 camera support"
