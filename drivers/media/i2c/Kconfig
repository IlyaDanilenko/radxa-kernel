--- conflicted
+++ resolved
@@ -1972,6 +1972,16 @@
 	  This is a Video4Linux2 sensor driver for the SmartSens
 	  SC830AI camera.
 
+config VIDEO_SC831AI
+	tristate "SmartSens SC831AI sensor support"
+	depends on I2C && VIDEO_DEV
+	select MEDIA_CONTROLLER
+	select VIDEO_V4L2_SUBDEV_API
+	select V4L2_FWNODE
+	help
+	  This is a Video4Linux2 sensor driver for the SmartSens
+	  SC831AI camera.
+
 config VIDEO_SC850SL
 	tristate "SmartSens SC850SL sensor support"
 	depends on I2C && VIDEO_DEV
@@ -2245,31 +2255,12 @@
 	help
 	  Support for the Micronas MSP34xx series of audio decoders.
 
-<<<<<<< HEAD
 	  To compile this driver as a module, choose M here: the
 	  module will be called msp3400.
 
 config VIDEO_SONY_BTF_MPX
 	tristate "Sony BTF's internal MPX"
 	depends on VIDEO_DEV && I2C
-=======
-config VIDEO_SC831AI
-	tristate "SmartSens SC831AI sensor support"
-	depends on I2C && VIDEO_V4L2
-	select MEDIA_CONTROLLER
-	select VIDEO_V4L2_SUBDEV_API
-	select V4L2_FWNODE
-	help
-	  This is a Video4Linux2 sensor driver for the SmartSens
-	  SC831AI camera.
-
-config VIDEO_SC850SL
-	tristate "SmartSens SC850SL sensor support"
-	depends on I2C && VIDEO_V4L2
-	select MEDIA_CONTROLLER
-	select VIDEO_V4L2_SUBDEV_API
-	select V4L2_FWNODE
->>>>>>> 28a7162d
 	help
 	  Support for the internal MPX of the Sony BTF-PG472Z tuner.
 
