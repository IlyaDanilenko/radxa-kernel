--- conflicted
+++ resolved
@@ -1778,6 +1778,16 @@
 	  This is a Video4Linux2 sensor driver for the SmartSens
 	  SC4336 camera.
 
+config VIDEO_SC450AI
+	tristate "SmartSens SC450AI sensor support"
+	depends on I2C && VIDEO_DEV
+	select MEDIA_CONTROLLER
+	select VIDEO_V4L2_SUBDEV_API
+	select V4L2_FWNODE
+	help
+	  This is a Video4Linux2 sensor driver for the SmartSens
+	  SC450ai camera.
+
 config VIDEO_SC500AI
 	tristate "SmartSens SC500AI sensor support"
 	depends on I2C && VIDEO_DEV
@@ -2088,7 +2098,6 @@
 	help
 	  Support for the internal MPX of the Sony BTF-PG472Z tuner.
 
-<<<<<<< HEAD
 	  To compile this driver as a module, choose M here: the
 	  module will be called sony-btf-mpx.
 
@@ -2099,21 +2108,6 @@
 	select HDMI
 	select SND_PCM
 	select V4L2_FWNODE
-=======
-config VIDEO_SC450AI
-	tristate "SmartSens SC450AI sensor support"
-	depends on I2C && VIDEO_V4L2
-	select MEDIA_CONTROLLER
-	select VIDEO_V4L2_SUBDEV_API
-	select V4L2_FWNODE
-	help
-	  This is a Video4Linux2 sensor driver for the SmartSens
-	  SC450ai camera.
-
-config VIDEO_SC500AI
-	tristate "SmartSens SC500AI sensor support"
-	depends on I2C && VIDEO_V4L2
->>>>>>> ef1fb629
 	select MEDIA_CONTROLLER
 	select VIDEO_V4L2_SUBDEV_API
 	help
