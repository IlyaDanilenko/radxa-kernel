# SPDX-License-Identifier: GPL-2.0-only
#
# Multimedia Video device configuration
#

if VIDEO_DEV

comment "IR I2C driver auto-selected by 'Autoselect ancillary drivers'"
	depends on MEDIA_SUBDRV_AUTOSELECT && I2C && RC_CORE

config VIDEO_IR_I2C
	tristate "I2C module for IR" if !MEDIA_SUBDRV_AUTOSELECT || EXPERT
	depends on I2C && RC_CORE
	default y
	help
	  Most boards have an IR chip directly connected via GPIO. However,
	  some video boards have the IR connected via I2C bus.

	  If your board doesn't have an I2C IR chip, you may disable this
	  option.

	  In doubt, say Y.

#
# V4L2 I2C drivers that are related with Camera support
#

menu "Camera sensor devices"
	visible if MEDIA_CAMERA_SUPPORT

config VIDEO_APTINA_PLL
	tristate

config VIDEO_CCS_PLL
	tristate

config VIDEO_AR0230
	tristate "Aptina AR0230 sensor support"
	depends on I2C && VIDEO_DEV
	depends on MEDIA_CAMERA_SUPPORT
	select MEDIA_CONTROLLER
	select VIDEO_V4L2_SUBDEV_API
	select V4L2_FWNODE
	help
	  Support for the Aptina AR0230 sensor.

	  To compile this driver as a module, choose M here: the
	  module will be called ar0230.

config VIDEO_AR0521
	tristate "ON Semiconductor AR0521 sensor support"
	depends on I2C && VIDEO_DEV
	select MEDIA_CONTROLLER
	select VIDEO_V4L2_SUBDEV_API
	select V4L2_FWNODE
	help
	  This is a Video4Linux2 sensor driver for the ON Semiconductor
	  AR0521 camera.

	  To compile this driver as a module, choose M here: the
	  module will be called ar0521.

config VIDEO_AR0822
	tristate "Onsemi AR0822 sensor support"
	depends on I2C && VIDEO_DEV
	depends on MEDIA_CAMERA_SUPPORT
	select MEDIA_CONTROLLER
	select VIDEO_V4L2_SUBDEV_API
	select V4L2_FWNODE
	help
	  This is a Video4Linux2 sensor driver for the Onsemi
	  AR0822 camera.

	  To compile this driver as a module, choose M here: the
	  module will be called ar0822.

config VIDEO_BF3925
	tristate "BYD BF3925 sensor support"
	depends on I2C && VIDEO_DEV
	select MEDIA_CONTROLLER
	select VIDEO_V4L2_SUBDEV_API
	select V4L2_FWNODE
	help
	  This is a Video4Linux2 sensor driver for the BYD
	  BF3925 camera.

	  To compile this driver as a module, choose M here: the
	  module will be called BF3925.

config VIDEO_GC02M2
	tristate "GalaxyCore GC02M2 sensor support"
	depends on I2C && VIDEO_DEV
	depends on MEDIA_CAMERA_SUPPORT
	select MEDIA_CONTROLLER
	select VIDEO_V4L2_SUBDEV_API
	select V4L2_FWNODE
	help
	  Support for the GalaxyCore GC02M2 sensor.

	  To compile this driver as a module, choose M here: the
	  module will be called gc02m2.

config VIDEO_GC0312
	tristate "GalaxyCore GC0312 sensor support"
	depends on I2C && VIDEO_DEV
	depends on MEDIA_CAMERA_SUPPORT
	select MEDIA_CONTROLLER
	select VIDEO_V4L2_SUBDEV_API
	select V4L2_FWNODE
	help
	  Support for the GalaxyCore GC0312 sensor.

	  To compile this driver as a module, choose M here: the
	  module will be called GC0312.

config VIDEO_GC0329
	tristate "GalaxyCore GC0329 sensor support"
	depends on I2C && VIDEO_DEV
	depends on MEDIA_CAMERA_SUPPORT
	select MEDIA_CONTROLLER
	select VIDEO_V4L2_SUBDEV_API
	select V4L2_FWNODE
	help
	  Support for the GalaxyCore GC0329 sensor.

	  To compile this driver as a module, choose M here: the
	  module will be called GC0329.

config VIDEO_GC0403
	tristate "GalaxyCore GC0403 sensor support"
	depends on I2C && VIDEO_DEV
	depends on MEDIA_CAMERA_SUPPORT
	select MEDIA_CONTROLLER
	select VIDEO_V4L2_SUBDEV_API
	select V4L2_FWNODE
	help
	  Support for the GalaxyCore GC0403 sensor.

	  To compile this driver as a module, choose M here: the
	  module will be called GC0403.

config VIDEO_GC08A3
	tristate "GalaxyCore GC08A3 sensor support"
	depends on I2C && VIDEO_DEV
	depends on MEDIA_CAMERA_SUPPORT
	select MEDIA_CONTROLLER
	select VIDEO_V4L2_SUBDEV_API
	select V4L2_FWNODE
	help
	  Support for the GalaxyCore GC08A3 sensor.

	  To compile this driver as a module, choose M here: the
	  module will be called gc08a3.

config VIDEO_GC1084
	tristate "GalaxyCore GC1084 sensor support"
	depends on I2C && VIDEO_DEV
	depends on MEDIA_CAMERA_SUPPORT
	select MEDIA_CONTROLLER
	select VIDEO_V4L2_SUBDEV_API
	select V4L2_FWNODE
	help
	  Support for the GalaxyCore GC1084 sensor.

	  To compile this driver as a module, choose M here: the
	  module will be called gc1084.

config VIDEO_GC2035
	tristate "GalaxyCore GC2035 sensor support"
	depends on I2C && VIDEO_DEV
	depends on MEDIA_CAMERA_SUPPORT
	select MEDIA_CONTROLLER
	select VIDEO_V4L2_SUBDEV_API
	select V4L2_FWNODE
	help
	  Support for the GalaxyCore GC2035 sensor.

	  To compile this driver as a module, choose M here: the
	  module will be called GC2035.

config VIDEO_GC2053
	tristate "GalaxyCore GC2053 sensor support"
	depends on I2C && VIDEO_DEV
	depends on MEDIA_CAMERA_SUPPORT
	select MEDIA_CONTROLLER
	select VIDEO_V4L2_SUBDEV_API
	select V4L2_FWNODE
	help
	  Support for the GalaxyCore GC2053 sensor.

	  To compile this driver as a module, choose M here: the
	  module will be called gc2053.

config VIDEO_GC2093
	tristate "GalaxyCore GC2093 sensor support"
	depends on I2C && VIDEO_DEV
	depends on MEDIA_CAMERA_SUPPORT
	select MEDIA_CONTROLLER
	select VIDEO_V4L2_SUBDEV_API
	select V4L2_FWNODE
	help
	  Support for the GalaxyCore GC2093 sensor.

	  To compile this driver as a module, choose M here: the
	  module will be called gc2093.

config VIDEO_GC2145
	tristate "GalaxyCore GC2145 sensor support"
	depends on I2C && VIDEO_DEV
	depends on MEDIA_CAMERA_SUPPORT
	select MEDIA_CONTROLLER
	select VIDEO_V4L2_SUBDEV_API
	select V4L2_FWNODE
	help
	  Support for the GalaxyCore GC2145 sensor.

	  To compile this driver as a module, choose M here: the
	  module will be called gc2145.

config VIDEO_GC2155
	tristate "GalaxyCore GC2155 sensor support"
	depends on I2C && VIDEO_DEV
	depends on MEDIA_CAMERA_SUPPORT
	select MEDIA_CONTROLLER
	select VIDEO_V4L2_SUBDEV_API
	select V4L2_FWNODE
	help
	  Support for the GalaxyCore GC2155 sensor.

	  To compile this driver as a module, choose M here: the
	  module will be called GC2155.

config VIDEO_GC2355
	tristate "GalaxyCore GC2355 sensor support"
	depends on I2C && VIDEO_DEV
	depends on MEDIA_CAMERA_SUPPORT
	select MEDIA_CONTROLLER
	select VIDEO_V4L2_SUBDEV_API
	select V4L2_FWNODE
	help
	  Support for the GalaxyCore GC2355 sensor.

	  To compile this driver as a module, choose M here: the
	  module will be called GC2355.

config VIDEO_GC2375H
	tristate "GalaxyCore GC2375H sensor support"
	depends on I2C && VIDEO_DEV
	depends on MEDIA_CAMERA_SUPPORT
	select MEDIA_CONTROLLER
	select VIDEO_V4L2_SUBDEV_API
	select V4L2_FWNODE
	help
	  Support for the GalaxyCore GC2375H sensor.

	  To compile this driver as a module, choose M here: the
	  module will be called GC2375H.

config VIDEO_GC2385
	tristate "GalaxyCore GC2385 sensor support"
	depends on I2C && VIDEO_DEV
	depends on MEDIA_CAMERA_SUPPORT
	select MEDIA_CONTROLLER
	select VIDEO_V4L2_SUBDEV_API
	select V4L2_FWNODE
	help
	  Support for the GalaxyCore GC2385 sensor.

	  To compile this driver as a module, choose M here: the
	  module will be called gc2385.

config VIDEO_GC3003
	tristate "GalaxyCore GC3003 sensor support"
	depends on I2C && VIDEO_DEV
	depends on MEDIA_CAMERA_SUPPORT
	select MEDIA_CONTROLLER
	select VIDEO_V4L2_SUBDEV_API
	select V4L2_FWNODE
	help
	  Support for the GalaxyCore GC3003 sensor.

	  To compile this driver as a module, choose M here: the
	  module will be called gc3003.

config VIDEO_GC4023
	tristate "GalaxyCore GC4023 sensor support"
	depends on I2C && VIDEO_DEV
	depends on MEDIA_CAMERA_SUPPORT
	select MEDIA_CONTROLLER
	select VIDEO_V4L2_SUBDEV_API
	select V4L2_FWNODE
	help
	  Support for the GalaxyCore GC4023 sensor.

	  To compile this driver as a module, choose M here: the
	  module will be called gc4023

config VIDEO_GC4653
	tristate "GalaxyCore GC4653 sensor support"
	depends on I2C && VIDEO_DEV
	depends on MEDIA_CAMERA_SUPPORT
	select MEDIA_CONTROLLER
	select VIDEO_V4L2_SUBDEV_API
	select V4L2_FWNODE
	help
	  Support for the GalaxyCore GC4663 sensor.

	  To compile this driver as a module, choose M here: the
	  module will be called gc4653

config VIDEO_GC4663
	tristate "GalaxyCore GC4663 sensor support"
	depends on I2C && VIDEO_DEV
	depends on MEDIA_CAMERA_SUPPORT
	select MEDIA_CONTROLLER
	select VIDEO_V4L2_SUBDEV_API
	select V4L2_FWNODE
	help
	  Support for the GalaxyCore GC4663 sensor.

	  To compile this driver as a module, choose M here: the
	  module will be called gc4663.

config VIDEO_GC4C33
	tristate "GalaxyCore GC4C33 sensor support"
	depends on I2C && VIDEO_DEV
	depends on MEDIA_CAMERA_SUPPORT
	select MEDIA_CONTROLLER
	select VIDEO_V4L2_SUBDEV_API
	select V4L2_FWNODE
	help
	  Support for the GalaxyCore GC4C33 sensor.

	  To compile this driver as a module, choose M here: the
	  module will be called gc4C33.

config VIDEO_GC5024
	tristate "GalaxyCore GC5024 sensor support"
	depends on I2C && VIDEO_DEV
	depends on MEDIA_CAMERA_SUPPORT
	select MEDIA_CONTROLLER
	select VIDEO_V4L2_SUBDEV_API
	select V4L2_FWNODE
	help
	  Support for the GalaxyCore GC5024 sensor.

	  To compile this driver as a module, choose M here: the
	  module will be called gc5024.

config VIDEO_GC5025
	tristate "GalaxyCore GC5025 sensor support"
	depends on I2C && VIDEO_DEV
	depends on MEDIA_CAMERA_SUPPORT
	select MEDIA_CONTROLLER
	select VIDEO_V4L2_SUBDEV_API
	select V4L2_FWNODE
	help
	  Support for the GalaxyCore GC5025 sensor.

	  To compile this driver as a module, choose M here: the
	  module will be called gc5025.

config VIDEO_GC5035
	tristate "GalaxyCore GC5035 sensor support"
	depends on VIDEO_DEV && I2C
	depends on MEDIA_CAMERA_SUPPORT
	select MEDIA_CONTROLLER
	select VIDEO_V4L2_SUBDEV_API
	select V4L2_FWNODE
	help
	  Support for the GalaxyCore GC5035 sensor.

	  To compile this driver as a module, choose M here: the
	  module will be called gc5035.

config VIDEO_GC8034
	tristate "GalaxyCore GC8034 sensor support"
	depends on I2C && VIDEO_DEV
	depends on MEDIA_CAMERA_SUPPORT
	select MEDIA_CONTROLLER
	select VIDEO_V4L2_SUBDEV_API
	select V4L2_FWNODE
	help
	  Support for the GalaxyCore GC8034 sensor.

	  To compile this driver as a module, choose M here: the
	  module will be called gc8034.

config VIDEO_HI556
	tristate "Hynix Hi-556 sensor support"
	depends on I2C && VIDEO_DEV
	select MEDIA_CONTROLLER
	select VIDEO_V4L2_SUBDEV_API
	select V4L2_FWNODE
	help
	  This is a Video4Linux2 sensor driver for the Hynix
	  Hi-556 camera.

	  To compile this driver as a module, choose M here: the
	  module will be called hi556.

config VIDEO_HI846
	tristate "Hynix Hi-846 sensor support"
	depends on I2C && VIDEO_DEV
	select MEDIA_CONTROLLER
	select VIDEO_V4L2_SUBDEV_API
	select V4L2_FWNODE
	help
	  This is a Video4Linux2 sensor driver for the Hynix
	  Hi-846 camera.

	  To compile this driver as a module, choose M here: the
	  module will be called hi846.

config VIDEO_HI847
        tristate "Hynix Hi-847 sensor support"
        depends on I2C && VIDEO_DEV
        select MEDIA_CONTROLLER
        select VIDEO_V4L2_SUBDEV_API
        select V4L2_FWNODE
        help
          This is a Video4Linux2 sensor driver for the Hynix
          Hi-847 camera.

          To compile this driver as a module, choose M here: the
          module will be called hi847.

config VIDEO_IMX208
	tristate "Sony IMX208 sensor support"
	depends on I2C && VIDEO_DEV
	depends on MEDIA_CAMERA_SUPPORT
	select MEDIA_CONTROLLER
	select VIDEO_V4L2_SUBDEV_API
	help
	  This is a Video4Linux2 sensor driver for the Sony
	  IMX208 camera.

	  To compile this driver as a module, choose M here: the
	  module will be called imx208.

config VIDEO_IMX214
	tristate "Sony IMX214 sensor support"
	depends on GPIOLIB && I2C && VIDEO_DEV
	select V4L2_FWNODE
	select MEDIA_CONTROLLER
	select VIDEO_V4L2_SUBDEV_API
	select REGMAP_I2C
	help
	  This is a Video4Linux2 sensor driver for the Sony
	  IMX214 camera.

	  To compile this driver as a module, choose M here: the
	  module will be called imx214.

config VIDEO_IMX214_EEPROM
	tristate "Sony imx214 sensor otp from eeprom support"
	depends on VIDEO_DEV && I2C
	depends on VIDEO_IMX214
	select V4L2_FWNODE
	help
	  This driver supports IMX214 OTP load from eeprom.

config VIDEO_IMX219
	tristate "Sony IMX219 sensor support"
	depends on I2C && VIDEO_DEV
	select MEDIA_CONTROLLER
	select VIDEO_V4L2_SUBDEV_API
	select V4L2_FWNODE
	help
	  This is a Video4Linux2 sensor driver for the Sony
	  IMX219 camera.

	  To compile this driver as a module, choose M here: the
	  module will be called imx219.

config VIDEO_IMX258
	tristate "Sony IMX258 sensor support"
	depends on I2C && VIDEO_DEV
	select MEDIA_CONTROLLER
	select VIDEO_V4L2_SUBDEV_API
	help
	  This is a Video4Linux2 sensor driver for the Sony
	  IMX258 camera.

	  To compile this driver as a module, choose M here: the
	  module will be called imx258.

config VIDEO_IMX258_EEPROM
	tristate "Sony imx258 sensor otp from eeprom support"
	depends on VIDEO_DEV && I2C
	depends on VIDEO_IMX258
	select V4L2_FWNODE
	help
	  This driver supports IMX258 OTP load from eeprom.

config VIDEO_IMX274
	tristate "Sony IMX274 sensor support"
	depends on I2C && VIDEO_DEV
	select MEDIA_CONTROLLER
	select VIDEO_V4L2_SUBDEV_API
	select REGMAP_I2C
	help
	  This is a V4L2 sensor driver for the Sony IMX274
	  CMOS image sensor.

config VIDEO_IMX290
	tristate "Sony IMX290 sensor support"
	depends on I2C && VIDEO_DEV
	select MEDIA_CONTROLLER
	select VIDEO_V4L2_SUBDEV_API
	select REGMAP_I2C
	select V4L2_FWNODE
	help
	  This is a Video4Linux2 sensor driver for the Sony
	  IMX290 camera sensor.

	  To compile this driver as a module, choose M here: the
	  module will be called imx290.

config VIDEO_IMX307
	tristate "Sony IMX307 sensor support"
	depends on I2C && VIDEO_DEV
	depends on MEDIA_CAMERA_SUPPORT
	select MEDIA_CONTROLLER
	select VIDEO_V4L2_SUBDEV_API
	help
	  This is a Video4Linux2 sensor driver for the Sony
	  IMX307 camera.

	  To compile this driver as a module, choose M here: the
	  module will be called imx307.

config VIDEO_IMX317
        tristate "Sony IMX317 sensor support"
        depends on I2C && VIDEO_DEV
        depends on MEDIA_CAMERA_SUPPORT
	select MEDIA_CONTROLLER
	select VIDEO_V4L2_SUBDEV_API
        help
	  This is a Video4Linux2 sensor driver for the Sony
	  IMX317 camera.

	  To compile this driver as a module, choose M here: the
	  module will be called imx317.

config VIDEO_IMX319
	tristate "Sony IMX319 sensor support"
	depends on I2C && VIDEO_DEV
	select MEDIA_CONTROLLER
	select VIDEO_V4L2_SUBDEV_API
	help
	  This is a Video4Linux2 sensor driver for the Sony
	  IMX319 camera.

	  To compile this driver as a module, choose M here: the
	  module will be called imx319.

config VIDEO_IMX323
	tristate "Sony IMX323 sensor support"
	depends on I2C && VIDEO_DEV
	depends on MEDIA_CAMERA_SUPPORT
	select MEDIA_CONTROLLER
	select VIDEO_V4L2_SUBDEV_API
	help
	  This is a Video4Linux2 sensor driver for the Sony
	  IMX323 camera.

	  To compile this driver as a module, choose M here: the
	  module will be called imx323.

config VIDEO_IMX327
	tristate "Sony IMX327 sensor support"
	depends on I2C && VIDEO_DEV
	depends on MEDIA_CAMERA_SUPPORT
	select MEDIA_CONTROLLER
	select VIDEO_V4L2_SUBDEV_API
	help
	  This is a Video4Linux2 sensor driver for the Sony
	  IMX327 camera.

	  To compile this driver as a module, choose M here: the
	  module will be called imx327.

config VIDEO_IMX334
	tristate "Sony IMX334 sensor support"
	depends on OF_GPIO
	depends on I2C && VIDEO_DEV
	select VIDEO_V4L2_SUBDEV_API
	select MEDIA_CONTROLLER
	select V4L2_FWNODE
	help
	  This is a Video4Linux2 sensor driver for the Sony
	  IMX334 camera.

	  To compile this driver as a module, choose M here: the
	  module will be called imx334.

config VIDEO_IMX335
	tristate "Sony IMX335 sensor support"
	depends on OF_GPIO
	depends on I2C && VIDEO_DEV
	select VIDEO_V4L2_SUBDEV_API
	select MEDIA_CONTROLLER
	select V4L2_FWNODE
	help
	  This is a Video4Linux2 sensor driver for the Sony
	  IMX335 camera.

	  To compile this driver as a module, choose M here: the
	  module will be called imx335.

config VIDEO_IMX347
	tristate "Sony IMX347 sensor support"
	depends on I2C && VIDEO_DEV
	depends on MEDIA_CAMERA_SUPPORT
	select MEDIA_CONTROLLER
	select VIDEO_V4L2_SUBDEV_API
	help
	  This is a Video4Linux2 sensor driver for the Sony
	  IMX347 camera.

	  To compile this driver as a module, choose M here: the
	  module will be called imx347.

config VIDEO_IMX355
	tristate "Sony IMX355 sensor support"
	depends on I2C && VIDEO_DEV
	select MEDIA_CONTROLLER
	select VIDEO_V4L2_SUBDEV_API
	help
	  This is a Video4Linux2 sensor driver for the Sony
	  IMX355 camera.

	  To compile this driver as a module, choose M here: the
	  module will be called imx355.

config VIDEO_IMX378
	tristate "Sony IMX378 sensor support"
	depends on I2C && VIDEO_DEV
	depends on MEDIA_CAMERA_SUPPORT
	select MEDIA_CONTROLLER
	select VIDEO_V4L2_SUBDEV_API
	select V4L2_FWNODE
	help
	  This is a Video4Linux2 sensor driver for the Sony
	  IMX378 camera.

	  To compile this driver as a module, choose M here: the
	  module will be called imx378.

config VIDEO_IMX412
	tristate "Sony IMX412 sensor support"
	depends on OF_GPIO
	depends on I2C && VIDEO_DEV
	select VIDEO_V4L2_SUBDEV_API
	select MEDIA_CONTROLLER
	select V4L2_FWNODE
	help
	  This is a Video4Linux2 sensor driver for the Sony
	  IMX412 camera.

	  To compile this driver as a module, choose M here: the
	  module will be called imx412.

config VIDEO_IMX415
	tristate "Sony IMX415 sensor support"
	depends on I2C && VIDEO_DEV
	depends on MEDIA_CAMERA_SUPPORT
	select MEDIA_CONTROLLER
	select VIDEO_V4L2_SUBDEV_API
	help
	  This is a Video4Linux2 sensor driver for the Sony
	  IMX415 camera.

	  To compile this driver as a module, choose M here: the
	  module will be called imx415.

config VIDEO_IMX464
	tristate "Sony IMX464 sensor support"
	depends on I2C && VIDEO_DEV
	depends on MEDIA_CAMERA_SUPPORT
	select MEDIA_CONTROLLER
	select VIDEO_V4L2_SUBDEV_API
	help
	  This is a Video4Linux2 sensor driver for the Sony
	  IMX464 camera.

	  To compile this driver as a module, choose M here: the
	  module will be called imx464.

config VIDEO_IMX492
	tristate "Sony IMX492 sensor support"
	depends on I2C && VIDEO_DEV
	depends on MEDIA_CAMERA_SUPPORT
	select VIDEO_V4L2_SUBDEV_API
	help
	  This is a Video4Linux2 sensor driver for the Sony
	  IMX492 camera.

	  To compile this driver as a module, choose M here: the
	  module will be called imx492.

config VIDEO_IMX577
	tristate "Sony IMX577 sensor support"
	depends on I2C && VIDEO_DEV
	depends on MEDIA_CAMERA_SUPPORT
	select MEDIA_CONTROLLER
	select VIDEO_V4L2_SUBDEV_API
	help
	  This is a Video4Linux2 sensor driver for the Sony
	  IMX577 camera.

	  To compile this driver as a module, choose M here: the
	  module will be called imx577.

config VIDEO_IMX586
	tristate "Sony IMX586 sensor support"
	depends on I2C && VIDEO_DEV
	depends on MEDIA_CAMERA_SUPPORT
	select MEDIA_CONTROLLER
	select VIDEO_V4L2_SUBDEV_API
	help
	  This is a Video4Linux2 sensor driver for the Sony
	  IMX586 camera.

	  To compile this driver as a module, choose M here: the
	  module will be called imx586.

config VIDEO_JX_F37
	tristate "Soi JX_F37 sensor support"
	depends on I2C && VIDEO_DEV
	select MEDIA_CONTROLLER
	select VIDEO_V4L2_SUBDEV_API
	help
	  This is a Video4Linux2 sensor driver for the Soi
	  JX_F37 camera.

	  To compile this driver as a module, choose M here: the
	  module will be called jx_f37.

config VIDEO_JX_H62
	tristate "Soi JX_H62 sensor support"
	depends on I2C && VIDEO_DEV
	select MEDIA_CONTROLLER
	select VIDEO_V4L2_SUBDEV_API
	help
	  This is a Video4Linux2 sensor driver for the Soi
	  JX_H62 camera.

	  To compile this driver as a module, choose M here: the
	  module will be called jx_h62.

config VIDEO_JX_H65
	tristate "Soi JX_H65 sensor support"
	depends on I2C && VIDEO_DEV
	select MEDIA_CONTROLLER
	select VIDEO_V4L2_SUBDEV_API
	help
	  This is a Video4Linux2 sensor driver for the Soi
	  JX_H65 camera.

	  To compile this driver as a module, choose M here: the
	  module will be called jx_h65.

config VIDEO_JX_K17
	tristate "Soi JX_K17 sensor support"
	depends on I2C && VIDEO_DEV
	select MEDIA_CONTROLLER
	select VIDEO_V4L2_SUBDEV_API
	help
	  This is a Video4Linux2 sensor driver for the Soi
	  JX_K17 camera.

	  To compile this driver as a module, choose M here: the
	  module will be called jx_k17.

config VIDEO_MAX9271_LIB
	tristate

config VIDEO_MT9M001
	tristate "mt9m001 support"
	depends on I2C && VIDEO_DEV
	select MEDIA_CONTROLLER
	select VIDEO_V4L2_SUBDEV_API
	help
	  This driver supports MT9M001 cameras from Micron, monochrome
	  and colour models.

config VIDEO_MT9M032
	tristate "MT9M032 camera sensor support"
	depends on I2C && VIDEO_DEV
	select MEDIA_CONTROLLER
	select VIDEO_V4L2_SUBDEV_API
	select VIDEO_APTINA_PLL
	help
	  This driver supports MT9M032 camera sensors from Aptina, monochrome
	  models only.

config VIDEO_MT9M111
	tristate "mt9m111, mt9m112 and mt9m131 support"
	depends on I2C && VIDEO_DEV
	select V4L2_FWNODE
	help
	  This driver supports MT9M111, MT9M112 and MT9M131 cameras from
	  Micron/Aptina

config VIDEO_MT9P031
	tristate "Aptina MT9P031 support"
	depends on I2C && VIDEO_DEV
	select MEDIA_CONTROLLER
	select VIDEO_V4L2_SUBDEV_API
	select VIDEO_APTINA_PLL
	select V4L2_FWNODE
	help
	  This is a Video4Linux2 sensor driver for the Aptina
	  (Micron) mt9p031 5 Mpixel camera.

config VIDEO_MT9T001
	tristate "Aptina MT9T001 support"
	depends on I2C && VIDEO_DEV
	select MEDIA_CONTROLLER
	select VIDEO_V4L2_SUBDEV_API
	help
	  This is a Video4Linux2 sensor driver for the Aptina
	  (Micron) mt0t001 3 Mpixel camera.

config VIDEO_MT9T112
	tristate "Aptina MT9T111/MT9T112 support"
	depends on I2C && VIDEO_DEV
	help
	  This is a Video4Linux2 sensor driver for the Aptina
	  (Micron) MT9T111 and MT9T112 3 Mpixel camera.

	  To compile this driver as a module, choose M here: the
	  module will be called mt9t112.

config VIDEO_MT9V011
	tristate "Micron mt9v011 sensor support"
	depends on I2C && VIDEO_DEV
	help
	  This is a Video4Linux2 sensor driver for the Micron
	  mt0v011 1.3 Mpixel camera.  It currently only works with the
	  em28xx driver.

config VIDEO_MT9V032
	tristate "Micron MT9V032 sensor support"
	depends on I2C && VIDEO_DEV
	select MEDIA_CONTROLLER
	select VIDEO_V4L2_SUBDEV_API
	select REGMAP_I2C
	select V4L2_FWNODE
	help
	  This is a Video4Linux2 sensor driver for the Micron
	  MT9V032 752x480 CMOS sensor.

config VIDEO_MT9V111
	tristate "Aptina MT9V111 sensor support"
	depends on I2C && VIDEO_DEV
	help
	  This is a Video4Linux2 sensor driver for the Aptina/Micron
	  MT9V111 sensor.

	  To compile this driver as a module, choose M here: the
	  module will be called mt9v111.

config VIDEO_NOON010PC30
	tristate "Siliconfile NOON010PC30 sensor support"
	depends on I2C && VIDEO_DEV
	select MEDIA_CONTROLLER
	select VIDEO_V4L2_SUBDEV_API
	help
	  This driver supports NOON010PC30 CIF camera from Siliconfile

config VIDEO_OG01A1B
	tristate "OmniVision OG01A1B sensor support"
	depends on I2C && VIDEO_DEV
	select MEDIA_CONTROLLER
	select VIDEO_V4L2_SUBDEV_API
	select V4L2_FWNODE
	help
	  This is a Video4Linux2 sensor driver for the OmniVision
	  OG01A1B camera.

	  To compile this driver as a module, choose M here: the
	  module will be called og01a1b.

config VIDEO_OS02G10
	tristate "OmniVision OS02G10 sensor support"
	depends on I2C && VIDEO_DEV
	depends on MEDIA_CAMERA_SUPPORT
	select MEDIA_CONTROLLER
	select VIDEO_V4L2_SUBDEV_API
	select V4L2_FWNODE
	help
	  This is a Video4Linux2 sensor driver for the OmniVision
	  OS02G10 camera.

config VIDEO_OS02K10
	tristate "OmniVision OS02K10 sensor support"
	depends on I2C && VIDEO_DEV
	depends on MEDIA_CAMERA_SUPPORT
	select MEDIA_CONTROLLER
	select VIDEO_V4L2_SUBDEV_API
	select V4L2_FWNODE
	help
	  This is a Video4Linux2 sensor driver for the OmniVision
	  OS02K10 camera.

config VIDEO_OS03B10
	tristate "OmniVision OS03B10 sensor support"
	depends on I2C && VIDEO_DEV
	depends on MEDIA_CAMERA_SUPPORT
	select MEDIA_CONTROLLER
	select VIDEO_V4L2_SUBDEV_API
	select V4L2_FWNODE
	help
	  This is a Video4Linux2 sensor driver for the OmniVision
	  OS03B10 camera.

config VIDEO_OS04A10
	tristate "OmniVision OS04A10 sensor support"
	depends on I2C && VIDEO_DEV
	depends on MEDIA_CAMERA_SUPPORT
	select MEDIA_CONTROLLER
	select VIDEO_V4L2_SUBDEV_API
	select V4L2_FWNODE
	help
	  This is a Video4Linux2 sensor driver for the OmniVision
	  OS04A10 camera.

config VIDEO_OS05A20
	tristate "OmniVision OS05A20 sensor support"
	depends on I2C && VIDEO_DEV
	depends on MEDIA_CAMERA_SUPPORT
	select MEDIA_CONTROLLER
	select VIDEO_V4L2_SUBDEV_API
	select V4L2_FWNODE
	help
	  This is a Video4Linux2 sensor driver for the OmniVision
	  OS05A20 camera.

config VIDEO_OS08A20
	tristate "OmniVision OS08A20 sensor support"
	depends on I2C && VIDEO_DEV
	depends on MEDIA_CAMERA_SUPPORT
	select MEDIA_CONTROLLER
	select VIDEO_V4L2_SUBDEV_API
	select V4L2_FWNODE
	help
	  This is a Video4Linux2 sensor driver for the OmniVision
	  OS08A20 camera.

config VIDEO_OV02A10
	tristate "OmniVision OV02A10 sensor support"
	depends on VIDEO_DEV && I2C
	select MEDIA_CONTROLLER
	select VIDEO_V4L2_SUBDEV_API
	select V4L2_FWNODE
	help
	  This is a Video4Linux2 sensor driver for the OmniVision
	  OV02A10 camera.

	  To compile this driver as a module, choose M here: the
	  module will be called ov02a10.

config VIDEO_OV02B10
	tristate "OmniVision OV02B10 sensor support"
	depends on I2C && VIDEO_DEV
	depends on MEDIA_CAMERA_SUPPORT
	select MEDIA_CONTROLLER
	select VIDEO_V4L2_SUBDEV_API
	select V4L2_FWNODE
	help
	  This is a Video4Linux2 sensor driver for the OmniVision
	  OV02B10 camera.

config VIDEO_OV02K10
	tristate "OmniVision OV02K10 sensor support"
	depends on I2C && VIDEO_DEV
	depends on MEDIA_CAMERA_SUPPORT
	select MEDIA_CONTROLLER
	select VIDEO_V4L2_SUBDEV_API
	select V4L2_FWNODE
	help
	  This is a Video4Linux2 sensor driver for the OmniVision
	  OV02K10 camera.

config VIDEO_OV08D10
        tristate "OmniVision OV08D10 sensor support"
        depends on I2C && VIDEO_DEV
        select MEDIA_CONTROLLER
        select VIDEO_V4L2_SUBDEV_API
        select V4L2_FWNODE
        help
          This is a Video4Linux2 sensor driver for the OmniVision
          OV08D10 camera sensor.

          To compile this driver as a module, choose M here: the
          module will be called ov08d10.

config VIDEO_OV12D2Q
	tristate "OmniVision OV12D2Q sensor support"
	depends on I2C && VIDEO_DEV
	depends on MEDIA_CAMERA_SUPPORT
	select MEDIA_CONTROLLER
	select VIDEO_V4L2_SUBDEV_API
	select V4L2_FWNODE
	help
	  This is a Video4Linux2 sensor driver for the OmniVision
	  OV12D2Q camera.

config VIDEO_OV13850
	tristate "OmniVision OV13850 sensor support"
	depends on I2C && VIDEO_DEV
	depends on MEDIA_CAMERA_SUPPORT
	select MEDIA_CONTROLLER
	select VIDEO_V4L2_SUBDEV_API
	select V4L2_FWNODE
	help
	  This is a Video4Linux2 sensor driver for the OmniVision
	  OV13850 camera.

config VIDEO_OV13855
	tristate "OmniVision OV13855 sensor support"
	depends on I2C && VIDEO_DEV
	depends on MEDIA_CAMERA_SUPPORT
	select MEDIA_CONTROLLER
	select VIDEO_V4L2_SUBDEV_API
	select V4L2_FWNODE
	help
	  This is a Video4Linux2 sensor driver for the OmniVision
	  OV13855 camera.

config VIDEO_OV13858
	tristate "OmniVision OV13858 sensor support"
	depends on I2C && VIDEO_DEV
	select MEDIA_CONTROLLER
	select VIDEO_V4L2_SUBDEV_API
	select V4L2_FWNODE
	help
	  This is a Video4Linux2 sensor driver for the OmniVision
	  OV13858 camera.

config VIDEO_OV13B10
	tristate "OmniVision OV13B10 sensor support"
	depends on I2C && VIDEO_DEV
	select MEDIA_CONTROLLER
	select VIDEO_V4L2_SUBDEV_API
	select V4L2_FWNODE
	help
	  This is a Video4Linux2 sensor driver for the OmniVision
	  OV13B10 camera.

config VIDEO_OV16A10
	tristate "OmniVision OV16A10 sensor support"
	depends on I2C && VIDEO_DEV
	depends on MEDIA_CAMERA_SUPPORT
	select MEDIA_CONTROLLER
	select VIDEO_V4L2_SUBDEV_API
	select V4L2_FWNODE
	help
	  This is a Video4Linux2 sensor driver for the OmniVision
	  OV16A10 camera.

config VIDEO_OV16A1Q
	tristate "OmniVision OV16A1Q sensor support"
	depends on I2C && VIDEO_DEV
	depends on MEDIA_CAMERA_SUPPORT
	select MEDIA_CONTROLLER
	select VIDEO_V4L2_SUBDEV_API
	select V4L2_FWNODE
	help
	  This is a Video4Linux2 sensor driver for the OmniVision
	  OV16A1Q camera.

config VIDEO_OV2640
	tristate "OmniVision OV2640 sensor support"
	depends on VIDEO_DEV && I2C
	select V4L2_ASYNC
	help
	  This is a Video4Linux2 sensor driver for the OmniVision
	  OV2640 camera.

	  To compile this driver as a module, choose M here: the
	  module will be called ov2640.

config VIDEO_OV2659
	tristate "OmniVision OV2659 sensor support"
	depends on VIDEO_DEV && I2C && GPIOLIB
	select V4L2_FWNODE
	help
	  This is a Video4Linux2 sensor driver for the OmniVision
	  OV2659 camera.

	  To compile this driver as a module, choose M here: the
	  module will be called ov2659.

config VIDEO_OV2680
	tristate "OmniVision OV2680 sensor support"
	depends on VIDEO_DEV && I2C
	select MEDIA_CONTROLLER
	select V4L2_FWNODE
	help
	  This is a Video4Linux2 sensor driver for the OmniVision
	  OV2680 camera.

	  To compile this driver as a module, choose M here: the
	  module will be called ov2680.

config VIDEO_OV2685
	tristate "OmniVision OV2685 sensor support"
	depends on VIDEO_DEV && I2C
	select MEDIA_CONTROLLER
	select V4L2_FWNODE
	help
	  This is a Video4Linux2 sensor driver for the OmniVision
	  OV2685 camera.

	  To compile this driver as a module, choose M here: the
	  module will be called ov2685.

config VIDEO_OV2718
	tristate "OmniVision OV2718 sensor support"
	depends on VIDEO_DEV && I2C
	depends on MEDIA_CAMERA_SUPPORT
	select MEDIA_CONTROLLER
	select V4L2_FWNODE
	help
	  This is a Video4Linux2 sensor driver for the OmniVision
	  OV2718 camera.

	  To compile this driver as a module, choose M here: the
	  module will be called ov2718.

config VIDEO_OV2740
	tristate "OmniVision OV2740 sensor support"
	depends on VIDEO_DEV && I2C
	depends on ACPI || COMPILE_TEST
	select MEDIA_CONTROLLER
	select VIDEO_V4L2_SUBDEV_API
	select V4L2_FWNODE
	select REGMAP_I2C
	help
	  This is a Video4Linux2 sensor driver for the OmniVision
	  OV2740 camera.

	  To compile this driver as a module, choose M here: the
	  module will be called ov2740.

config VIDEO_OV4686
	tristate "OmniVision OV4686 sensor support"
	depends on VIDEO_DEV && I2C
	depends on MEDIA_CAMERA_SUPPORT
	select MEDIA_CONTROLLER
	select V4L2_FWNODE
	help
	  This is a Video4Linux2 sensor driver for the OmniVision
	  OV4686 camera.

	  To compile this driver as a module, choose M here: the
	  module will be called ov4686.

config VIDEO_OV4688
	tristate "OmniVision OV4688 sensor support"
	depends on VIDEO_DEV && I2C
	depends on MEDIA_CAMERA_SUPPORT
	select MEDIA_CONTROLLER
	select V4L2_FWNODE
	help
	  This is a Video4Linux2 sensor driver for the OmniVision
	  OV4688 camera.

	  To compile this driver as a module, choose M here: the
	  module will be called ov4688.

config VIDEO_OV4689
	tristate "OmniVision OV4689 sensor support"
	depends on VIDEO_DEV && I2C
	depends on MEDIA_CAMERA_SUPPORT
	select MEDIA_CONTROLLER
	select V4L2_FWNODE
	help
	  This is a Video4Linux2 sensor driver for the OmniVision
	  OV4689 camera.

	  To compile this driver as a module, choose M here: the
	  module will be called ov4689.

config VIDEO_OV50C40
	tristate "OmniVision OV50C40 sensor support"
	depends on OF
	depends on GPIOLIB && VIDEO_DEV && I2C
	depends on MEDIA_CAMERA_SUPPORT
	select MEDIA_CONTROLLER
	select VIDEO_V4L2_SUBDEV_API
	select V4L2_FWNODE
	select VIDEO_OTP_EEPROM
	help
	  This is a Video4Linux2 sensor driver for the Omnivision
	  OV50C40 camera sensor with a MIPI CSI-2 interface.

config VIDEO_OV5640
	tristate "OmniVision OV5640 sensor support"
	depends on OF
	depends on GPIOLIB && VIDEO_DEV && I2C
	select MEDIA_CONTROLLER
	select VIDEO_V4L2_SUBDEV_API
	select V4L2_FWNODE
	help
	  This is a Video4Linux2 sensor driver for the Omnivision
	  OV5640 camera sensor with a MIPI CSI-2 interface.

config VIDEO_OV5645
	tristate "OmniVision OV5645 sensor support"
	depends on OF
	depends on I2C && VIDEO_DEV
	select MEDIA_CONTROLLER
	select VIDEO_V4L2_SUBDEV_API
	select V4L2_FWNODE
	help
	  This is a Video4Linux2 sensor driver for the OmniVision
	  OV5645 camera.

	  To compile this driver as a module, choose M here: the
	  module will be called ov5645.

config VIDEO_OV5647
	tristate "OmniVision OV5647 sensor support"
	depends on I2C && VIDEO_DEV
	select MEDIA_CONTROLLER
	select VIDEO_V4L2_SUBDEV_API
	select V4L2_FWNODE
	help
	  This is a Video4Linux2 sensor driver for the OmniVision
	  OV5647 camera.

	  To compile this driver as a module, choose M here: the
	  module will be called ov5647.

config VIDEO_OV5648
	tristate "OmniVision OV5648 sensor support"
	depends on I2C && PM && VIDEO_DEV
	select MEDIA_CONTROLLER
	select VIDEO_V4L2_SUBDEV_API
	select V4L2_FWNODE
	help
	  This is a Video4Linux2 sensor driver for the OmniVision
	  OV5648 camera.

	  To compile this driver as a module, choose M here: the
	  module will be called ov5648.

config VIDEO_OV5670
	tristate "OmniVision OV5670 sensor support"
	depends on I2C && VIDEO_DEV
	select MEDIA_CONTROLLER
	select VIDEO_V4L2_SUBDEV_API
	select V4L2_FWNODE
	help
	  This is a Video4Linux2 sensor driver for the OmniVision
	  OV5670 camera.

	  To compile this driver as a module, choose M here: the
	  module will be called ov5670.

config VIDEO_OV5675
	tristate "OmniVision OV5675 sensor support"
	depends on I2C && VIDEO_DEV
	select MEDIA_CONTROLLER
	select VIDEO_V4L2_SUBDEV_API
	select V4L2_FWNODE
	help
	  This is a Video4Linux2 sensor driver for the OmniVision
	  OV5675 camera.

	  To compile this driver as a module, choose M here: the
	  module will be called ov5675.

config VIDEO_OV5693
	tristate "OmniVision OV5693 sensor support"
	depends on I2C && VIDEO_DEV
	select V4L2_FWNODE
	help
	  This is a Video4Linux2 sensor driver for the OmniVision
	  OV5693 camera.

	  To compile this driver as a module, choose M here: the
	  module will be called ov5693.

config VIDEO_OV5695
	tristate "OmniVision OV5695 sensor support"
	depends on I2C && VIDEO_DEV
	select V4L2_FWNODE
	help
	  This is a Video4Linux2 sensor driver for the OmniVision
	  OV5695 camera.

	  To compile this driver as a module, choose M here: the
	  module will be called ov5695.

config VIDEO_OV6650
	tristate "OmniVision OV6650 sensor support"
	depends on I2C && VIDEO_DEV
	help
	  This is a Video4Linux2 sensor driver for the OmniVision
	  OV6650 camera.

	  To compile this driver as a module, choose M here: the
	  module will be called ov6650.

config VIDEO_OV7251
	tristate "OmniVision OV7251 sensor support"
	depends on I2C && VIDEO_DEV
	select MEDIA_CONTROLLER
	select VIDEO_V4L2_SUBDEV_API
	select V4L2_FWNODE
	help
	  This is a Video4Linux2 sensor driver for the OmniVision
	  OV7251 camera.

	  To compile this driver as a module, choose M here: the
	  module will be called ov7251.

config VIDEO_OV7640
	tristate "OmniVision OV7640 sensor support"
	depends on I2C && VIDEO_DEV
	help
	  This is a Video4Linux2 sensor driver for the OmniVision
	  OV7640 camera.

	  To compile this driver as a module, choose M here: the
	  module will be called ov7640.

config VIDEO_OV7670
	tristate "OmniVision OV7670 sensor support"
	depends on I2C && VIDEO_DEV
	select V4L2_FWNODE
	help
	  This is a Video4Linux2 sensor driver for the OmniVision
	  OV7670 VGA camera.  It currently only works with the M88ALP01
	  controller.

config VIDEO_OV772X
	tristate "OmniVision OV772x sensor support"
	depends on I2C && VIDEO_DEV
	select REGMAP_SCCB
	select V4L2_FWNODE
	help
	  This is a Video4Linux2 sensor driver for the OmniVision
	  OV772x camera.

	  To compile this driver as a module, choose M here: the
	  module will be called ov772x.

config VIDEO_OV7740
	tristate "OmniVision OV7740 sensor support"
	depends on I2C && VIDEO_DEV
	select REGMAP_SCCB
	help
	  This is a Video4Linux2 sensor driver for the OmniVision
	  OV7740 VGA camera sensor.

config VIDEO_OV8856
	tristate "OmniVision OV8856 sensor support"
	depends on I2C && VIDEO_DEV
	select MEDIA_CONTROLLER
	select VIDEO_V4L2_SUBDEV_API
	select V4L2_FWNODE
	help
	  This is a Video4Linux2 sensor driver for the OmniVision
	  OV8856 camera sensor.

	  To compile this driver as a module, choose M here: the
	  module will be called ov8856.

config VIDEO_OV8858
	tristate "OmniVision OV8858 sensor support"
	depends on I2C && VIDEO_DEV
	depends on MEDIA_CAMERA_SUPPORT
	help
	  This is a Video4Linux2 sensor driver for the OmniVision
	  OV8858 camera.

	  To compile this driver as a module, choose M here: the
	  module will be called ov8858.

config VIDEO_OV8865
	tristate "OmniVision OV8865 sensor support"
	depends on I2C && PM && VIDEO_DEV
	select MEDIA_CONTROLLER
	select VIDEO_V4L2_SUBDEV_API
	select V4L2_FWNODE
	help
	  This is a Video4Linux2 sensor driver for OmniVision
	  OV8865 camera sensor.

	  To compile this driver as a module, choose M here: the
	  module will be called ov8865.

config VIDEO_OV9281
	tristate "OmniVision OV9281 sensor support"
	depends on I2C && VIDEO_DEV
	depends on MEDIA_CAMERA_SUPPORT
	help
	  This is a Video4Linux2 sensor driver for the OmniVision
	  OV9281 camera.

	  To compile this driver as a module, choose M here: the
	  module will be called ov9281.

config VIDEO_OV9282
	tristate "OmniVision OV9282 sensor support"
	depends on OF_GPIO
	depends on I2C && VIDEO_DEV
	select VIDEO_V4L2_SUBDEV_API
	select MEDIA_CONTROLLER
	select V4L2_FWNODE
	help
	  This is a Video4Linux2 sensor driver for the OmniVision
	  OV9282 camera sensor.

	  To compile this driver as a module, choose M here: the
	  module will be called ov9282.

config VIDEO_OV9640
	tristate "OmniVision OV9640 sensor support"
	depends on I2C && VIDEO_DEV
	help
	  This is a Video4Linux2 sensor driver for the OmniVision
	  OV9640 camera sensor.

config VIDEO_OV9650
	tristate "OmniVision OV9650/OV9652 sensor support"
	depends on I2C && VIDEO_DEV
	select MEDIA_CONTROLLER
	select VIDEO_V4L2_SUBDEV_API
	select REGMAP_SCCB
	help
	  This is a V4L2 sensor driver for the Omnivision
	  OV9650 and OV9652 camera sensors.

config VIDEO_OV9734
	tristate "OmniVision OV9734 sensor support"
	depends on VIDEO_DEV && I2C
	depends on ACPI || COMPILE_TEST
	select MEDIA_CONTROLLER
	select VIDEO_V4L2_SUBDEV_API
	select V4L2_FWNODE
	help
	  This is a Video4Linux2 sensor driver for the OmniVision
	  OV9734 camera.

	  To compile this driver as a module, choose M here: the
	  module's name is ov9734.

config VIDEO_PREISP_DUMMY_SENSOR
	tristate "Preisp dummy sensor support"
	depends on VIDEO_DEV && I2C
	select MEDIA_CONTROLLER
	select VIDEO_V4L2_SUBDEV_API
	help
	  Support for the preisp dummy sensor.
	  To compile this driver as a module, choose M here: the
	  module will be called pisp_dmy.

config VIDEO_RDACM20
	tristate "IMI RDACM20 camera support"
	depends on I2C
	select V4L2_FWNODE
	select VIDEO_V4L2_SUBDEV_API
	select MEDIA_CONTROLLER
	select VIDEO_MAX9271_LIB
	help
	  This driver supports the IMI RDACM20 GMSL camera, used in
	  ADAS systems.

	  This camera should be used in conjunction with a GMSL
	  deserialiser such as the MAX9286.

config VIDEO_RDACM21
	tristate "IMI RDACM21 camera support"
	depends on I2C
	select V4L2_FWNODE
	select VIDEO_V4L2_SUBDEV_API
	select MEDIA_CONTROLLER
	select VIDEO_MAX9271_LIB
	help
	  This driver supports the IMI RDACM21 GMSL camera, used in
	  ADAS systems.

	  This camera should be used in conjunction with a GMSL
	  deserialiser such as the MAX9286.

config VIDEO_RJ54N1
	tristate "Sharp RJ54N1CB0C sensor support"
	depends on I2C && VIDEO_DEV
	help
	  This is a V4L2 sensor driver for Sharp RJ54N1CB0C CMOS image
	  sensor.

	  To compile this driver as a module, choose M here: the
	  module will be called rj54n1.

config VIDEO_S5C73M3
	tristate "Samsung S5C73M3 sensor support"
	depends on I2C && SPI && VIDEO_DEV
	select MEDIA_CONTROLLER
	select VIDEO_V4L2_SUBDEV_API
	select V4L2_FWNODE
	help
	  This is a V4L2 sensor driver for Samsung S5C73M3
	  8 Mpixel camera.

config VIDEO_S5K3L6XX
	tristate "Samsung S5K3L6XX sensor support"
	depends on I2C && VIDEO_DEV
	depends on MEDIA_CAMERA_SUPPORT
	select V4L2_FWNODE
	help
	  This is a Video4Linux2 sensor driver for the Samsung
	  S5K3L6XX camera.

config VIDEO_S5K4ECGX
	tristate "Samsung S5K4ECGX sensor support"
	depends on I2C && VIDEO_DEV
	select MEDIA_CONTROLLER
	select VIDEO_V4L2_SUBDEV_API
	select CRC32
	help
	  This is a V4L2 sensor driver for Samsung S5K4ECGX 5M
	  camera sensor with an embedded SoC image signal processor.

config VIDEO_S5K5BAF
	tristate "Samsung S5K5BAF sensor support"
	depends on I2C && VIDEO_DEV
	select MEDIA_CONTROLLER
	select VIDEO_V4L2_SUBDEV_API
	select V4L2_FWNODE
	help
	  This is a V4L2 sensor driver for Samsung S5K5BAF 2M
	  camera sensor with an embedded SoC image signal processor.

config VIDEO_S5K6A3
	tristate "Samsung S5K6A3 sensor support"
	depends on I2C && VIDEO_DEV
	select MEDIA_CONTROLLER
	select VIDEO_V4L2_SUBDEV_API
	help
	  This is a V4L2 sensor driver for Samsung S5K6A3 raw
	  camera sensor.

config VIDEO_S5K6AA
	tristate "Samsung S5K6AAFX sensor support"
	depends on I2C && VIDEO_DEV
	select MEDIA_CONTROLLER
	select VIDEO_V4L2_SUBDEV_API
	help
	  This is a V4L2 sensor driver for Samsung S5K6AA(FX) 1.3M
	  camera sensor with an embedded SoC image signal processor.

config VIDEO_S5KJN1
	tristate "Samsung S5KJN1 sensor support"
	depends on I2C && VIDEO_DEV
	select MEDIA_CONTROLLER
	select VIDEO_V4L2_SUBDEV_API
	select V4L2_FWNODE
	help
	  This is a Video4Linux2 sensor driver for the Samsung
	  S5KJN1 camera.

config VIDEO_SC031GS
	tristate "SmartSens SC031GS sensor support"
	depends on I2C && VIDEO_DEV
	depends on MEDIA_CAMERA_SUPPORT
	select MEDIA_CONTROLLER
	select VIDEO_V4L2_SUBDEV_API
	select V4L2_FWNODE
	help
	  Support for the SmartSens SC031GS sensor.

	  To compile this driver as a module, choose M here: the
	  module will be called sc031gs.

config VIDEO_SC035GS
	tristate "SmartSens SC035GS sensor support"
	depends on I2C && VIDEO_DEV
	depends on MEDIA_CAMERA_SUPPORT
	select MEDIA_CONTROLLER
	select VIDEO_V4L2_SUBDEV_API
	select V4L2_FWNODE
	help
	  Support for the SmartSens SC035GS sensor.

	  To compile this driver as a module, choose M here: the
	  module will be called sc1035gs.

config VIDEO_SC132GS
	tristate "SmartSens SC132GS sensor support"
	depends on I2C && VIDEO_DEV
	depends on MEDIA_CAMERA_SUPPORT
	select MEDIA_CONTROLLER
	select VIDEO_V4L2_SUBDEV_API
	select V4L2_FWNODE
	help
	  Support for the SmartSens SC132GS sensor.

	  To compile this driver as a module, choose M here: the
	  module will be called sc132gs.

config VIDEO_SC1346
	tristate "SmartSens SC1346 sensor support"
	depends on I2C && VIDEO_DEV
	depends on MEDIA_CAMERA_SUPPORT
	select MEDIA_CONTROLLER
	select VIDEO_V4L2_SUBDEV_API
	select V4L2_FWNODE
	help
	  This is a Video4Linux2 sensor driver for the SmartSens
	  SC1346 camera.

config VIDEO_SC200AI
	tristate "SmartSens SC200AI sensor support"
	depends on I2C && VIDEO_DEV
	select MEDIA_CONTROLLER
	select VIDEO_V4L2_SUBDEV_API
	select V4L2_FWNODE
	help
	  This is a Video4Linux2 sensor driver for the SmartSens
	  SC200AI camera.

config VIDEO_SC210IOT
	tristate "SmartSens SC210IOT sensor support"
	depends on I2C && VIDEO_DEV
	select MEDIA_CONTROLLER
	select VIDEO_V4L2_SUBDEV_API
	select V4L2_FWNODE
	help
	  This is a Video4Linux2 sensor driver for the SmartSens
	  SC210IOT camera.

config VIDEO_SC2232
	tristate "SmartSens SC2232 sensor support"
	depends on I2C && VIDEO_DEV
	select MEDIA_CONTROLLER
	select VIDEO_V4L2_SUBDEV_API
	select V4L2_FWNODE
	help
	  This is a Video4Linux2 sensor driver for the SmartSens
	  SC2232 camera.

config VIDEO_SC2239
	tristate "SmartSens SC2239 sensor support"
	depends on I2C && VIDEO_DEV
	select MEDIA_CONTROLLER
	select VIDEO_V4L2_SUBDEV_API
	select V4L2_FWNODE
	help
	  This is a Video4Linux2 sensor driver for the SmartSens
	  SC2239 camera.

config VIDEO_SC223A
	tristate "SmartSens SC223A sensor support"
	depends on I2C && VIDEO_DEV
	select MEDIA_CONTROLLER
	select VIDEO_V4L2_SUBDEV_API
	select V4L2_FWNODE
	help
	  This is a Video4Linux2 sensor driver for the SmartSens
	  SC223A camera.

config VIDEO_SC230AI
	tristate "SmartSens SC230AI sensor support"
	depends on I2C && VIDEO_DEV
	select MEDIA_CONTROLLER
	select VIDEO_V4L2_SUBDEV_API
	select V4L2_FWNODE
	help
	  This is a Video4Linux2 sensor driver for the SmartSens
	  SC230AI camera.

config VIDEO_SC2310
	tristate "SmartSens SC2310 sensor support"
	depends on I2C && VIDEO_DEV
	select MEDIA_CONTROLLER
	select VIDEO_V4L2_SUBDEV_API
	select V4L2_FWNODE
	help
	  This is a Video4Linux2 sensor driver for the SmartSens
	  SC2310 camera.

config VIDEO_SC2336
	tristate "SmartSens SC2336 sensor support"
	depends on I2C && VIDEO_DEV
	select MEDIA_CONTROLLER
	select VIDEO_V4L2_SUBDEV_API
	select V4L2_FWNODE
	help
	  This is a Video4Linux2 sensor driver for the SmartSens
	  SC2336 camera.

config VIDEO_SC301IOT
    tristate "SmartSens SC301IOT sensor support"
	depends on I2C && VIDEO_DEV
	select MEDIA_CONTROLLER
	select VIDEO_V4L2_SUBDEV_API
	select V4L2_FWNODE
	help
	  This is a Video4Linux2 sensor driver for the SmartSens
	  SC301IOT camera.

config VIDEO_SC3336
	tristate "SmartSens SC3336 sensor support"
	depends on I2C && VIDEO_DEV
	select MEDIA_CONTROLLER
	select VIDEO_V4L2_SUBDEV_API
	select V4L2_FWNODE
	help
	  This is a Video4Linux2 sensor driver for the SmartSens
	  SC3336 camera.

config VIDEO_SC3338
	tristate "SmartSens SC3338 sensor support"
	depends on I2C && VIDEO_DEV
	select MEDIA_CONTROLLER
	select VIDEO_V4L2_SUBDEV_API
	select V4L2_FWNODE
	help
	  This is a Video4Linux2 sensor driver for the SmartSens
	  SC3338 camera.

config VIDEO_SC401AI
	tristate "SmartSens SC401AI sensor support"
	depends on I2C && VIDEO_DEV
	select MEDIA_CONTROLLER
	select VIDEO_V4L2_SUBDEV_API
	select V4L2_FWNODE
	help
	  This is a Video4Linux2 sensor driver for the SmartSens
	  SC401ai camera.

config VIDEO_SC4210
	tristate "SmartSens SC4210 sensor support"
	depends on I2C && VIDEO_DEV
	select MEDIA_CONTROLLER
	select VIDEO_V4L2_SUBDEV_API
	select V4L2_FWNODE
	help
	  This is a Video4Linux2 sensor driver for the SmartSens
	  SC4210 camera.

config VIDEO_SC4238
	tristate "SmartSens SC4238 sensor support"
	depends on I2C && VIDEO_DEV
	select MEDIA_CONTROLLER
	select VIDEO_V4L2_SUBDEV_API
	select V4L2_FWNODE
	help
	  This is a Video4Linux2 sensor driver for the SmartSens
	  SC4238 camera.

config VIDEO_SC430CS
	tristate "SmartSens SC430CS sensor support"
	depends on I2C && VIDEO_DEV
	select MEDIA_CONTROLLER
	select VIDEO_V4L2_SUBDEV_API
	select V4L2_FWNODE
	help
	  This is a Video4Linux2 sensor driver for the SmartSens
	  SC430CS camera.

config VIDEO_SC4336
	tristate "SmartSens SC4336 sensor support"
	depends on I2C && VIDEO_DEV
	select MEDIA_CONTROLLER
	select VIDEO_V4L2_SUBDEV_API
	select V4L2_FWNODE
	help
	  This is a Video4Linux2 sensor driver for the SmartSens
	  SC4336 camera.

config VIDEO_SC450AI
	tristate "SmartSens SC450AI sensor support"
	depends on I2C && VIDEO_DEV
	select MEDIA_CONTROLLER
	select VIDEO_V4L2_SUBDEV_API
	select V4L2_FWNODE
	help
	  This is a Video4Linux2 sensor driver for the SmartSens
	  SC450ai camera.

config VIDEO_SC500AI
	tristate "SmartSens SC500AI sensor support"
	depends on I2C && VIDEO_DEV
	select MEDIA_CONTROLLER
	select VIDEO_V4L2_SUBDEV_API
	select V4L2_FWNODE
	help
	  This is a Video4Linux2 sensor driver for the SmartSens
	  SC500AI camera.

config VIDEO_SC501AI
	tristate "SmartSens SC501AI sensor support"
	depends on I2C && VIDEO_DEV
	select MEDIA_CONTROLLER
	select VIDEO_V4L2_SUBDEV_API
	select V4L2_FWNODE
	help
	  This is a Video4Linux2 sensor driver for the SmartSens
	  SC501AI camera.

config VIDEO_SC530AI
	tristate "SmartSens SC530AI sensor support"
	depends on I2C && VIDEO_DEV
	select MEDIA_CONTROLLER
	select VIDEO_V4L2_SUBDEV_API
	select V4L2_FWNODE
	help
	  This is a Video4Linux2 sensor driver for the SmartSens
	  SC530AI camera.

config VIDEO_SC5336
	tristate "SmartSens SC5336 sensor support"
	depends on I2C && VIDEO_DEV
	select MEDIA_CONTROLLER
	select VIDEO_V4L2_SUBDEV_API
	select V4L2_FWNODE
	help
	  This is a Video4Linux2 sensor driver for the SmartSens
	  SC5336 camera.

config VIDEO_SC850SL
	tristate "SmartSens SC850SL sensor support"
	depends on I2C && VIDEO_DEV
	select MEDIA_CONTROLLER
	select VIDEO_V4L2_SUBDEV_API
	select V4L2_FWNODE
	help
	  This is a Video4Linux2 sensor driver for the SmartSens
	  SC850SL camera.

config VIDEO_SENSOR_ADAPTER
	tristate "Rockchip sensor driver adapter"
	depends on I2C && VIDEO_DEV
	select MEDIA_CONTROLLER
	select VIDEO_V4L2_SUBDEV_API
	select V4L2_FWNODE
	help
	  This is a Video4Linux2 sensor driver adapter for other platform.

config VIDEO_SR030PC30
	tristate "Siliconfile SR030PC30 sensor support"
	depends on I2C && VIDEO_DEV
	help
	  This driver supports SR030PC30 VGA camera from Siliconfile

config VIDEO_VS6624
	tristate "ST VS6624 sensor support"
	depends on VIDEO_DEV && I2C
	help
	  This is a Video4Linux2 sensor driver for the ST VS6624
	  camera.

	  To compile this driver as a module, choose M here: the
	  module will be called vs6624.

source "drivers/media/i2c/ccs/Kconfig"
source "drivers/media/i2c/et8ek8/Kconfig"
source "drivers/media/i2c/m5mols/Kconfig"

endmenu

menu "Lens drivers"
	visible if MEDIA_CAMERA_SUPPORT

config VIDEO_AD5820
	tristate "AD5820 lens voice coil support"
	depends on GPIOLIB && I2C && VIDEO_DEV
	select MEDIA_CONTROLLER
	select V4L2_ASYNC
	help
	  This is a driver for the AD5820 camera lens voice coil.
	  It is used for example in Nokia N900 (RX-51).

config VIDEO_AK7375
	tristate "AK7375 lens voice coil support"
	depends on I2C && VIDEO_DEV
	select MEDIA_CONTROLLER
	select VIDEO_V4L2_SUBDEV_API
	select V4L2_ASYNC
	help
	  This is a driver for the AK7375 camera lens voice coil.
	  AK7375 is a 12 bit DAC with 120mA output current sink
	  capability. This is designed for linear control of
	  voice coil motors, controlled via I2C serial interface.

config VIDEO_AW8601
	tristate "AW8601 lens voice coil support"
	depends on I2C && VIDEO_DEV
	select MEDIA_CONTROLLER
	select VIDEO_V4L2_SUBDEV_API
	help
	  This is a driver for the AW8601 camera lens voice coil.
	  AW8601 is a 10 bit DAC with 100mA output current sink
	  capability. This is designed for linear control of
	  voice coil motors, controlled via I2C serial interface.

config VIDEO_CN3927V
	tristate "CN3927V lens voice coil support"
	depends on I2C && VIDEO_DEV
	select MEDIA_CONTROLLER
	select VIDEO_V4L2_SUBDEV_API
	help
	  This is a driver for the CN3927V camera lens voice coil.
	  CN3927V is a 10 bit DAC with 120mA output current sink
	  capability. This is designed for linear control of
	  voice coil motors, controlled via I2C serial interface.

config VIDEO_DW9714
	tristate "DW9714 lens voice coil support"
	depends on I2C && VIDEO_DEV
	select MEDIA_CONTROLLER
	select VIDEO_V4L2_SUBDEV_API
	select V4L2_ASYNC
	help
	  This is a driver for the DW9714 camera lens voice coil.
	  DW9714 is a 10 bit DAC with 120mA output current sink
	  capability. This is designed for linear control of
	  voice coil motors, controlled via I2C serial interface.

config VIDEO_DW9763
	tristate "DW9763 lens voice coil support"
	depends on I2C && VIDEO_DEV
	select MEDIA_CONTROLLER
	select VIDEO_V4L2_SUBDEV_API
	select V4L2_FWNODE
	help
	  This is a driver for the DW9763 camera lens voice coil.
	  DW9763 is a 10 bit DAC with 120mA output current sink
	  capability. This is designed for linear control of
	  voice coil motors, controlled via I2C serial interface.

config VIDEO_DW9768
	tristate "DW9768 lens voice coil support"
	depends on I2C && VIDEO_DEV
	select MEDIA_CONTROLLER
	select VIDEO_V4L2_SUBDEV_API
	select V4L2_FWNODE
	help
	  This is a driver for the DW9768 camera lens voice coil.
	  DW9768 is a 10 bit DAC with 100mA output current sink
	  capability. This is designed for linear control of
	  voice coil motors, controlled via I2C serial interface.

config VIDEO_DW9800W
	tristate "DW9800W lens voice coil support"
	depends on I2C && VIDEO_DEV
	select MEDIA_CONTROLLER
	select VIDEO_V4L2_SUBDEV_API
	select V4L2_FWNODE
	help
	  This is a driver for the DW9800W camera lens voice coil.
	  DW9800W is a 10 bit DAC with ±100mA output current sink
	  capability. This is designed for linear control of
	  voice coil motors, controlled via I2C serial interface.

config VIDEO_DW9807_VCM
	tristate "DW9807 lens voice coil support"
	depends on I2C && VIDEO_DEV
	select MEDIA_CONTROLLER
	select VIDEO_V4L2_SUBDEV_API
	select V4L2_ASYNC
	help
	  This is a driver for the DW9807 camera lens voice coil.
	  DW9807 is a 10 bit DAC with 100mA output current sink
	  capability. This is designed for linear control of
	  voice coil motors, controlled via I2C serial interface.

config VIDEO_FP5510
	tristate "FP5510 lens voice coil support"
	depends on I2C && VIDEO_DEV
	select MEDIA_CONTROLLER
	select VIDEO_V4L2_SUBDEV_API
	help
	  This is a driver for the FP5510 camera lens voice coil.
	  FP5510 is a 10 bit DAC with 100mA output current sink
	  capability. This is designed for linear control of
	  voice coil motors, controlled via I2C serial interface.

endmenu

menu "Flash devices"
	visible if MEDIA_CAMERA_SUPPORT

config VIDEO_ADP1653
	tristate "ADP1653 flash support"
	depends on I2C && VIDEO_DEV
	select MEDIA_CONTROLLER
	select V4L2_ASYNC
	help
	  This is a driver for the ADP1653 flash controller. It is used for
	  example in Nokia N900.

config VIDEO_AW36518
	tristate "AW36518 flash driver support"
	depends on I2C && VIDEO_DEV
	select MEDIA_CONTROLLER
	select VIDEO_V4L2_SUBDEV_API
	help
	  This is a driver for the aw36518 flash controllers. It controls
	  flash, torch LEDs.

config VIDEO_LM3560
	tristate "LM3560 dual flash driver support"
	depends on I2C && VIDEO_DEV
	select MEDIA_CONTROLLER
	select REGMAP_I2C
	select V4L2_ASYNC
	help
	  This is a driver for the lm3560 dual flash controllers. It controls
	  flash, torch LEDs.

config VIDEO_LM3646
	tristate "LM3646 dual flash driver support"
	depends on I2C && VIDEO_DEV
	select MEDIA_CONTROLLER
	select REGMAP_I2C
	select V4L2_ASYNC
	help
	  This is a driver for the lm3646 dual flash controllers. It controls
	  flash, torch LEDs.

config VIDEO_SGM3784
	tristate "SGM3784 dual flash driver support"
	depends on I2C && VIDEO_DEV
	select MEDIA_CONTROLLER
	select VIDEO_V4L2_SUBDEV_API
	help
	  This is a driver for the sgm3784 dual flash controllers. It controls
	  flash, torch LEDs.

endmenu

#
# V4L2 I2C drivers that aren't related with Camera support
#

comment "audio, video and radio I2C drivers auto-selected by 'Autoselect ancillary drivers'"
	depends on MEDIA_HIDE_ANCILLARY_SUBDRV
#
# Encoder / Decoder module configuration
#

menu "Audio decoders, processors and mixers"
	visible if !MEDIA_HIDE_ANCILLARY_SUBDRV

config VIDEO_CS3308
	tristate "Cirrus Logic CS3308 audio ADC"
	depends on VIDEO_DEV && I2C
	help
	  Support for the Cirrus Logic CS3308 High Performance 8-Channel
	  Analog Volume Control

	  To compile this driver as a module, choose M here: the
	  module will be called cs3308.

config VIDEO_CS5345
	tristate "Cirrus Logic CS5345 audio ADC"
	depends on VIDEO_DEV && I2C
	help
	  Support for the Cirrus Logic CS5345 24-bit, 192 kHz
	  stereo A/D converter.

	  To compile this driver as a module, choose M here: the
	  module will be called cs5345.

config VIDEO_CS53L32A
	tristate "Cirrus Logic CS53L32A audio ADC"
	depends on VIDEO_DEV && I2C
	help
	  Support for the Cirrus Logic CS53L32A low voltage
	  stereo A/D converter.

	  To compile this driver as a module, choose M here: the
	  module will be called cs53l32a.

config VIDEO_MSP3400
	tristate "Micronas MSP34xx audio decoders"
	depends on VIDEO_DEV && I2C
	help
	  Support for the Micronas MSP34xx series of audio decoders.

	  To compile this driver as a module, choose M here: the
	  module will be called msp3400.

config VIDEO_SONY_BTF_MPX
	tristate "Sony BTF's internal MPX"
	depends on VIDEO_DEV && I2C
	help
	  Support for the internal MPX of the Sony BTF-PG472Z tuner.

<<<<<<< HEAD
	  To compile this driver as a module, choose M here: the
	  module will be called sony-btf-mpx.

config VIDEO_TDA1997X
	tristate "NXP TDA1997x HDMI receiver"
	depends on VIDEO_DEV && I2C
	depends on SND_SOC
	select HDMI
	select SND_PCM
	select V4L2_FWNODE
=======
config VIDEO_SC4336P
	tristate "SmartSens SC4336P sensor support"
	depends on I2C && VIDEO_V4L2
	select MEDIA_CONTROLLER
	select VIDEO_V4L2_SUBDEV_API
	select V4L2_FWNODE
	help
	  This is a Video4Linux2 sensor driver for the SmartSens
	  SC4336P camera.

config VIDEO_SC450AI
	tristate "SmartSens SC450AI sensor support"
	depends on I2C && VIDEO_V4L2
>>>>>>> bc373973
	select MEDIA_CONTROLLER
	select VIDEO_V4L2_SUBDEV_API
	help
	  V4L2 subdevice driver for the NXP TDA1997x HDMI receivers.

	  To compile this driver as a module, choose M here: the
	  module will be called tda1997x.

config VIDEO_TDA7432
	tristate "Philips TDA7432 audio processor"
	depends on VIDEO_DEV && I2C
	help
	  Support for tda7432 audio decoder chip found on some bt8xx boards.

	  To compile this driver as a module, choose M here: the
	  module will be called tda7432.

config VIDEO_TDA9840
	tristate "Philips TDA9840 audio processor"
	depends on I2C
	help
	  Support for tda9840 audio decoder chip found on some Zoran boards.

	  To compile this driver as a module, choose M here: the
	  module will be called tda9840.

config VIDEO_TEA6415C
	tristate "Philips TEA6415C audio processor"
	depends on I2C
	help
	  Support for tea6415c audio decoder chip found on some bt8xx boards.

	  To compile this driver as a module, choose M here: the
	  module will be called tea6415c.

config VIDEO_TEA6420
	tristate "Philips TEA6420 audio processor"
	depends on I2C
	help
	  Support for tea6420 audio decoder chip found on some bt8xx boards.

	  To compile this driver as a module, choose M here: the
	  module will be called tea6420.

config VIDEO_TLV320AIC23B
	tristate "Texas Instruments TLV320AIC23B audio codec"
	depends on VIDEO_DEV && I2C
	help
	  Support for the Texas Instruments TLV320AIC23B audio codec.

	  To compile this driver as a module, choose M here: the
	  module will be called tlv320aic23b.

config VIDEO_TVAUDIO
	tristate "Simple audio decoder chips"
	depends on VIDEO_DEV && I2C
	help
	  Support for several audio decoder chips found on some bt8xx boards:
	  Philips: tda9840, tda9873h, tda9874h/a, tda9850, tda985x, tea6300,
		   tea6320, tea6420, tda8425, ta8874z.
	  Microchip: pic16c54 based design on ProVideo PV951 board.

	  To compile this driver as a module, choose M here: the
	  module will be called tvaudio.

config VIDEO_UDA1342
	tristate "Philips UDA1342 audio codec"
	depends on VIDEO_DEV && I2C
	help
	  Support for the Philips UDA1342 audio codec.

	  To compile this driver as a module, choose M here: the
	  module will be called uda1342.

config VIDEO_VP27SMPX
	tristate "Panasonic VP27's internal MPX"
	depends on VIDEO_DEV && I2C
	help
	  Support for the internal MPX of the Panasonic VP27s tuner.

	  To compile this driver as a module, choose M here: the
	  module will be called vp27smpx.

config VIDEO_WM8739
	tristate "Wolfson Microelectronics WM8739 stereo audio ADC"
	depends on VIDEO_DEV && I2C
	help
	  Support for the Wolfson Microelectronics WM8739
	  stereo A/D Converter.

	  To compile this driver as a module, choose M here: the
	  module will be called wm8739.

config VIDEO_WM8775
	tristate "Wolfson Microelectronics WM8775 audio ADC with input mixer"
	depends on VIDEO_DEV && I2C
	help
	  Support for the Wolfson Microelectronics WM8775 high
	  performance stereo A/D Converter with a 4 channel input mixer.

	  To compile this driver as a module, choose M here: the
	  module will be called wm8775.

endmenu

menu "RDS decoders"
	visible if !MEDIA_HIDE_ANCILLARY_SUBDRV

config VIDEO_SAA6588
	tristate "SAA6588 Radio Chip RDS decoder support"
	depends on VIDEO_DEV && I2C

	help
	  Support for this Radio Data System (RDS) decoder. This allows
	  seeing radio station identification transmitted using this
	  standard.

	  To compile this driver as a module, choose M here: the
	  module will be called saa6588.

endmenu

menu "Video decoders"
	visible if !MEDIA_HIDE_ANCILLARY_SUBDRV

config VIDEO_ADV7180
	tristate "Analog Devices ADV7180 decoder"
	depends on GPIOLIB && VIDEO_DEV && I2C
	select MEDIA_CONTROLLER
	select VIDEO_V4L2_SUBDEV_API
	select V4L2_ASYNC
	help
	  Support for the Analog Devices ADV7180 video decoder.

	  To compile this driver as a module, choose M here: the
	  module will be called adv7180.

config VIDEO_ADV7183
	tristate "Analog Devices ADV7183 decoder"
	depends on VIDEO_DEV && I2C
	help
	  V4l2 subdevice driver for the Analog Devices
	  ADV7183 video decoder.

	  To compile this driver as a module, choose M here: the
	  module will be called adv7183.

config VIDEO_ADV748X
	tristate "Analog Devices ADV748x decoder"
	depends on VIDEO_DEV && I2C
	depends on OF
	select MEDIA_CONTROLLER
	select VIDEO_V4L2_SUBDEV_API
	select REGMAP_I2C
	select V4L2_FWNODE
	help
	  V4L2 subdevice driver for the Analog Devices
	  ADV7481 and ADV7482 HDMI/Analog video decoders.

	  To compile this driver as a module, choose M here: the
	  module will be called adv748x.

config VIDEO_ADV7604
	tristate "Analog Devices ADV7604 decoder"
	depends on VIDEO_DEV && I2C
	depends on GPIOLIB || COMPILE_TEST
	select MEDIA_CONTROLLER
	select VIDEO_V4L2_SUBDEV_API
	select REGMAP_I2C
	select HDMI
	select V4L2_FWNODE
	help
	  Support for the Analog Devices ADV7604 video decoder.

	  This is a Analog Devices Component/Graphics Digitizer
	  with 4:1 Multiplexed HDMI Receiver.

	  To compile this driver as a module, choose M here: the
	  module will be called adv7604.

config VIDEO_ADV7604_CEC
	bool "Enable Analog Devices ADV7604 CEC support"
	depends on VIDEO_ADV7604
	select CEC_CORE
	help
	  When selected the adv7604 will support the optional
	  HDMI CEC feature.

config VIDEO_ADV7842
	tristate "Analog Devices ADV7842 decoder"
	depends on VIDEO_DEV && I2C
	select MEDIA_CONTROLLER
	select VIDEO_V4L2_SUBDEV_API
	select HDMI
	help
	  Support for the Analog Devices ADV7842 video decoder.

	  This is a Analog Devices Component/Graphics/SD Digitizer
	  with 2:1 Multiplexed HDMI Receiver.

	  To compile this driver as a module, choose M here: the
	  module will be called adv7842.

config VIDEO_ADV7842_CEC
	bool "Enable Analog Devices ADV7842 CEC support"
	depends on VIDEO_ADV7842
	select CEC_CORE
	help
	  When selected the adv7842 will support the optional
	  HDMI CEC feature.

config VIDEO_BT819
	tristate "BT819A VideoStream decoder"
	depends on VIDEO_DEV && I2C
	help
	  Support for BT819A video decoder.

	  To compile this driver as a module, choose M here: the
	  module will be called bt819.

config VIDEO_BT856
	tristate "BT856 VideoStream decoder"
	depends on VIDEO_DEV && I2C
	help
	  Support for BT856 video decoder.

	  To compile this driver as a module, choose M here: the
	  module will be called bt856.

config VIDEO_BT866
	tristate "BT866 VideoStream decoder"
	depends on VIDEO_DEV && I2C
	help
	  Support for BT866 video decoder.

	  To compile this driver as a module, choose M here: the
	  module will be called bt866.

config VIDEO_EP9461E
	tristate "Semiconn EP9461E decoder"
	depends on I2C
	select HDMI
	help
	  Support for the Semiconn EP9461E 4 HDMI switch.

	  To compile this driver as a module, choose M here: the
	  module will be called ep9461e.

config VIDEO_ISL7998X
	tristate "Intersil ISL7998x video decoder"
	depends on VIDEO_DEV && I2C
	depends on OF_GPIO
	select MEDIA_CONTROLLER
	select VIDEO_V4L2_SUBDEV_API
	select V4L2_FWNODE
	help
	  Support for Intersil ISL7998x analog to MIPI-CSI2 or
	  BT.656 decoder.

config VIDEO_IT6616
	tristate "ITE IT6616 decoder"
	depends on VIDEO_DEV && I2C
	select HDMI
	select MEDIA_CONTROLLER
	select VIDEO_V4L2_SUBDEV_API
	select V4L2_FWNODE
	select VIDEO_ROCKCHIP_HDMIRX_CLASS
	help
	  Support for the ITE IT6616 series HDMI to MIPI CSI-2 bridge.

	  To compile this driver as a module, choose M here: the
	  module will be called IT6616.

config VIDEO_KS0127
	tristate "KS0127 video decoder"
	depends on VIDEO_DEV && I2C
	help
	  Support for KS0127 video decoder.

	  This chip is used on AverMedia AVS6EYES Zoran-based MJPEG
	  cards.

	  To compile this driver as a module, choose M here: the
	  module will be called ks0127.

config VIDEO_LT6911UXC
	tristate "Lontium LT6911UXC decoder"
	depends on VIDEO_DEV && I2C
	select HDMI
	select MEDIA_CONTROLLER
	select VIDEO_V4L2_SUBDEV_API
	select V4L2_FWNODE
	select VIDEO_ROCKCHIP_HDMIRX_CLASS
	help
	  Support for the Lontium LT6911UXC series HDMI to MIPI CSI-2 bridge.

	  To compile this driver as a module, choose M here: the
	  module will be called lt6911uxc.

config VIDEO_LT6911UXE
	tristate "Lontium LT6911UXE decoder"
	depends on VIDEO_DEV && I2C
	select HDMI
	select MEDIA_CONTROLLER
	select VIDEO_V4L2_SUBDEV_API
	select V4L2_FWNODE
	help
	  Support for the Lontium LT6911UXE series HDMI to MIPI CSI-2 bridge.

	  To compile this driver as a module, choose M here: the
	  module will be called lt6911uxe.

config VIDEO_LT7911D
	tristate "Lontium LT7911D decoder"
	depends on VIDEO_DEV && I2C
	select HDMI
	select MEDIA_CONTROLLER
	select VIDEO_V4L2_SUBDEV_API
	select V4L2_FWNODE
	help
	  Support for the Lontium LT7911D series type-c DP to MIPI CSI-2 bridge.

	  To compile this driver as a module, choose M here: the
	  module will be called lt7911d.

config VIDEO_LT7911UXC
	tristate "Lontium LT7911UXC decoder"
	depends on VIDEO_DEV && I2C
	select HDMI
	select MEDIA_CONTROLLER
	select VIDEO_V4L2_SUBDEV_API
	select V4L2_FWNODE
	help
	  Support for the Lontium LT7911UXC series type-c DP to MIPI CSI-2 bridge.

	  To compile this driver as a module, choose M here: the
	  module will be called lt7911uxc.

config VIDEO_LT8619C
	tristate "Lontium LT8619C decoder"
	depends on VIDEO_DEV && I2C
	select HDMI
	select MEDIA_CONTROLLER
	select VIDEO_V4L2_SUBDEV_API
	select V4L2_FWNODE
	help
	  Support for the Lontium LT8619C HDMI to BT656/BT1120 bridge.

	  To compile this driver as a module, choose M here: the
	  module will be called lt8619c.

config VIDEO_MAX9286
	tristate "Maxim MAX9286 GMSL deserializer support"
	depends on I2C && I2C_MUX
	depends on VIDEO_DEV
	depends on OF_GPIO
	select V4L2_FWNODE
	select VIDEO_V4L2_SUBDEV_API
	select MEDIA_CONTROLLER
	help
	  This driver supports the Maxim MAX9286 GMSL deserializer.

	  To compile this driver as a module, choose M here: the
	  module will be called max9286.

config VIDEO_MAX96712
	tristate "Maxim MAX96712 GMSL deserializer support"
	depends on I2C && VIDEO_DEV
	depends on MEDIA_CAMERA_SUPPORT
	select MEDIA_CONTROLLER
	select VIDEO_V4L2_SUBDEV_API
	select V4L2_FWNODE
	help
	  This driver supports the Maxim MAX96712 GMSL deserializer.

	  To compile this driver as a module, choose M here: the
	  module will be called max96712.

config VIDEO_MAX96714
	tristate "Maxim MAX96714 GMSL deserializer support"
	depends on I2C && VIDEO_DEV
	depends on MEDIA_CAMERA_SUPPORT
	select MEDIA_CONTROLLER
	select VIDEO_V4L2_SUBDEV_API
	select V4L2_FWNODE
	help
	  This driver supports the Maxim MAX96714 GMSL deserializer.

	  To compile this driver as a module, choose M here: the
	  module will be called max96714.

config VIDEO_MAX96722
	tristate "Maxim MAX96722 GMSL deserializer support"
	depends on I2C && VIDEO_DEV
	depends on MEDIA_CAMERA_SUPPORT
	select MEDIA_CONTROLLER
	select VIDEO_V4L2_SUBDEV_API
	select V4L2_FWNODE
	help
	  This driver supports the Maxim MAX96722 GMSL deserializer.

	  To compile this driver as a module, choose M here: the
	  module will be called max96722.

config VIDEO_MAX96756
	tristate "Maxim MAX96756 GMSL1/2 CSI display deserializer support"
	depends on I2C && VIDEO_DEV
	depends on MEDIA_CAMERA_SUPPORT
	select MEDIA_CONTROLLER
	select VIDEO_V4L2_SUBDEV_API
	select V4L2_FWNODE
	help
	  This driver supports the Maxim MAX96756 GMSL1/2 CSI display deserializer.

	  To compile this driver as a module, choose M here: the
	  module will be called max96756.

config VIDEO_ML86V7667
	tristate "OKI ML86V7667 video decoder"
	depends on VIDEO_DEV && I2C
	help
	  Support for the OKI Semiconductor ML86V7667 video decoder.

	  To compile this driver as a module, choose M here: the
	  module will be called ml86v7667.

config VIDEO_NVP6158
	tristate "NEXTCHIP nvp6158 driver support"
	depends on VIDEO_DEV && I2C
	help
	  Support for the Nextchip NVP6158 multi channels digital decode to
	  BT656/BT1120 bridge.

	  To compile this driver as a module, choose M here: the
	  module will be called nvp6158_drv.

config VIDEO_NVP6188
	tristate "NEXTCHIP nvp6188 driver support"
	depends on I2C && VIDEO_DEV
	select MEDIA_CONTROLLER
	select VIDEO_V4L2_SUBDEV_API
	help
	  Support for the Nextchip NVP6188 multi channels digital decode to
	  MIPI CSI-2 bridge.

	  To compile this driver as a module, choose M here: the
	  module will be called nvp6188.

config VIDEO_NVP6324
	tristate "NEXTCHIP nvp6324 driver support"
	depends on VIDEO_DEV && I2C
	help
	  Support for the NEXTCHIP NVP6324 video decoder.

	  To compile this driver as a module, choose M here: the
	  module will be called jaguar1_drv.

config VIDEO_OTP_EEPROM
	tristate "sensor otp from eeprom support"
	depends on VIDEO_DEV && I2C
	select V4L2_FWNODE
	help
	  This driver supports OTP load from eeprom.

config VIDEO_SAA7110
	tristate "Philips SAA7110 video decoder"
	depends on VIDEO_DEV && I2C
	help
	  Support for the Philips SAA7110 video decoders.

	  To compile this driver as a module, choose M here: the
	  module will be called saa7110.

config VIDEO_SAA711X
	tristate "Philips SAA7111/3/4/5 video decoders"
	depends on VIDEO_DEV && I2C
	help
	  Support for the Philips SAA7111/3/4/5 video decoders.

	  To compile this driver as a module, choose M here: the
	  module will be called saa7115.

config VIDEO_TC358743
	tristate "Toshiba TC358743 decoder"
	depends on VIDEO_DEV && I2C
	select MEDIA_CONTROLLER
	select VIDEO_V4L2_SUBDEV_API
	select HDMI
	select V4L2_FWNODE
	help
	  Support for the Toshiba TC358743 HDMI to MIPI CSI-2 bridge.

	  To compile this driver as a module, choose M here: the
	  module will be called tc358743.

config VIDEO_TC358743_CEC
	bool "Enable Toshiba TC358743 CEC support"
	depends on VIDEO_TC358743
	select CEC_CORE
	help
	  When selected the tc358743 will support the optional
	  HDMI CEC feature.

config VIDEO_TC35874X
	tristate "Toshiba TC35874X decoder"
	depends on VIDEO_DEV && I2C
	select MEDIA_CONTROLLER
	select VIDEO_V4L2_SUBDEV_API
	select HDMI
	select V4L2_FWNODE
	help
	  Support for the Toshiba TC35874X HDMI to MIPI CSI-2 bridge.

	  To compile this driver as a module, choose M here: the
	  module will be called tc35874x.

config VIDEO_TECHPOINT
	tristate "TechPoint decoder"
	depends on I2C && VIDEO_DEV
	depends on MEDIA_CAMERA_SUPPORT
	select MEDIA_CONTROLLER
	select VIDEO_V4L2_SUBDEV_API
	help
	  Support for the TechPoint Multichannel digital decode to
	  MIPI CSI-2 bridge.

	  To compile this driver as a module, choose M here: the
	  module will be called TechPoint.

config VIDEO_THCV244
	tristate "Thine THCV244 decoder"
	depends on VIDEO_DEV && I2C
	select MEDIA_CONTROLLER
	select VIDEO_V4L2_SUBDEV_API
	select HDMI
	select V4L2_FWNODE
	help
	  Support for the Thine THCV244 deserializer.

	  To compile this driver as a module, choose M here: the
	  module will be called thcv244.

config VIDEO_TVP514X
	tristate "Texas Instruments TVP514x video decoder"
	depends on VIDEO_DEV && I2C
	select V4L2_FWNODE
	help
	  This is a Video4Linux2 sensor driver for the TI TVP5146/47
	  decoder. It is currently working with the TI OMAP3 camera
	  controller.

	  To compile this driver as a module, choose M here: the
	  module will be called tvp514x.

config VIDEO_TVP5150
	tristate "Texas Instruments TVP5150 video decoder"
	depends on VIDEO_DEV && I2C
	select V4L2_FWNODE
	select REGMAP_I2C
	help
	  Support for the Texas Instruments TVP5150 video decoder.

	  To compile this driver as a module, choose M here: the
	  module will be called tvp5150.

config VIDEO_TVP7002
	tristate "Texas Instruments TVP7002 video decoder"
	depends on VIDEO_DEV && I2C
	select V4L2_FWNODE
	help
	  Support for the Texas Instruments TVP7002 video decoder.

	  To compile this driver as a module, choose M here: the
	  module will be called tvp7002.

config VIDEO_TW2804
	tristate "Techwell TW2804 multiple video decoder"
	depends on VIDEO_DEV && I2C
	help
	  Support for the Techwell tw2804 multiple video decoder.

	  To compile this driver as a module, choose M here: the
	  module will be called tw2804.

config VIDEO_TW9903
	tristate "Techwell TW9903 video decoder"
	depends on VIDEO_DEV && I2C
	help
	  Support for the Techwell tw9903 multi-standard video decoder
	  with high quality down scaler.

	  To compile this driver as a module, choose M here: the
	  module will be called tw9903.

config VIDEO_TW9906
	tristate "Techwell TW9906 video decoder"
	depends on VIDEO_DEV && I2C
	help
	  Support for the Techwell tw9906 enhanced multi-standard comb filter
	  video decoder with YCbCr input support.

	  To compile this driver as a module, choose M here: the
	  module will be called tw9906.

config VIDEO_TW9910
	tristate "Techwell TW9910 video decoder"
	depends on VIDEO_DEV && I2C
	select V4L2_ASYNC
	help
	  Support for Techwell TW9910 NTSC/PAL/SECAM video decoder.

	  To compile this driver as a module, choose M here: the
	  module will be called tw9910.

config VIDEO_VPX3220
	tristate "vpx3220a, vpx3216b & vpx3214c video decoders"
	depends on VIDEO_DEV && I2C
	help
	  Support for VPX322x video decoders.

	  To compile this driver as a module, choose M here: the
	  module will be called vpx3220.

source "drivers/media/i2c/rk628/Kconfig"

source "drivers/media/i2c/maxim2c/Kconfig"
source "drivers/media/i2c/maxim4c/Kconfig"

comment "Video and audio decoders"

config VIDEO_SAA717X
	tristate "Philips SAA7171/3/4 audio/video decoders"
	depends on VIDEO_DEV && I2C
	help
	  Support for the Philips SAA7171/3/4 audio/video decoders.

	  To compile this driver as a module, choose M here: the
	  module will be called saa717x.

source "drivers/media/i2c/cx25840/Kconfig"
source "drivers/media/i2c/it66353/Kconfig"

endmenu

menu "Video encoders"
	visible if !MEDIA_HIDE_ANCILLARY_SUBDRV

config VIDEO_AD9389B
	tristate "Analog Devices AD9389B encoder"
	depends on VIDEO_DEV && I2C
	select MEDIA_CONTROLLER
	select VIDEO_V4L2_SUBDEV_API

	help
	  Support for the Analog Devices AD9389B video encoder.

	  This is a Analog Devices HDMI transmitter.

	  To compile this driver as a module, choose M here: the
	  module will be called ad9389b.

config VIDEO_ADV7170
	tristate "Analog Devices ADV7170 video encoder"
	depends on VIDEO_DEV && I2C
	help
	  Support for the Analog Devices ADV7170 video encoder driver

	  To compile this driver as a module, choose M here: the
	  module will be called adv7170.

config VIDEO_ADV7175
	tristate "Analog Devices ADV7175 video encoder"
	depends on VIDEO_DEV && I2C
	help
	  Support for the Analog Devices ADV7175 video encoder driver

	  To compile this driver as a module, choose M here: the
	  module will be called adv7175.

config VIDEO_ADV7343
	tristate "ADV7343 video encoder"
	depends on I2C
	select V4L2_ASYNC
	help
	  Support for Analog Devices I2C bus based ADV7343 encoder.

	  To compile this driver as a module, choose M here: the
	  module will be called adv7343.

config VIDEO_ADV7393
	tristate "ADV7393 video encoder"
	depends on I2C
	help
	  Support for Analog Devices I2C bus based ADV7393 encoder.

	  To compile this driver as a module, choose M here: the
	  module will be called adv7393.

config VIDEO_ADV7511
	tristate "Analog Devices ADV7511 encoder"
	depends on VIDEO_DEV && I2C
	depends on DRM_I2C_ADV7511=n || COMPILE_TEST
	select MEDIA_CONTROLLER
	select VIDEO_V4L2_SUBDEV_API
	select HDMI
	help
	  Support for the Analog Devices ADV7511 video encoder.

	  This is a Analog Devices HDMI transmitter.

	  To compile this driver as a module, choose M here: the
	  module will be called adv7511.

config VIDEO_ADV7511_CEC
	bool "Enable Analog Devices ADV7511 CEC support"
	depends on VIDEO_ADV7511
	select CEC_CORE
	help
	  When selected the adv7511 will support the optional
	  HDMI CEC feature.

config VIDEO_AK881X
	tristate "AK8813/AK8814 video encoders"
	depends on I2C
	help
	  Video output driver for AKM AK8813 and AK8814 TV encoders

config VIDEO_SAA7127
	tristate "Philips SAA7127/9 digital video encoders"
	depends on VIDEO_DEV && I2C
	help
	  Support for the Philips SAA7127/9 digital video encoders.

	  To compile this driver as a module, choose M here: the
	  module will be called saa7127.

config VIDEO_SAA7185
	tristate "Philips SAA7185 video encoder"
	depends on VIDEO_DEV && I2C
	help
	  Support for the Philips SAA7185 video encoder.

	  To compile this driver as a module, choose M here: the
	  module will be called saa7185.

config VIDEO_THS8200
	tristate "Texas Instruments THS8200 video encoder"
	depends on VIDEO_DEV && I2C
	select V4L2_ASYNC
	help
	  Support for the Texas Instruments THS8200 video encoder.

	  To compile this driver as a module, choose M here: the
	  module will be called ths8200.

endmenu

menu "Video improvement chips"
	visible if !MEDIA_HIDE_ANCILLARY_SUBDRV

config VIDEO_UPD64031A
	tristate "NEC Electronics uPD64031A Ghost Reduction"
	depends on VIDEO_DEV && I2C
	select V4L2_ASYNC
	help
	  Support for the NEC Electronics uPD64031A Ghost Reduction
	  video chip. It is most often found in NTSC TV cards made for
	  Japan and is used to reduce the 'ghosting' effect that can
	  be present in analog TV broadcasts.

	  To compile this driver as a module, choose M here: the
	  module will be called upd64031a.

config VIDEO_UPD64083
	tristate "NEC Electronics uPD64083 3-Dimensional Y/C separation"
	depends on VIDEO_DEV && I2C
	help
	  Support for the NEC Electronics uPD64083 3-Dimensional Y/C
	  separation video chip. It is used to improve the quality of
	  the colors of a composite signal.

	  To compile this driver as a module, choose M here: the
	  module will be called upd64083.

endmenu

menu "Audio/Video compression chips"
	visible if !MEDIA_HIDE_ANCILLARY_SUBDRV

config VIDEO_SAA6752HS
	tristate "Philips SAA6752HS MPEG-2 Audio/Video Encoder"
	depends on VIDEO_DEV && I2C
	select CRC32
	help
	  Support for the Philips SAA6752HS MPEG-2 video and MPEG-audio/AC-3
	  audio encoder with multiplexer.

	  To compile this driver as a module, choose M here: the
	  module will be called saa6752hs.

endmenu

menu "SDR tuner chips"
	visible if !MEDIA_HIDE_ANCILLARY_SUBDRV

config SDR_MAX2175
	tristate "Maxim 2175 RF to Bits tuner"
	depends on VIDEO_DEV && MEDIA_SDR_SUPPORT && I2C
	select REGMAP_I2C
	select V4L2_ASYNC
	help
	  Support for Maxim 2175 tuner. It is an advanced analog/digital
	  radio receiver with RF-to-Bits front-end designed for SDR solutions.

	  To compile this driver as a module, choose M here; the
	  module will be called max2175.

endmenu

menu "Miscellaneous helper chips"
	visible if !MEDIA_HIDE_ANCILLARY_SUBDRV

config VIDEO_I2C
	tristate "I2C transport video support"
	depends on VIDEO_DEV && I2C
	select VIDEOBUF2_VMALLOC
	imply HWMON
	help
	  Enable the I2C transport video support which supports the
	  following:
	   * Panasonic AMG88xx Grid-Eye Sensors
	   * Melexis MLX90640 Thermal Cameras

	  To compile this driver as a module, choose M here: the
	  module will be called video-i2c

config VIDEO_M52790
	tristate "Mitsubishi M52790 A/V switch"
	depends on VIDEO_DEV && I2C
	help
	 Support for the Mitsubishi M52790 A/V switch.

	 To compile this driver as a module, choose M here: the
	 module will be called m52790.

config VIDEO_RK_IRCUT
	tristate "Rockchip IR-CUT control device"
	depends on VIDEO_DEV
	select V4L2_ASYNC
	help
	  Support for the Rockchip IR-CUT control board.

	  To compile this driver as a module, choose M here: the
	  module will be called rk_ircut.

config VIDEO_ST_MIPID02
	tristate "STMicroelectronics MIPID02 CSI-2 to PARALLEL bridge"
	depends on I2C && VIDEO_DEV
	select MEDIA_CONTROLLER
	select VIDEO_V4L2_SUBDEV_API
	select V4L2_FWNODE
	help
	  Support for STMicroelectronics MIPID02 CSI-2 to PARALLEL bridge.
	  It is used to allow usage of CSI-2 sensor with PARALLEL port
	  controller.

	  To compile this driver as a module, choose M here: the
	  module will be called st-mipid02.

config VIDEO_THS7303
	tristate "THS7303/53 Video Amplifier"
	depends on VIDEO_DEV && I2C
	select V4L2_ASYNC
	help
	  Support for TI THS7303/53 video amplifier

	  To compile this driver as a module, choose M here: the
	  module will be called ths7303.

endmenu

endif # VIDEO_DEV<|MERGE_RESOLUTION|>--- conflicted
+++ resolved
@@ -1778,6 +1778,16 @@
 	  This is a Video4Linux2 sensor driver for the SmartSens
 	  SC4336 camera.
 
+config VIDEO_SC4336P
+	tristate "SmartSens SC4336P sensor support"
+	depends on I2C && VIDEO_DEV
+	select MEDIA_CONTROLLER
+	select VIDEO_V4L2_SUBDEV_API
+	select V4L2_FWNODE
+	help
+	  This is a Video4Linux2 sensor driver for the SmartSens
+	  SC4336P camera.
+
 config VIDEO_SC450AI
 	tristate "SmartSens SC450AI sensor support"
 	depends on I2C && VIDEO_DEV
@@ -2098,7 +2108,6 @@
 	help
 	  Support for the internal MPX of the Sony BTF-PG472Z tuner.
 
-<<<<<<< HEAD
 	  To compile this driver as a module, choose M here: the
 	  module will be called sony-btf-mpx.
 
@@ -2109,21 +2118,6 @@
 	select HDMI
 	select SND_PCM
 	select V4L2_FWNODE
-=======
-config VIDEO_SC4336P
-	tristate "SmartSens SC4336P sensor support"
-	depends on I2C && VIDEO_V4L2
-	select MEDIA_CONTROLLER
-	select VIDEO_V4L2_SUBDEV_API
-	select V4L2_FWNODE
-	help
-	  This is a Video4Linux2 sensor driver for the SmartSens
-	  SC4336P camera.
-
-config VIDEO_SC450AI
-	tristate "SmartSens SC450AI sensor support"
-	depends on I2C && VIDEO_V4L2
->>>>>>> bc373973
 	select MEDIA_CONTROLLER
 	select VIDEO_V4L2_SUBDEV_API
 	help
