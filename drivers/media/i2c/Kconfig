# SPDX-License-Identifier: GPL-2.0-only
#
# Multimedia Video device configuration
#

if VIDEO_DEV

comment "IR I2C driver auto-selected by 'Autoselect ancillary drivers'"
	depends on MEDIA_SUBDRV_AUTOSELECT && I2C && RC_CORE

config VIDEO_IR_I2C
	tristate "I2C module for IR" if !MEDIA_SUBDRV_AUTOSELECT || EXPERT
	depends on I2C && RC_CORE
	default y
	help
	  Most boards have an IR chip directly connected via GPIO. However,
	  some video boards have the IR connected via I2C bus.

	  If your board doesn't have an I2C IR chip, you may disable this
	  option.

	  In doubt, say Y.

#
# V4L2 I2C drivers that are related with Camera support
#

menu "Camera sensor devices"
	visible if MEDIA_CAMERA_SUPPORT

config VIDEO_APTINA_PLL
	tristate

config VIDEO_CCS_PLL
	tristate

config VIDEO_AR0230
	tristate "Aptina AR0230 sensor support"
	depends on I2C && VIDEO_DEV
	depends on MEDIA_CAMERA_SUPPORT
	select MEDIA_CONTROLLER
	select VIDEO_V4L2_SUBDEV_API
	select V4L2_FWNODE
	help
	  Support for the Aptina AR0230 sensor.

	  To compile this driver as a module, choose M here: the
	  module will be called ar0230.

config VIDEO_AR0521
	tristate "ON Semiconductor AR0521 sensor support"
	depends on I2C && VIDEO_DEV
	select MEDIA_CONTROLLER
	select VIDEO_V4L2_SUBDEV_API
	select V4L2_FWNODE
	help
	  This is a Video4Linux2 sensor driver for the ON Semiconductor
	  AR0521 camera.

	  To compile this driver as a module, choose M here: the
	  module will be called ar0521.

config VIDEO_AR0822
	tristate "Onsemi AR0822 sensor support"
	depends on I2C && VIDEO_DEV
	depends on MEDIA_CAMERA_SUPPORT
	select MEDIA_CONTROLLER
	select VIDEO_V4L2_SUBDEV_API
	select V4L2_FWNODE
	help
	  This is a Video4Linux2 sensor driver for the Onsemi
	  AR0822 camera.

	  To compile this driver as a module, choose M here: the
	  module will be called ar0822.

config VIDEO_AR2020
	tristate "Onsemi AR2020 sensor support"
	depends on I2C && VIDEO_DEV
	depends on MEDIA_CAMERA_SUPPORT
	select MEDIA_CONTROLLER
	select VIDEO_V4L2_SUBDEV_API
	select V4L2_FWNODE
	help
	  This is a Video4Linux2 sensor driver for the Onsemi
	  AR2020 camera.

	  To compile this driver as a module, choose M here: the
	  module will be called ar2020.

config VIDEO_BF3925
	tristate "BYD BF3925 sensor support"
	depends on I2C && VIDEO_DEV
	select MEDIA_CONTROLLER
	select VIDEO_V4L2_SUBDEV_API
	select V4L2_FWNODE
	help
	  This is a Video4Linux2 sensor driver for the BYD
	  BF3925 camera.

	  To compile this driver as a module, choose M here: the
	  module will be called BF3925.

config VIDEO_GC02M2
	tristate "GalaxyCore GC02M2 sensor support"
	depends on I2C && VIDEO_DEV
	depends on MEDIA_CAMERA_SUPPORT
	select MEDIA_CONTROLLER
	select VIDEO_V4L2_SUBDEV_API
	select V4L2_FWNODE
	help
	  Support for the GalaxyCore GC02M2 sensor.

	  To compile this driver as a module, choose M here: the
	  module will be called gc02m2.

config VIDEO_GC0312
	tristate "GalaxyCore GC0312 sensor support"
	depends on I2C && VIDEO_DEV
	depends on MEDIA_CAMERA_SUPPORT
	select MEDIA_CONTROLLER
	select VIDEO_V4L2_SUBDEV_API
	select V4L2_FWNODE
	help
	  Support for the GalaxyCore GC0312 sensor.

	  To compile this driver as a module, choose M here: the
	  module will be called GC0312.

config VIDEO_GC0329
	tristate "GalaxyCore GC0329 sensor support"
	depends on I2C && VIDEO_DEV
	depends on MEDIA_CAMERA_SUPPORT
	select MEDIA_CONTROLLER
	select VIDEO_V4L2_SUBDEV_API
	select V4L2_FWNODE
	help
	  Support for the GalaxyCore GC0329 sensor.

	  To compile this driver as a module, choose M here: the
	  module will be called GC0329.

config VIDEO_GC0403
	tristate "GalaxyCore GC0403 sensor support"
	depends on I2C && VIDEO_DEV
	depends on MEDIA_CAMERA_SUPPORT
	select MEDIA_CONTROLLER
	select VIDEO_V4L2_SUBDEV_API
	select V4L2_FWNODE
	help
	  Support for the GalaxyCore GC0403 sensor.

	  To compile this driver as a module, choose M here: the
	  module will be called GC0403.

config VIDEO_GC08A3
	tristate "GalaxyCore GC08A3 sensor support"
	depends on I2C && VIDEO_DEV
	depends on MEDIA_CAMERA_SUPPORT
	select MEDIA_CONTROLLER
	select VIDEO_V4L2_SUBDEV_API
	select V4L2_FWNODE
	help
	  Support for the GalaxyCore GC08A3 sensor.

	  To compile this driver as a module, choose M here: the
	  module will be called gc08a3.

config VIDEO_GC1084
	tristate "GalaxyCore GC1084 sensor support"
	depends on I2C && VIDEO_DEV
	depends on MEDIA_CAMERA_SUPPORT
	select MEDIA_CONTROLLER
	select VIDEO_V4L2_SUBDEV_API
	select V4L2_FWNODE
	help
	  Support for the GalaxyCore GC1084 sensor.

	  To compile this driver as a module, choose M here: the
	  module will be called gc1084.

config VIDEO_GC2035
	tristate "GalaxyCore GC2035 sensor support"
	depends on I2C && VIDEO_DEV
	depends on MEDIA_CAMERA_SUPPORT
	select MEDIA_CONTROLLER
	select VIDEO_V4L2_SUBDEV_API
	select V4L2_FWNODE
	help
	  Support for the GalaxyCore GC2035 sensor.

	  To compile this driver as a module, choose M here: the
	  module will be called GC2035.

config VIDEO_GC2053
	tristate "GalaxyCore GC2053 sensor support"
	depends on I2C && VIDEO_DEV
	depends on MEDIA_CAMERA_SUPPORT
	select MEDIA_CONTROLLER
	select VIDEO_V4L2_SUBDEV_API
	select V4L2_FWNODE
	help
	  Support for the GalaxyCore GC2053 sensor.

	  To compile this driver as a module, choose M here: the
	  module will be called gc2053.

config VIDEO_GC2093
	tristate "GalaxyCore GC2093 sensor support"
	depends on I2C && VIDEO_DEV
	depends on MEDIA_CAMERA_SUPPORT
	select MEDIA_CONTROLLER
	select VIDEO_V4L2_SUBDEV_API
	select V4L2_FWNODE
	help
	  Support for the GalaxyCore GC2093 sensor.

	  To compile this driver as a module, choose M here: the
	  module will be called gc2093.

config VIDEO_GC2145
	tristate "GalaxyCore GC2145 sensor support"
	depends on I2C && VIDEO_DEV
	depends on MEDIA_CAMERA_SUPPORT
	select MEDIA_CONTROLLER
	select VIDEO_V4L2_SUBDEV_API
	select V4L2_FWNODE
	help
	  Support for the GalaxyCore GC2145 sensor.

	  To compile this driver as a module, choose M here: the
	  module will be called gc2145.

config VIDEO_GC2155
	tristate "GalaxyCore GC2155 sensor support"
	depends on I2C && VIDEO_DEV
	depends on MEDIA_CAMERA_SUPPORT
	select MEDIA_CONTROLLER
	select VIDEO_V4L2_SUBDEV_API
	select V4L2_FWNODE
	help
	  Support for the GalaxyCore GC2155 sensor.

	  To compile this driver as a module, choose M here: the
	  module will be called GC2155.

config VIDEO_GC2355
	tristate "GalaxyCore GC2355 sensor support"
	depends on I2C && VIDEO_DEV
	depends on MEDIA_CAMERA_SUPPORT
	select MEDIA_CONTROLLER
	select VIDEO_V4L2_SUBDEV_API
	select V4L2_FWNODE
	help
	  Support for the GalaxyCore GC2355 sensor.

	  To compile this driver as a module, choose M here: the
	  module will be called GC2355.

config VIDEO_GC2375H
	tristate "GalaxyCore GC2375H sensor support"
	depends on I2C && VIDEO_DEV
	depends on MEDIA_CAMERA_SUPPORT
	select MEDIA_CONTROLLER
	select VIDEO_V4L2_SUBDEV_API
	select V4L2_FWNODE
	help
	  Support for the GalaxyCore GC2375H sensor.

	  To compile this driver as a module, choose M here: the
	  module will be called GC2375H.

config VIDEO_GC2385
	tristate "GalaxyCore GC2385 sensor support"
	depends on I2C && VIDEO_DEV
	depends on MEDIA_CAMERA_SUPPORT
	select MEDIA_CONTROLLER
	select VIDEO_V4L2_SUBDEV_API
	select V4L2_FWNODE
	help
	  Support for the GalaxyCore GC2385 sensor.

	  To compile this driver as a module, choose M here: the
	  module will be called gc2385.

config VIDEO_GC3003
	tristate "GalaxyCore GC3003 sensor support"
	depends on I2C && VIDEO_DEV
	depends on MEDIA_CAMERA_SUPPORT
	select MEDIA_CONTROLLER
	select VIDEO_V4L2_SUBDEV_API
	select V4L2_FWNODE
	help
	  Support for the GalaxyCore GC3003 sensor.

	  To compile this driver as a module, choose M here: the
	  module will be called gc3003.

config VIDEO_GC4023
	tristate "GalaxyCore GC4023 sensor support"
	depends on I2C && VIDEO_DEV
	depends on MEDIA_CAMERA_SUPPORT
	select MEDIA_CONTROLLER
	select VIDEO_V4L2_SUBDEV_API
	select V4L2_FWNODE
	help
	  Support for the GalaxyCore GC4023 sensor.

	  To compile this driver as a module, choose M here: the
	  module will be called gc4023

config VIDEO_GC4653
	tristate "GalaxyCore GC4653 sensor support"
	depends on I2C && VIDEO_DEV
	depends on MEDIA_CAMERA_SUPPORT
	select MEDIA_CONTROLLER
	select VIDEO_V4L2_SUBDEV_API
	select V4L2_FWNODE
	help
	  Support for the GalaxyCore GC4663 sensor.

	  To compile this driver as a module, choose M here: the
	  module will be called gc4653

config VIDEO_GC4663
	tristate "GalaxyCore GC4663 sensor support"
	depends on I2C && VIDEO_DEV
	depends on MEDIA_CAMERA_SUPPORT
	select MEDIA_CONTROLLER
	select VIDEO_V4L2_SUBDEV_API
	select V4L2_FWNODE
	help
	  Support for the GalaxyCore GC4663 sensor.

	  To compile this driver as a module, choose M here: the
	  module will be called gc4663.

config VIDEO_GC4C33
	tristate "GalaxyCore GC4C33 sensor support"
	depends on I2C && VIDEO_DEV
	depends on MEDIA_CAMERA_SUPPORT
	select MEDIA_CONTROLLER
	select VIDEO_V4L2_SUBDEV_API
	select V4L2_FWNODE
	help
	  Support for the GalaxyCore GC4C33 sensor.

	  To compile this driver as a module, choose M here: the
	  module will be called gc4C33.

config VIDEO_GC5024
	tristate "GalaxyCore GC5024 sensor support"
	depends on I2C && VIDEO_DEV
	depends on MEDIA_CAMERA_SUPPORT
	select MEDIA_CONTROLLER
	select VIDEO_V4L2_SUBDEV_API
	select V4L2_FWNODE
	help
	  Support for the GalaxyCore GC5024 sensor.

	  To compile this driver as a module, choose M here: the
	  module will be called gc5024.

config VIDEO_GC5025
	tristate "GalaxyCore GC5025 sensor support"
	depends on I2C && VIDEO_DEV
	depends on MEDIA_CAMERA_SUPPORT
	select MEDIA_CONTROLLER
	select VIDEO_V4L2_SUBDEV_API
	select V4L2_FWNODE
	help
	  Support for the GalaxyCore GC5025 sensor.

	  To compile this driver as a module, choose M here: the
	  module will be called gc5025.

config VIDEO_GC5035
	tristate "GalaxyCore GC5035 sensor support"
	depends on VIDEO_DEV && I2C
	depends on MEDIA_CAMERA_SUPPORT
	select MEDIA_CONTROLLER
	select VIDEO_V4L2_SUBDEV_API
	select V4L2_FWNODE
	help
	  Support for the GalaxyCore GC5035 sensor.

	  To compile this driver as a module, choose M here: the
	  module will be called gc5035.

config VIDEO_GC8034
	tristate "GalaxyCore GC8034 sensor support"
	depends on I2C && VIDEO_DEV
	depends on MEDIA_CAMERA_SUPPORT
	select MEDIA_CONTROLLER
	select VIDEO_V4L2_SUBDEV_API
	select V4L2_FWNODE
	help
	  Support for the GalaxyCore GC8034 sensor.

	  To compile this driver as a module, choose M here: the
	  module will be called gc8034.

config VIDEO_HI556
	tristate "Hynix Hi-556 sensor support"
	depends on I2C && VIDEO_DEV
	select MEDIA_CONTROLLER
	select VIDEO_V4L2_SUBDEV_API
	select V4L2_FWNODE
	help
	  This is a Video4Linux2 sensor driver for the Hynix
	  Hi-556 camera.

	  To compile this driver as a module, choose M here: the
	  module will be called hi556.

config VIDEO_HI846
	tristate "Hynix Hi-846 sensor support"
	depends on I2C && VIDEO_DEV
	select MEDIA_CONTROLLER
	select VIDEO_V4L2_SUBDEV_API
	select V4L2_FWNODE
	help
	  This is a Video4Linux2 sensor driver for the Hynix
	  Hi-846 camera.

	  To compile this driver as a module, choose M here: the
	  module will be called hi846.

config VIDEO_HI847
        tristate "Hynix Hi-847 sensor support"
        depends on I2C && VIDEO_DEV
        select MEDIA_CONTROLLER
        select VIDEO_V4L2_SUBDEV_API
        select V4L2_FWNODE
        help
          This is a Video4Linux2 sensor driver for the Hynix
          Hi-847 camera.

          To compile this driver as a module, choose M here: the
          module will be called hi847.

config VIDEO_IMX208
	tristate "Sony IMX208 sensor support"
	depends on I2C && VIDEO_DEV
	depends on MEDIA_CAMERA_SUPPORT
	select MEDIA_CONTROLLER
	select VIDEO_V4L2_SUBDEV_API
	help
	  This is a Video4Linux2 sensor driver for the Sony
	  IMX208 camera.

	  To compile this driver as a module, choose M here: the
	  module will be called imx208.

config VIDEO_IMX214
	tristate "Sony IMX214 sensor support"
	depends on GPIOLIB && I2C && VIDEO_DEV
	select V4L2_FWNODE
	select MEDIA_CONTROLLER
	select VIDEO_V4L2_SUBDEV_API
	select REGMAP_I2C
	help
	  This is a Video4Linux2 sensor driver for the Sony
	  IMX214 camera.

	  To compile this driver as a module, choose M here: the
	  module will be called imx214.

config VIDEO_IMX214_EEPROM
	tristate "Sony imx214 sensor otp from eeprom support"
	depends on VIDEO_DEV && I2C
	depends on VIDEO_IMX214
	select V4L2_FWNODE
	help
	  This driver supports IMX214 OTP load from eeprom.

config VIDEO_IMX219
	tristate "Sony IMX219 sensor support"
	depends on I2C && VIDEO_DEV
	select MEDIA_CONTROLLER
	select VIDEO_V4L2_SUBDEV_API
	select V4L2_FWNODE
	help
	  This is a Video4Linux2 sensor driver for the Sony
	  IMX219 camera.

	  To compile this driver as a module, choose M here: the
	  module will be called imx219.

config VIDEO_IMX258
	tristate "Sony IMX258 sensor support"
	depends on I2C && VIDEO_DEV
	select MEDIA_CONTROLLER
	select VIDEO_V4L2_SUBDEV_API
	help
	  This is a Video4Linux2 sensor driver for the Sony
	  IMX258 camera.

	  To compile this driver as a module, choose M here: the
	  module will be called imx258.

config VIDEO_IMX258_EEPROM
	tristate "Sony imx258 sensor otp from eeprom support"
	depends on VIDEO_DEV && I2C
	depends on VIDEO_IMX258
	select V4L2_FWNODE
	help
	  This driver supports IMX258 OTP load from eeprom.

config VIDEO_IMX274
	tristate "Sony IMX274 sensor support"
	depends on I2C && VIDEO_DEV
	select MEDIA_CONTROLLER
	select VIDEO_V4L2_SUBDEV_API
	select REGMAP_I2C
	help
	  This is a V4L2 sensor driver for the Sony IMX274
	  CMOS image sensor.

config VIDEO_IMX290
	tristate "Sony IMX290 sensor support"
	depends on I2C && VIDEO_DEV
	select MEDIA_CONTROLLER
	select VIDEO_V4L2_SUBDEV_API
	select REGMAP_I2C
	select V4L2_FWNODE
	help
	  This is a Video4Linux2 sensor driver for the Sony
	  IMX290 camera sensor.

	  To compile this driver as a module, choose M here: the
	  module will be called imx290.

config VIDEO_IMX307
	tristate "Sony IMX307 sensor support"
	depends on I2C && VIDEO_DEV
	depends on MEDIA_CAMERA_SUPPORT
	select MEDIA_CONTROLLER
	select VIDEO_V4L2_SUBDEV_API
	help
	  This is a Video4Linux2 sensor driver for the Sony
	  IMX307 camera.

	  To compile this driver as a module, choose M here: the
	  module will be called imx307.

config VIDEO_IMX317
        tristate "Sony IMX317 sensor support"
        depends on I2C && VIDEO_DEV
        depends on MEDIA_CAMERA_SUPPORT
	select MEDIA_CONTROLLER
	select VIDEO_V4L2_SUBDEV_API
        help
	  This is a Video4Linux2 sensor driver for the Sony
	  IMX317 camera.

	  To compile this driver as a module, choose M here: the
	  module will be called imx317.

config VIDEO_IMX319
	tristate "Sony IMX319 sensor support"
	depends on I2C && VIDEO_DEV
	select MEDIA_CONTROLLER
	select VIDEO_V4L2_SUBDEV_API
	help
	  This is a Video4Linux2 sensor driver for the Sony
	  IMX319 camera.

	  To compile this driver as a module, choose M here: the
	  module will be called imx319.

config VIDEO_IMX323
	tristate "Sony IMX323 sensor support"
	depends on I2C && VIDEO_DEV
	depends on MEDIA_CAMERA_SUPPORT
	select MEDIA_CONTROLLER
	select VIDEO_V4L2_SUBDEV_API
	help
	  This is a Video4Linux2 sensor driver for the Sony
	  IMX323 camera.

	  To compile this driver as a module, choose M here: the
	  module will be called imx323.

config VIDEO_IMX327
	tristate "Sony IMX327 sensor support"
	depends on I2C && VIDEO_DEV
	depends on MEDIA_CAMERA_SUPPORT
	select MEDIA_CONTROLLER
	select VIDEO_V4L2_SUBDEV_API
	help
	  This is a Video4Linux2 sensor driver for the Sony
	  IMX327 camera.

	  To compile this driver as a module, choose M here: the
	  module will be called imx327.

config VIDEO_IMX334
	tristate "Sony IMX334 sensor support"
	depends on OF_GPIO
	depends on I2C && VIDEO_DEV
	select VIDEO_V4L2_SUBDEV_API
	select MEDIA_CONTROLLER
	select V4L2_FWNODE
	help
	  This is a Video4Linux2 sensor driver for the Sony
	  IMX334 camera.

	  To compile this driver as a module, choose M here: the
	  module will be called imx334.

config VIDEO_IMX335
	tristate "Sony IMX335 sensor support"
	depends on OF_GPIO
	depends on I2C && VIDEO_DEV
	select VIDEO_V4L2_SUBDEV_API
	select MEDIA_CONTROLLER
	select V4L2_FWNODE
	help
	  This is a Video4Linux2 sensor driver for the Sony
	  IMX335 camera.

	  To compile this driver as a module, choose M here: the
	  module will be called imx335.

config VIDEO_IMX347
	tristate "Sony IMX347 sensor support"
	depends on I2C && VIDEO_DEV
	depends on MEDIA_CAMERA_SUPPORT
	select MEDIA_CONTROLLER
	select VIDEO_V4L2_SUBDEV_API
	help
	  This is a Video4Linux2 sensor driver for the Sony
	  IMX347 camera.

	  To compile this driver as a module, choose M here: the
	  module will be called imx347.

config VIDEO_IMX355
	tristate "Sony IMX355 sensor support"
	depends on I2C && VIDEO_DEV
	select MEDIA_CONTROLLER
	select VIDEO_V4L2_SUBDEV_API
	help
	  This is a Video4Linux2 sensor driver for the Sony
	  IMX355 camera.

	  To compile this driver as a module, choose M here: the
	  module will be called imx355.

config VIDEO_IMX378
	tristate "Sony IMX378 sensor support"
	depends on I2C && VIDEO_DEV
	depends on MEDIA_CAMERA_SUPPORT
	select MEDIA_CONTROLLER
	select VIDEO_V4L2_SUBDEV_API
	select V4L2_FWNODE
	help
	  This is a Video4Linux2 sensor driver for the Sony
	  IMX378 camera.

	  To compile this driver as a module, choose M here: the
	  module will be called imx378.

config VIDEO_IMX412
	tristate "Sony IMX412 sensor support"
	depends on OF_GPIO
	depends on I2C && VIDEO_DEV
	select VIDEO_V4L2_SUBDEV_API
	select MEDIA_CONTROLLER
	select V4L2_FWNODE
	help
	  This is a Video4Linux2 sensor driver for the Sony
	  IMX412 camera.

	  To compile this driver as a module, choose M here: the
	  module will be called imx412.

config VIDEO_IMX415
	tristate "Sony IMX415 sensor support"
	depends on I2C && VIDEO_DEV
	depends on MEDIA_CAMERA_SUPPORT
	select MEDIA_CONTROLLER
	select VIDEO_V4L2_SUBDEV_API
	help
	  This is a Video4Linux2 sensor driver for the Sony
	  IMX415 camera.

	  To compile this driver as a module, choose M here: the
	  module will be called imx415.

config VIDEO_IMX464
	tristate "Sony IMX464 sensor support"
	depends on I2C && VIDEO_DEV
	depends on MEDIA_CAMERA_SUPPORT
	select MEDIA_CONTROLLER
	select VIDEO_V4L2_SUBDEV_API
	help
	  This is a Video4Linux2 sensor driver for the Sony
	  IMX464 camera.

	  To compile this driver as a module, choose M here: the
	  module will be called imx464.

config VIDEO_IMX492
	tristate "Sony IMX492 sensor support"
	depends on I2C && VIDEO_DEV
	depends on MEDIA_CAMERA_SUPPORT
	select VIDEO_V4L2_SUBDEV_API
	help
	  This is a Video4Linux2 sensor driver for the Sony
	  IMX492 camera.

	  To compile this driver as a module, choose M here: the
	  module will be called imx492.

config VIDEO_IMX577
	tristate "Sony IMX577 sensor support"
	depends on I2C && VIDEO_DEV
	depends on MEDIA_CAMERA_SUPPORT
	select MEDIA_CONTROLLER
	select VIDEO_V4L2_SUBDEV_API
	help
	  This is a Video4Linux2 sensor driver for the Sony
	  IMX577 camera.

	  To compile this driver as a module, choose M here: the
	  module will be called imx577.

config VIDEO_IMX586
	tristate "Sony IMX586 sensor support"
	depends on I2C && VIDEO_DEV
	depends on MEDIA_CAMERA_SUPPORT
	select MEDIA_CONTROLLER
	select VIDEO_V4L2_SUBDEV_API
	help
	  This is a Video4Linux2 sensor driver for the Sony
	  IMX586 camera.

	  To compile this driver as a module, choose M here: the
	  module will be called imx586.

config VIDEO_JX_F37
	tristate "Soi JX_F37 sensor support"
	depends on I2C && VIDEO_DEV
	select MEDIA_CONTROLLER
	select VIDEO_V4L2_SUBDEV_API
	help
	  This is a Video4Linux2 sensor driver for the Soi
	  JX_F37 camera.

	  To compile this driver as a module, choose M here: the
	  module will be called jx_f37.

config VIDEO_JX_H62
	tristate "Soi JX_H62 sensor support"
	depends on I2C && VIDEO_DEV
	select MEDIA_CONTROLLER
	select VIDEO_V4L2_SUBDEV_API
	help
	  This is a Video4Linux2 sensor driver for the Soi
	  JX_H62 camera.

	  To compile this driver as a module, choose M here: the
	  module will be called jx_h62.

config VIDEO_JX_H65
	tristate "Soi JX_H65 sensor support"
	depends on I2C && VIDEO_DEV
	select MEDIA_CONTROLLER
	select VIDEO_V4L2_SUBDEV_API
	help
	  This is a Video4Linux2 sensor driver for the Soi
	  JX_H65 camera.

	  To compile this driver as a module, choose M here: the
	  module will be called jx_h65.

config VIDEO_JX_K17
	tristate "Soi JX_K17 sensor support"
	depends on I2C && VIDEO_DEV
	select MEDIA_CONTROLLER
	select VIDEO_V4L2_SUBDEV_API
	help
	  This is a Video4Linux2 sensor driver for the Soi
	  JX_K17 camera.

	  To compile this driver as a module, choose M here: the
	  module will be called jx_k17.

config VIDEO_MAX9271_LIB
	tristate

config VIDEO_MIS2031
	tristate "ImageDesign mis2031 sensor support"
	depends on I2C && VIDEO_DEV
	select MEDIA_CONTROLLER
	select VIDEO_V4L2_SUBDEV_API
	select V4L2_FWNODE
	help
	  This is a Video4Linux2 sensor driver for the ImageDesign
	  MIS2031 camera.

config VIDEO_MIS4001
	tristate "ImageDesign mis4001 sensor support"
	depends on I2C && VIDEO_DEV
	select MEDIA_CONTROLLER
	select VIDEO_V4L2_SUBDEV_API
	select V4L2_FWNODE
	help
	  This is a Video4Linux2 sensor driver for the ImageDesign
	  MIS4001 camera.

config VIDEO_MT9M001
	tristate "mt9m001 support"
	depends on I2C && VIDEO_DEV
	select MEDIA_CONTROLLER
	select VIDEO_V4L2_SUBDEV_API
	help
	  This driver supports MT9M001 cameras from Micron, monochrome
	  and colour models.

config VIDEO_MT9M032
	tristate "MT9M032 camera sensor support"
	depends on I2C && VIDEO_DEV
	select MEDIA_CONTROLLER
	select VIDEO_V4L2_SUBDEV_API
	select VIDEO_APTINA_PLL
	help
	  This driver supports MT9M032 camera sensors from Aptina, monochrome
	  models only.

config VIDEO_MT9M111
	tristate "mt9m111, mt9m112 and mt9m131 support"
	depends on I2C && VIDEO_DEV
	select V4L2_FWNODE
	help
	  This driver supports MT9M111, MT9M112 and MT9M131 cameras from
	  Micron/Aptina

config VIDEO_MT9P031
	tristate "Aptina MT9P031 support"
	depends on I2C && VIDEO_DEV
	select MEDIA_CONTROLLER
	select VIDEO_V4L2_SUBDEV_API
	select VIDEO_APTINA_PLL
	select V4L2_FWNODE
	help
	  This is a Video4Linux2 sensor driver for the Aptina
	  (Micron) mt9p031 5 Mpixel camera.

config VIDEO_MT9T001
	tristate "Aptina MT9T001 support"
	depends on I2C && VIDEO_DEV
	select MEDIA_CONTROLLER
	select VIDEO_V4L2_SUBDEV_API
	help
	  This is a Video4Linux2 sensor driver for the Aptina
	  (Micron) mt0t001 3 Mpixel camera.

config VIDEO_MT9T112
	tristate "Aptina MT9T111/MT9T112 support"
	depends on I2C && VIDEO_DEV
	help
	  This is a Video4Linux2 sensor driver for the Aptina
	  (Micron) MT9T111 and MT9T112 3 Mpixel camera.

	  To compile this driver as a module, choose M here: the
	  module will be called mt9t112.

config VIDEO_MT9V011
	tristate "Micron mt9v011 sensor support"
	depends on I2C && VIDEO_DEV
	help
	  This is a Video4Linux2 sensor driver for the Micron
	  mt0v011 1.3 Mpixel camera.  It currently only works with the
	  em28xx driver.

config VIDEO_MT9V032
	tristate "Micron MT9V032 sensor support"
	depends on I2C && VIDEO_DEV
	select MEDIA_CONTROLLER
	select VIDEO_V4L2_SUBDEV_API
	select REGMAP_I2C
	select V4L2_FWNODE
	help
	  This is a Video4Linux2 sensor driver for the Micron
	  MT9V032 752x480 CMOS sensor.

config VIDEO_MT9V111
	tristate "Aptina MT9V111 sensor support"
	depends on I2C && VIDEO_DEV
	help
	  This is a Video4Linux2 sensor driver for the Aptina/Micron
	  MT9V111 sensor.

	  To compile this driver as a module, choose M here: the
	  module will be called mt9v111.

config VIDEO_NOON010PC30
	tristate "Siliconfile NOON010PC30 sensor support"
	depends on I2C && VIDEO_DEV
	select MEDIA_CONTROLLER
	select VIDEO_V4L2_SUBDEV_API
	help
	  This driver supports NOON010PC30 CIF camera from Siliconfile

config VIDEO_OG01A1B
	tristate "OmniVision OG01A1B sensor support"
	depends on I2C && VIDEO_DEV
	select MEDIA_CONTROLLER
	select VIDEO_V4L2_SUBDEV_API
	select V4L2_FWNODE
	help
	  This is a Video4Linux2 sensor driver for the OmniVision
	  OG01A1B camera.

	  To compile this driver as a module, choose M here: the
	  module will be called og01a1b.

config VIDEO_OS02G10
	tristate "OmniVision OS02G10 sensor support"
	depends on I2C && VIDEO_DEV
	depends on MEDIA_CAMERA_SUPPORT
	select MEDIA_CONTROLLER
	select VIDEO_V4L2_SUBDEV_API
	select V4L2_FWNODE
	help
	  This is a Video4Linux2 sensor driver for the OmniVision
	  OS02G10 camera.

config VIDEO_OS02K10
	tristate "OmniVision OS02K10 sensor support"
	depends on I2C && VIDEO_DEV
	depends on MEDIA_CAMERA_SUPPORT
	select MEDIA_CONTROLLER
	select VIDEO_V4L2_SUBDEV_API
	select V4L2_FWNODE
	help
	  This is a Video4Linux2 sensor driver for the OmniVision
	  OS02K10 camera.

config VIDEO_OS03B10
	tristate "OmniVision OS03B10 sensor support"
	depends on I2C && VIDEO_DEV
	depends on MEDIA_CAMERA_SUPPORT
	select MEDIA_CONTROLLER
	select VIDEO_V4L2_SUBDEV_API
	select V4L2_FWNODE
	help
	  This is a Video4Linux2 sensor driver for the OmniVision
	  OS03B10 camera.

config VIDEO_OS04A10
	tristate "OmniVision OS04A10 sensor support"
	depends on I2C && VIDEO_DEV
	depends on MEDIA_CAMERA_SUPPORT
	select MEDIA_CONTROLLER
	select VIDEO_V4L2_SUBDEV_API
	select V4L2_FWNODE
	help
	  This is a Video4Linux2 sensor driver for the OmniVision
	  OS04A10 camera.

config VIDEO_OS05A20
	tristate "OmniVision OS05A20 sensor support"
	depends on I2C && VIDEO_DEV
	depends on MEDIA_CAMERA_SUPPORT
	select MEDIA_CONTROLLER
	select VIDEO_V4L2_SUBDEV_API
	select V4L2_FWNODE
	help
	  This is a Video4Linux2 sensor driver for the OmniVision
	  OS05A20 camera.

config VIDEO_OS08A20
	tristate "OmniVision OS08A20 sensor support"
	depends on I2C && VIDEO_DEV
	depends on MEDIA_CAMERA_SUPPORT
	select MEDIA_CONTROLLER
	select VIDEO_V4L2_SUBDEV_API
	select V4L2_FWNODE
	help
	  This is a Video4Linux2 sensor driver for the OmniVision
	  OS08A20 camera.

config VIDEO_OV02A10
	tristate "OmniVision OV02A10 sensor support"
	depends on VIDEO_DEV && I2C
	select MEDIA_CONTROLLER
	select VIDEO_V4L2_SUBDEV_API
	select V4L2_FWNODE
	help
	  This is a Video4Linux2 sensor driver for the OmniVision
	  OV02A10 camera.

	  To compile this driver as a module, choose M here: the
	  module will be called ov02a10.

config VIDEO_OV02B10
	tristate "OmniVision OV02B10 sensor support"
	depends on I2C && VIDEO_DEV
	depends on MEDIA_CAMERA_SUPPORT
	select MEDIA_CONTROLLER
	select VIDEO_V4L2_SUBDEV_API
	select V4L2_FWNODE
	help
	  This is a Video4Linux2 sensor driver for the OmniVision
	  OV02B10 camera.

config VIDEO_OV02K10
	tristate "OmniVision OV02K10 sensor support"
	depends on I2C && VIDEO_DEV
	depends on MEDIA_CAMERA_SUPPORT
	select MEDIA_CONTROLLER
	select VIDEO_V4L2_SUBDEV_API
	select V4L2_FWNODE
	help
	  This is a Video4Linux2 sensor driver for the OmniVision
	  OV02K10 camera.

config VIDEO_OV08D10
        tristate "OmniVision OV08D10 sensor support"
        depends on I2C && VIDEO_DEV
        select MEDIA_CONTROLLER
        select VIDEO_V4L2_SUBDEV_API
        select V4L2_FWNODE
        help
          This is a Video4Linux2 sensor driver for the OmniVision
          OV08D10 camera sensor.

          To compile this driver as a module, choose M here: the
          module will be called ov08d10.

config VIDEO_OV12D2Q
	tristate "OmniVision OV12D2Q sensor support"
	depends on I2C && VIDEO_DEV
	depends on MEDIA_CAMERA_SUPPORT
	select MEDIA_CONTROLLER
	select VIDEO_V4L2_SUBDEV_API
	select V4L2_FWNODE
	help
	  This is a Video4Linux2 sensor driver for the OmniVision
	  OV12D2Q camera.

config VIDEO_OV13850
	tristate "OmniVision OV13850 sensor support"
	depends on I2C && VIDEO_DEV
	depends on MEDIA_CAMERA_SUPPORT
	select MEDIA_CONTROLLER
	select VIDEO_V4L2_SUBDEV_API
	select V4L2_FWNODE
	help
	  This is a Video4Linux2 sensor driver for the OmniVision
	  OV13850 camera.

config VIDEO_OV13855
	tristate "OmniVision OV13855 sensor support"
	depends on I2C && VIDEO_DEV
	depends on MEDIA_CAMERA_SUPPORT
	select MEDIA_CONTROLLER
	select VIDEO_V4L2_SUBDEV_API
	select V4L2_FWNODE
	help
	  This is a Video4Linux2 sensor driver for the OmniVision
	  OV13855 camera.

config VIDEO_OV13858
	tristate "OmniVision OV13858 sensor support"
	depends on I2C && VIDEO_DEV
	select MEDIA_CONTROLLER
	select VIDEO_V4L2_SUBDEV_API
	select V4L2_FWNODE
	help
	  This is a Video4Linux2 sensor driver for the OmniVision
	  OV13858 camera.

config VIDEO_OV13B10
	tristate "OmniVision OV13B10 sensor support"
	depends on I2C && VIDEO_DEV
	select MEDIA_CONTROLLER
	select VIDEO_V4L2_SUBDEV_API
	select V4L2_FWNODE
	help
	  This is a Video4Linux2 sensor driver for the OmniVision
	  OV13B10 camera.

config VIDEO_OV16A10
	tristate "OmniVision OV16A10 sensor support"
	depends on I2C && VIDEO_DEV
	depends on MEDIA_CAMERA_SUPPORT
	select MEDIA_CONTROLLER
	select VIDEO_V4L2_SUBDEV_API
	select V4L2_FWNODE
	help
	  This is a Video4Linux2 sensor driver for the OmniVision
	  OV16A10 camera.

config VIDEO_OV16A1Q
	tristate "OmniVision OV16A1Q sensor support"
	depends on I2C && VIDEO_DEV
	depends on MEDIA_CAMERA_SUPPORT
	select MEDIA_CONTROLLER
	select VIDEO_V4L2_SUBDEV_API
	select V4L2_FWNODE
	help
	  This is a Video4Linux2 sensor driver for the OmniVision
	  OV16A1Q camera.

config VIDEO_OV2640
	tristate "OmniVision OV2640 sensor support"
	depends on VIDEO_DEV && I2C
	select V4L2_ASYNC
	help
	  This is a Video4Linux2 sensor driver for the OmniVision
	  OV2640 camera.

	  To compile this driver as a module, choose M here: the
	  module will be called ov2640.

config VIDEO_OV2659
	tristate "OmniVision OV2659 sensor support"
	depends on VIDEO_DEV && I2C && GPIOLIB
	select V4L2_FWNODE
	help
	  This is a Video4Linux2 sensor driver for the OmniVision
	  OV2659 camera.

	  To compile this driver as a module, choose M here: the
	  module will be called ov2659.

config VIDEO_OV2680
	tristate "OmniVision OV2680 sensor support"
	depends on VIDEO_DEV && I2C
	select MEDIA_CONTROLLER
	select V4L2_FWNODE
	help
	  This is a Video4Linux2 sensor driver for the OmniVision
	  OV2680 camera.

	  To compile this driver as a module, choose M here: the
	  module will be called ov2680.

config VIDEO_OV2685
	tristate "OmniVision OV2685 sensor support"
	depends on VIDEO_DEV && I2C
	select MEDIA_CONTROLLER
	select V4L2_FWNODE
	help
	  This is a Video4Linux2 sensor driver for the OmniVision
	  OV2685 camera.

	  To compile this driver as a module, choose M here: the
	  module will be called ov2685.

config VIDEO_OV2718
	tristate "OmniVision OV2718 sensor support"
	depends on VIDEO_DEV && I2C
	depends on MEDIA_CAMERA_SUPPORT
	select MEDIA_CONTROLLER
	select V4L2_FWNODE
	help
	  This is a Video4Linux2 sensor driver for the OmniVision
	  OV2718 camera.

	  To compile this driver as a module, choose M here: the
	  module will be called ov2718.

config VIDEO_OV2740
	tristate "OmniVision OV2740 sensor support"
	depends on VIDEO_DEV && I2C
	depends on ACPI || COMPILE_TEST
	select MEDIA_CONTROLLER
	select VIDEO_V4L2_SUBDEV_API
	select V4L2_FWNODE
	select REGMAP_I2C
	help
	  This is a Video4Linux2 sensor driver for the OmniVision
	  OV2740 camera.

	  To compile this driver as a module, choose M here: the
	  module will be called ov2740.

config VIDEO_OV4686
	tristate "OmniVision OV4686 sensor support"
	depends on VIDEO_DEV && I2C
	depends on MEDIA_CAMERA_SUPPORT
	select MEDIA_CONTROLLER
	select V4L2_FWNODE
	help
	  This is a Video4Linux2 sensor driver for the OmniVision
	  OV4686 camera.

	  To compile this driver as a module, choose M here: the
	  module will be called ov4686.

config VIDEO_OV4688
	tristate "OmniVision OV4688 sensor support"
	depends on VIDEO_DEV && I2C
	depends on MEDIA_CAMERA_SUPPORT
	select MEDIA_CONTROLLER
	select V4L2_FWNODE
	help
	  This is a Video4Linux2 sensor driver for the OmniVision
	  OV4688 camera.

	  To compile this driver as a module, choose M here: the
	  module will be called ov4688.

config VIDEO_OV4689
	tristate "OmniVision OV4689 sensor support"
	depends on VIDEO_DEV && I2C
	depends on MEDIA_CAMERA_SUPPORT
	select MEDIA_CONTROLLER
	select V4L2_FWNODE
	help
	  This is a Video4Linux2 sensor driver for the OmniVision
	  OV4689 camera.

	  To compile this driver as a module, choose M here: the
	  module will be called ov4689.

config VIDEO_OV50C40
	tristate "OmniVision OV50C40 sensor support"
	depends on OF
	depends on GPIOLIB && VIDEO_DEV && I2C
	depends on MEDIA_CAMERA_SUPPORT
	select MEDIA_CONTROLLER
	select VIDEO_V4L2_SUBDEV_API
	select V4L2_FWNODE
	select VIDEO_OTP_EEPROM
	help
	  This is a Video4Linux2 sensor driver for the Omnivision
	  OV50C40 camera sensor with a MIPI CSI-2 interface.

config VIDEO_OV5640
	tristate "OmniVision OV5640 sensor support"
	depends on OF
	depends on GPIOLIB && VIDEO_DEV && I2C
	select MEDIA_CONTROLLER
	select VIDEO_V4L2_SUBDEV_API
	select V4L2_FWNODE
	help
	  This is a Video4Linux2 sensor driver for the Omnivision
	  OV5640 camera sensor with a MIPI CSI-2 interface.

config VIDEO_OV5645
	tristate "OmniVision OV5645 sensor support"
	depends on OF
	depends on I2C && VIDEO_DEV
	select MEDIA_CONTROLLER
	select VIDEO_V4L2_SUBDEV_API
	select V4L2_FWNODE
	help
	  This is a Video4Linux2 sensor driver for the OmniVision
	  OV5645 camera.

	  To compile this driver as a module, choose M here: the
	  module will be called ov5645.

config VIDEO_OV5647
	tristate "OmniVision OV5647 sensor support"
	depends on I2C && VIDEO_DEV
	select MEDIA_CONTROLLER
	select VIDEO_V4L2_SUBDEV_API
	select V4L2_FWNODE
	help
	  This is a Video4Linux2 sensor driver for the OmniVision
	  OV5647 camera.

	  To compile this driver as a module, choose M here: the
	  module will be called ov5647.

config VIDEO_OV5648
	tristate "OmniVision OV5648 sensor support"
	depends on I2C && PM && VIDEO_DEV
	select MEDIA_CONTROLLER
	select VIDEO_V4L2_SUBDEV_API
	select V4L2_FWNODE
	help
	  This is a Video4Linux2 sensor driver for the OmniVision
	  OV5648 camera.

	  To compile this driver as a module, choose M here: the
	  module will be called ov5648.

config VIDEO_OV5670
	tristate "OmniVision OV5670 sensor support"
	depends on I2C && VIDEO_DEV
	select MEDIA_CONTROLLER
	select VIDEO_V4L2_SUBDEV_API
	select V4L2_FWNODE
	help
	  This is a Video4Linux2 sensor driver for the OmniVision
	  OV5670 camera.

	  To compile this driver as a module, choose M here: the
	  module will be called ov5670.

config VIDEO_OV5675
	tristate "OmniVision OV5675 sensor support"
	depends on I2C && VIDEO_DEV
	select MEDIA_CONTROLLER
	select VIDEO_V4L2_SUBDEV_API
	select V4L2_FWNODE
	help
	  This is a Video4Linux2 sensor driver for the OmniVision
	  OV5675 camera.

	  To compile this driver as a module, choose M here: the
	  module will be called ov5675.

config VIDEO_OV5693
	tristate "OmniVision OV5693 sensor support"
	depends on I2C && VIDEO_DEV
	select V4L2_FWNODE
	help
	  This is a Video4Linux2 sensor driver for the OmniVision
	  OV5693 camera.

	  To compile this driver as a module, choose M here: the
	  module will be called ov5693.

config VIDEO_OV5695
	tristate "OmniVision OV5695 sensor support"
	depends on I2C && VIDEO_DEV
	select V4L2_FWNODE
	help
	  This is a Video4Linux2 sensor driver for the OmniVision
	  OV5695 camera.

	  To compile this driver as a module, choose M here: the
	  module will be called ov5695.

config VIDEO_OV6650
	tristate "OmniVision OV6650 sensor support"
	depends on I2C && VIDEO_DEV
	help
	  This is a Video4Linux2 sensor driver for the OmniVision
	  OV6650 camera.

	  To compile this driver as a module, choose M here: the
	  module will be called ov6650.

config VIDEO_OV7251
	tristate "OmniVision OV7251 sensor support"
	depends on I2C && VIDEO_DEV
	select MEDIA_CONTROLLER
	select VIDEO_V4L2_SUBDEV_API
	select V4L2_FWNODE
	help
	  This is a Video4Linux2 sensor driver for the OmniVision
	  OV7251 camera.

	  To compile this driver as a module, choose M here: the
	  module will be called ov7251.

config VIDEO_OV7640
	tristate "OmniVision OV7640 sensor support"
	depends on I2C && VIDEO_DEV
	help
	  This is a Video4Linux2 sensor driver for the OmniVision
	  OV7640 camera.

	  To compile this driver as a module, choose M here: the
	  module will be called ov7640.

config VIDEO_OV7670
	tristate "OmniVision OV7670 sensor support"
	depends on I2C && VIDEO_DEV
	select V4L2_FWNODE
	help
	  This is a Video4Linux2 sensor driver for the OmniVision
	  OV7670 VGA camera.  It currently only works with the M88ALP01
	  controller.

config VIDEO_OV772X
	tristate "OmniVision OV772x sensor support"
	depends on I2C && VIDEO_DEV
	select REGMAP_SCCB
	select V4L2_FWNODE
	help
	  This is a Video4Linux2 sensor driver for the OmniVision
	  OV772x camera.

	  To compile this driver as a module, choose M here: the
	  module will be called ov772x.

config VIDEO_OV7740
	tristate "OmniVision OV7740 sensor support"
	depends on I2C && VIDEO_DEV
	select REGMAP_SCCB
	help
	  This is a Video4Linux2 sensor driver for the OmniVision
	  OV7740 VGA camera sensor.

config VIDEO_OV8856
	tristate "OmniVision OV8856 sensor support"
	depends on I2C && VIDEO_DEV
	select MEDIA_CONTROLLER
	select VIDEO_V4L2_SUBDEV_API
	select V4L2_FWNODE
	help
	  This is a Video4Linux2 sensor driver for the OmniVision
	  OV8856 camera sensor.

	  To compile this driver as a module, choose M here: the
	  module will be called ov8856.

config VIDEO_OV8858
	tristate "OmniVision OV8858 sensor support"
	depends on I2C && VIDEO_DEV
	depends on MEDIA_CAMERA_SUPPORT
	help
	  This is a Video4Linux2 sensor driver for the OmniVision
	  OV8858 camera.

	  To compile this driver as a module, choose M here: the
	  module will be called ov8858.

config VIDEO_OV8865
	tristate "OmniVision OV8865 sensor support"
	depends on I2C && PM && VIDEO_DEV
	select MEDIA_CONTROLLER
	select VIDEO_V4L2_SUBDEV_API
	select V4L2_FWNODE
	help
	  This is a Video4Linux2 sensor driver for OmniVision
	  OV8865 camera sensor.

	  To compile this driver as a module, choose M here: the
	  module will be called ov8865.

config VIDEO_OV9281
	tristate "OmniVision OV9281 sensor support"
	depends on I2C && VIDEO_DEV
	depends on MEDIA_CAMERA_SUPPORT
	help
	  This is a Video4Linux2 sensor driver for the OmniVision
	  OV9281 camera.

	  To compile this driver as a module, choose M here: the
	  module will be called ov9281.

config VIDEO_OV9282
	tristate "OmniVision OV9282 sensor support"
	depends on OF_GPIO
	depends on I2C && VIDEO_DEV
	select VIDEO_V4L2_SUBDEV_API
	select MEDIA_CONTROLLER
	select V4L2_FWNODE
	help
	  This is a Video4Linux2 sensor driver for the OmniVision
	  OV9282 camera sensor.

	  To compile this driver as a module, choose M here: the
	  module will be called ov9282.

config VIDEO_OV9640
	tristate "OmniVision OV9640 sensor support"
	depends on I2C && VIDEO_DEV
	help
	  This is a Video4Linux2 sensor driver for the OmniVision
	  OV9640 camera sensor.

config VIDEO_OV9650
	tristate "OmniVision OV9650/OV9652 sensor support"
	depends on I2C && VIDEO_DEV
	select MEDIA_CONTROLLER
	select VIDEO_V4L2_SUBDEV_API
	select REGMAP_SCCB
	help
	  This is a V4L2 sensor driver for the Omnivision
	  OV9650 and OV9652 camera sensors.

config VIDEO_OV9734
	tristate "OmniVision OV9734 sensor support"
	depends on VIDEO_DEV && I2C
	depends on ACPI || COMPILE_TEST
	select MEDIA_CONTROLLER
	select VIDEO_V4L2_SUBDEV_API
	select V4L2_FWNODE
	help
	  This is a Video4Linux2 sensor driver for the OmniVision
	  OV9734 camera.

	  To compile this driver as a module, choose M here: the
	  module's name is ov9734.

config VIDEO_PREISP_DUMMY_SENSOR
	tristate "Preisp dummy sensor support"
	depends on VIDEO_DEV && I2C
	select MEDIA_CONTROLLER
	select VIDEO_V4L2_SUBDEV_API
	help
	  Support for the preisp dummy sensor.
	  To compile this driver as a module, choose M here: the
	  module will be called pisp_dmy.

<<<<<<< HEAD
config VIDEO_RDACM20
	tristate "IMI RDACM20 camera support"
	depends on I2C
=======
config VIDEO_OG01A10
	tristate "OmniVision OG01A10 sensor support"
	depends on I2C && VIDEO_V4L2 && VIDEO_V4L2_SUBDEV_API
	depends on MEDIA_CAMERA_SUPPORT
	select V4L2_FWNODE
	help
	  This is a Video4Linux2 sensor driver for the OmniVision
	  OG01A10 camera.

config VIDEO_OG02B10
	tristate "OmniVision OG02B10 sensor support"
	depends on I2C && VIDEO_V4L2 && VIDEO_V4L2_SUBDEV_API
	depends on MEDIA_CAMERA_SUPPORT
	select V4L2_FWNODE
	help
	  This is a Video4Linux2 sensor driver for the OmniVision
	  OG02B10 camera.

config VIDEO_OS02G10
	tristate "OmniVision OS02G10 sensor support"
	depends on I2C && VIDEO_V4L2 && VIDEO_V4L2_SUBDEV_API
	depends on MEDIA_CAMERA_SUPPORT
>>>>>>> d4dcc9b2
	select V4L2_FWNODE
	select VIDEO_V4L2_SUBDEV_API
	select MEDIA_CONTROLLER
	select VIDEO_MAX9271_LIB
	help
	  This driver supports the IMI RDACM20 GMSL camera, used in
	  ADAS systems.

	  This camera should be used in conjunction with a GMSL
	  deserialiser such as the MAX9286.

config VIDEO_RDACM21
	tristate "IMI RDACM21 camera support"
	depends on I2C
	select V4L2_FWNODE
	select VIDEO_V4L2_SUBDEV_API
	select MEDIA_CONTROLLER
	select VIDEO_MAX9271_LIB
	help
	  This driver supports the IMI RDACM21 GMSL camera, used in
	  ADAS systems.

	  This camera should be used in conjunction with a GMSL
	  deserialiser such as the MAX9286.

config VIDEO_RJ54N1
	tristate "Sharp RJ54N1CB0C sensor support"
	depends on I2C && VIDEO_DEV
	help
	  This is a V4L2 sensor driver for Sharp RJ54N1CB0C CMOS image
	  sensor.

	  To compile this driver as a module, choose M here: the
	  module will be called rj54n1.

config VIDEO_S5C73M3
	tristate "Samsung S5C73M3 sensor support"
	depends on I2C && SPI && VIDEO_DEV
	select MEDIA_CONTROLLER
	select VIDEO_V4L2_SUBDEV_API
	select V4L2_FWNODE
	help
	  This is a V4L2 sensor driver for Samsung S5C73M3
	  8 Mpixel camera.

config VIDEO_S5K3L6XX
	tristate "Samsung S5K3L6XX sensor support"
	depends on I2C && VIDEO_DEV
	depends on MEDIA_CAMERA_SUPPORT
	select V4L2_FWNODE
	help
	  This is a Video4Linux2 sensor driver for the Samsung
	  S5K3L6XX camera.

config VIDEO_S5K4ECGX
	tristate "Samsung S5K4ECGX sensor support"
	depends on I2C && VIDEO_DEV
	select MEDIA_CONTROLLER
	select VIDEO_V4L2_SUBDEV_API
	select CRC32
	help
	  This is a V4L2 sensor driver for Samsung S5K4ECGX 5M
	  camera sensor with an embedded SoC image signal processor.

config VIDEO_S5K5BAF
	tristate "Samsung S5K5BAF sensor support"
	depends on I2C && VIDEO_DEV
	select MEDIA_CONTROLLER
	select VIDEO_V4L2_SUBDEV_API
	select V4L2_FWNODE
	help
	  This is a V4L2 sensor driver for Samsung S5K5BAF 2M
	  camera sensor with an embedded SoC image signal processor.

config VIDEO_S5K6A3
	tristate "Samsung S5K6A3 sensor support"
	depends on I2C && VIDEO_DEV
	select MEDIA_CONTROLLER
	select VIDEO_V4L2_SUBDEV_API
	help
	  This is a V4L2 sensor driver for Samsung S5K6A3 raw
	  camera sensor.

config VIDEO_S5K6AA
	tristate "Samsung S5K6AAFX sensor support"
	depends on I2C && VIDEO_DEV
	select MEDIA_CONTROLLER
	select VIDEO_V4L2_SUBDEV_API
	help
	  This is a V4L2 sensor driver for Samsung S5K6AA(FX) 1.3M
	  camera sensor with an embedded SoC image signal processor.

config VIDEO_S5KJN1
	tristate "Samsung S5KJN1 sensor support"
	depends on I2C && VIDEO_DEV
	select MEDIA_CONTROLLER
	select VIDEO_V4L2_SUBDEV_API
	select V4L2_FWNODE
	help
	  This is a Video4Linux2 sensor driver for the Samsung
	  S5KJN1 camera.

config VIDEO_SC031GS
	tristate "SmartSens SC031GS sensor support"
	depends on I2C && VIDEO_DEV
	depends on MEDIA_CAMERA_SUPPORT
	select MEDIA_CONTROLLER
	select VIDEO_V4L2_SUBDEV_API
	select V4L2_FWNODE
	help
	  Support for the SmartSens SC031GS sensor.

	  To compile this driver as a module, choose M here: the
	  module will be called sc031gs.

config VIDEO_SC035GS
	tristate "SmartSens SC035GS sensor support"
	depends on I2C && VIDEO_DEV
	depends on MEDIA_CAMERA_SUPPORT
	select MEDIA_CONTROLLER
	select VIDEO_V4L2_SUBDEV_API
	select V4L2_FWNODE
	help
	  Support for the SmartSens SC035GS sensor.

	  To compile this driver as a module, choose M here: the
	  module will be called sc1035gs.

config VIDEO_SC132GS
	tristate "SmartSens SC132GS sensor support"
	depends on I2C && VIDEO_DEV
	depends on MEDIA_CAMERA_SUPPORT
	select MEDIA_CONTROLLER
	select VIDEO_V4L2_SUBDEV_API
	select V4L2_FWNODE
	help
	  Support for the SmartSens SC132GS sensor.

	  To compile this driver as a module, choose M here: the
	  module will be called sc132gs.

config VIDEO_SC1346
	tristate "SmartSens SC1346 sensor support"
	depends on I2C && VIDEO_DEV
	depends on MEDIA_CAMERA_SUPPORT
	select MEDIA_CONTROLLER
	select VIDEO_V4L2_SUBDEV_API
	select V4L2_FWNODE
	help
	  This is a Video4Linux2 sensor driver for the SmartSens
	  SC1346 camera.

config VIDEO_SC200AI
	tristate "SmartSens SC200AI sensor support"
	depends on I2C && VIDEO_DEV
	select MEDIA_CONTROLLER
	select VIDEO_V4L2_SUBDEV_API
	select V4L2_FWNODE
	help
	  This is a Video4Linux2 sensor driver for the SmartSens
	  SC200AI camera.

config VIDEO_SC210IOT
	tristate "SmartSens SC210IOT sensor support"
	depends on I2C && VIDEO_DEV
	select MEDIA_CONTROLLER
	select VIDEO_V4L2_SUBDEV_API
	select V4L2_FWNODE
	help
	  This is a Video4Linux2 sensor driver for the SmartSens
	  SC210IOT camera.

config VIDEO_SC2232
	tristate "SmartSens SC2232 sensor support"
	depends on I2C && VIDEO_DEV
	select MEDIA_CONTROLLER
	select VIDEO_V4L2_SUBDEV_API
	select V4L2_FWNODE
	help
	  This is a Video4Linux2 sensor driver for the SmartSens
	  SC2232 camera.

config VIDEO_SC2239
	tristate "SmartSens SC2239 sensor support"
	depends on I2C && VIDEO_DEV
	select MEDIA_CONTROLLER
	select VIDEO_V4L2_SUBDEV_API
	select V4L2_FWNODE
	help
	  This is a Video4Linux2 sensor driver for the SmartSens
	  SC2239 camera.

config VIDEO_SC223A
	tristate "SmartSens SC223A sensor support"
	depends on I2C && VIDEO_DEV
	select MEDIA_CONTROLLER
	select VIDEO_V4L2_SUBDEV_API
	select V4L2_FWNODE
	help
	  This is a Video4Linux2 sensor driver for the SmartSens
	  SC223A camera.

config VIDEO_SC230AI
	tristate "SmartSens SC230AI sensor support"
	depends on I2C && VIDEO_DEV
	select MEDIA_CONTROLLER
	select VIDEO_V4L2_SUBDEV_API
	select V4L2_FWNODE
	help
	  This is a Video4Linux2 sensor driver for the SmartSens
	  SC230AI camera.

config VIDEO_SC2310
	tristate "SmartSens SC2310 sensor support"
	depends on I2C && VIDEO_DEV
	select MEDIA_CONTROLLER
	select VIDEO_V4L2_SUBDEV_API
	select V4L2_FWNODE
	help
	  This is a Video4Linux2 sensor driver for the SmartSens
	  SC2310 camera.

config VIDEO_SC2336
	tristate "SmartSens SC2336 sensor support"
	depends on I2C && VIDEO_DEV
	select MEDIA_CONTROLLER
	select VIDEO_V4L2_SUBDEV_API
	select V4L2_FWNODE
	help
	  This is a Video4Linux2 sensor driver for the SmartSens
	  SC2336 camera.

config VIDEO_SC2355
	tristate "SmartSens SC2355 sensor support"
	depends on I2C && VIDEO_DEV
	select MEDIA_CONTROLLER
	select VIDEO_V4L2_SUBDEV_API
	select V4L2_FWNODE
	help
	  Support for the SmartSens SC2355 sensor.
	  To compile this driver as a module, choose M here: the
	  module will be called sc2355.

config VIDEO_SC301IOT
    tristate "SmartSens SC301IOT sensor support"
	depends on I2C && VIDEO_DEV
	select MEDIA_CONTROLLER
	select VIDEO_V4L2_SUBDEV_API
	select V4L2_FWNODE
	help
	  This is a Video4Linux2 sensor driver for the SmartSens
	  SC301IOT camera.

config VIDEO_SC3336
	tristate "SmartSens SC3336 sensor support"
	depends on I2C && VIDEO_DEV
	select MEDIA_CONTROLLER
	select VIDEO_V4L2_SUBDEV_API
	select V4L2_FWNODE
	help
	  This is a Video4Linux2 sensor driver for the SmartSens
	  SC3336 camera.

config VIDEO_SC3338
	tristate "SmartSens SC3338 sensor support"
	depends on I2C && VIDEO_DEV
	select MEDIA_CONTROLLER
	select VIDEO_V4L2_SUBDEV_API
	select V4L2_FWNODE
	help
	  This is a Video4Linux2 sensor driver for the SmartSens
	  SC3338 camera.

config VIDEO_SC401AI
	tristate "SmartSens SC401AI sensor support"
	depends on I2C && VIDEO_DEV
	select MEDIA_CONTROLLER
	select VIDEO_V4L2_SUBDEV_API
	select V4L2_FWNODE
	help
	  This is a Video4Linux2 sensor driver for the SmartSens
	  SC401ai camera.

config VIDEO_SC4210
	tristate "SmartSens SC4210 sensor support"
	depends on I2C && VIDEO_DEV
	select MEDIA_CONTROLLER
	select VIDEO_V4L2_SUBDEV_API
	select V4L2_FWNODE
	help
	  This is a Video4Linux2 sensor driver for the SmartSens
	  SC4210 camera.

config VIDEO_SC4238
	tristate "SmartSens SC4238 sensor support"
	depends on I2C && VIDEO_DEV
	select MEDIA_CONTROLLER
	select VIDEO_V4L2_SUBDEV_API
	select V4L2_FWNODE
	help
	  This is a Video4Linux2 sensor driver for the SmartSens
	  SC4238 camera.

config VIDEO_SC430CS
	tristate "SmartSens SC430CS sensor support"
	depends on I2C && VIDEO_DEV
	select MEDIA_CONTROLLER
	select VIDEO_V4L2_SUBDEV_API
	select V4L2_FWNODE
	help
	  This is a Video4Linux2 sensor driver for the SmartSens
	  SC430CS camera.

config VIDEO_SC4336
	tristate "SmartSens SC4336 sensor support"
	depends on I2C && VIDEO_DEV
	select MEDIA_CONTROLLER
	select VIDEO_V4L2_SUBDEV_API
	select V4L2_FWNODE
	help
	  This is a Video4Linux2 sensor driver for the SmartSens
	  SC4336 camera.

config VIDEO_SC4336P
	tristate "SmartSens SC4336P sensor support"
	depends on I2C && VIDEO_DEV
	select MEDIA_CONTROLLER
	select VIDEO_V4L2_SUBDEV_API
	select V4L2_FWNODE
	help
	  This is a Video4Linux2 sensor driver for the SmartSens
	  SC4336P camera.

config VIDEO_SC450AI
	tristate "SmartSens SC450AI sensor support"
	depends on I2C && VIDEO_DEV
	select MEDIA_CONTROLLER
	select VIDEO_V4L2_SUBDEV_API
	select V4L2_FWNODE
	help
	  This is a Video4Linux2 sensor driver for the SmartSens
	  SC450ai camera.

config VIDEO_SC500AI
	tristate "SmartSens SC500AI sensor support"
	depends on I2C && VIDEO_DEV
	select MEDIA_CONTROLLER
	select VIDEO_V4L2_SUBDEV_API
	select V4L2_FWNODE
	help
	  This is a Video4Linux2 sensor driver for the SmartSens
	  SC500AI camera.

config VIDEO_SC501AI
	tristate "SmartSens SC501AI sensor support"
	depends on I2C && VIDEO_DEV
	select MEDIA_CONTROLLER
	select VIDEO_V4L2_SUBDEV_API
	select V4L2_FWNODE
	help
	  This is a Video4Linux2 sensor driver for the SmartSens
	  SC501AI camera.

config VIDEO_SC530AI
	tristate "SmartSens SC530AI sensor support"
	depends on I2C && VIDEO_DEV
	select MEDIA_CONTROLLER
	select VIDEO_V4L2_SUBDEV_API
	select V4L2_FWNODE
	help
	  This is a Video4Linux2 sensor driver for the SmartSens
	  SC530AI camera.

config VIDEO_SC5336
	tristate "SmartSens SC5336 sensor support"
	depends on I2C && VIDEO_DEV
	select MEDIA_CONTROLLER
	select VIDEO_V4L2_SUBDEV_API
	select V4L2_FWNODE
	help
	  This is a Video4Linux2 sensor driver for the SmartSens
	  SC5336 camera.

config VIDEO_SC850SL
	tristate "SmartSens SC850SL sensor support"
	depends on I2C && VIDEO_DEV
	select MEDIA_CONTROLLER
	select VIDEO_V4L2_SUBDEV_API
	select V4L2_FWNODE
	help
	  This is a Video4Linux2 sensor driver for the SmartSens
	  SC850SL camera.

config VIDEO_SENSOR_ADAPTER
	tristate "Rockchip sensor driver adapter"
	depends on I2C && VIDEO_DEV
	select MEDIA_CONTROLLER
	select VIDEO_V4L2_SUBDEV_API
	select V4L2_FWNODE
	help
	  This is a Video4Linux2 sensor driver adapter for other platform.

config VIDEO_SR030PC30
	tristate "Siliconfile SR030PC30 sensor support"
	depends on I2C && VIDEO_DEV
	help
	  This driver supports SR030PC30 VGA camera from Siliconfile

config VIDEO_VS6624
	tristate "ST VS6624 sensor support"
	depends on VIDEO_DEV && I2C
	help
	  This is a Video4Linux2 sensor driver for the ST VS6624
	  camera.

	  To compile this driver as a module, choose M here: the
	  module will be called vs6624.

source "drivers/media/i2c/ccs/Kconfig"
source "drivers/media/i2c/et8ek8/Kconfig"
source "drivers/media/i2c/m5mols/Kconfig"

endmenu

menu "Lens drivers"
	visible if MEDIA_CAMERA_SUPPORT

config VIDEO_AD5820
	tristate "AD5820 lens voice coil support"
	depends on GPIOLIB && I2C && VIDEO_DEV
	select MEDIA_CONTROLLER
	select V4L2_ASYNC
	help
	  This is a driver for the AD5820 camera lens voice coil.
	  It is used for example in Nokia N900 (RX-51).

config VIDEO_AK7375
	tristate "AK7375 lens voice coil support"
	depends on I2C && VIDEO_DEV
	select MEDIA_CONTROLLER
	select VIDEO_V4L2_SUBDEV_API
	select V4L2_ASYNC
	help
	  This is a driver for the AK7375 camera lens voice coil.
	  AK7375 is a 12 bit DAC with 120mA output current sink
	  capability. This is designed for linear control of
	  voice coil motors, controlled via I2C serial interface.

config VIDEO_AW8601
	tristate "AW8601 lens voice coil support"
	depends on I2C && VIDEO_DEV
	select MEDIA_CONTROLLER
	select VIDEO_V4L2_SUBDEV_API
	help
	  This is a driver for the AW8601 camera lens voice coil.
	  AW8601 is a 10 bit DAC with 100mA output current sink
	  capability. This is designed for linear control of
	  voice coil motors, controlled via I2C serial interface.

config VIDEO_CN3927V
	tristate "CN3927V lens voice coil support"
	depends on I2C && VIDEO_DEV
	select MEDIA_CONTROLLER
	select VIDEO_V4L2_SUBDEV_API
	help
	  This is a driver for the CN3927V camera lens voice coil.
	  CN3927V is a 10 bit DAC with 120mA output current sink
	  capability. This is designed for linear control of
	  voice coil motors, controlled via I2C serial interface.

config VIDEO_DW9714
	tristate "DW9714 lens voice coil support"
	depends on I2C && VIDEO_DEV
	select MEDIA_CONTROLLER
	select VIDEO_V4L2_SUBDEV_API
	select V4L2_ASYNC
	help
	  This is a driver for the DW9714 camera lens voice coil.
	  DW9714 is a 10 bit DAC with 120mA output current sink
	  capability. This is designed for linear control of
	  voice coil motors, controlled via I2C serial interface.

config VIDEO_DW9763
	tristate "DW9763 lens voice coil support"
	depends on I2C && VIDEO_DEV
	select MEDIA_CONTROLLER
	select VIDEO_V4L2_SUBDEV_API
	select V4L2_FWNODE
	help
	  This is a driver for the DW9763 camera lens voice coil.
	  DW9763 is a 10 bit DAC with 120mA output current sink
	  capability. This is designed for linear control of
	  voice coil motors, controlled via I2C serial interface.

config VIDEO_DW9768
	tristate "DW9768 lens voice coil support"
	depends on I2C && VIDEO_DEV
	select MEDIA_CONTROLLER
	select VIDEO_V4L2_SUBDEV_API
	select V4L2_FWNODE
	help
	  This is a driver for the DW9768 camera lens voice coil.
	  DW9768 is a 10 bit DAC with 100mA output current sink
	  capability. This is designed for linear control of
	  voice coil motors, controlled via I2C serial interface.

config VIDEO_DW9800W
	tristate "DW9800W lens voice coil support"
	depends on I2C && VIDEO_DEV
	select MEDIA_CONTROLLER
	select VIDEO_V4L2_SUBDEV_API
	select V4L2_FWNODE
	help
	  This is a driver for the DW9800W camera lens voice coil.
	  DW9800W is a 10 bit DAC with ±100mA output current sink
	  capability. This is designed for linear control of
	  voice coil motors, controlled via I2C serial interface.

config VIDEO_DW9807_VCM
	tristate "DW9807 lens voice coil support"
	depends on I2C && VIDEO_DEV
	select MEDIA_CONTROLLER
	select VIDEO_V4L2_SUBDEV_API
	select V4L2_ASYNC
	help
	  This is a driver for the DW9807 camera lens voice coil.
	  DW9807 is a 10 bit DAC with 100mA output current sink
	  capability. This is designed for linear control of
	  voice coil motors, controlled via I2C serial interface.

config VIDEO_FP5510
	tristate "FP5510 lens voice coil support"
	depends on I2C && VIDEO_DEV
	select MEDIA_CONTROLLER
	select VIDEO_V4L2_SUBDEV_API
	help
	  This is a driver for the FP5510 camera lens voice coil.
	  FP5510 is a 10 bit DAC with 100mA output current sink
	  capability. This is designed for linear control of
	  voice coil motors, controlled via I2C serial interface.

endmenu

menu "Flash devices"
	visible if MEDIA_CAMERA_SUPPORT

config VIDEO_ADP1653
	tristate "ADP1653 flash support"
	depends on I2C && VIDEO_DEV
	select MEDIA_CONTROLLER
	select V4L2_ASYNC
	help
	  This is a driver for the ADP1653 flash controller. It is used for
	  example in Nokia N900.

config VIDEO_AW36518
	tristate "AW36518 flash driver support"
	depends on I2C && VIDEO_DEV
	select MEDIA_CONTROLLER
	select VIDEO_V4L2_SUBDEV_API
	help
	  This is a driver for the aw36518 flash controllers. It controls
	  flash, torch LEDs.

config VIDEO_LM3560
	tristate "LM3560 dual flash driver support"
	depends on I2C && VIDEO_DEV
	select MEDIA_CONTROLLER
	select REGMAP_I2C
	select V4L2_ASYNC
	help
	  This is a driver for the lm3560 dual flash controllers. It controls
	  flash, torch LEDs.

config VIDEO_LM3646
	tristate "LM3646 dual flash driver support"
	depends on I2C && VIDEO_DEV
	select MEDIA_CONTROLLER
	select REGMAP_I2C
	select V4L2_ASYNC
	help
	  This is a driver for the lm3646 dual flash controllers. It controls
	  flash, torch LEDs.

config VIDEO_SGM3784
	tristate "SGM3784 dual flash driver support"
	depends on I2C && VIDEO_DEV
	select MEDIA_CONTROLLER
	select VIDEO_V4L2_SUBDEV_API
	help
	  This is a driver for the sgm3784 dual flash controllers. It controls
	  flash, torch LEDs.

endmenu

#
# V4L2 I2C drivers that aren't related with Camera support
#

comment "audio, video and radio I2C drivers auto-selected by 'Autoselect ancillary drivers'"
	depends on MEDIA_HIDE_ANCILLARY_SUBDRV
#
# Encoder / Decoder module configuration
#

menu "Audio decoders, processors and mixers"
	visible if !MEDIA_HIDE_ANCILLARY_SUBDRV

config VIDEO_CS3308
	tristate "Cirrus Logic CS3308 audio ADC"
	depends on VIDEO_DEV && I2C
	help
	  Support for the Cirrus Logic CS3308 High Performance 8-Channel
	  Analog Volume Control

	  To compile this driver as a module, choose M here: the
	  module will be called cs3308.

config VIDEO_CS5345
	tristate "Cirrus Logic CS5345 audio ADC"
	depends on VIDEO_DEV && I2C
	help
	  Support for the Cirrus Logic CS5345 24-bit, 192 kHz
	  stereo A/D converter.

	  To compile this driver as a module, choose M here: the
	  module will be called cs5345.

config VIDEO_CS53L32A
	tristate "Cirrus Logic CS53L32A audio ADC"
	depends on VIDEO_DEV && I2C
	help
	  Support for the Cirrus Logic CS53L32A low voltage
	  stereo A/D converter.

	  To compile this driver as a module, choose M here: the
	  module will be called cs53l32a.

config VIDEO_MSP3400
	tristate "Micronas MSP34xx audio decoders"
	depends on VIDEO_DEV && I2C
	help
	  Support for the Micronas MSP34xx series of audio decoders.

	  To compile this driver as a module, choose M here: the
	  module will be called msp3400.

config VIDEO_SONY_BTF_MPX
	tristate "Sony BTF's internal MPX"
	depends on VIDEO_DEV && I2C
	help
	  Support for the internal MPX of the Sony BTF-PG472Z tuner.

	  To compile this driver as a module, choose M here: the
	  module will be called sony-btf-mpx.

config VIDEO_TDA1997X
	tristate "NXP TDA1997x HDMI receiver"
	depends on VIDEO_DEV && I2C
	depends on SND_SOC
	select HDMI
	select SND_PCM
	select V4L2_FWNODE
	select MEDIA_CONTROLLER
	select VIDEO_V4L2_SUBDEV_API
	help
	  V4L2 subdevice driver for the NXP TDA1997x HDMI receivers.

	  To compile this driver as a module, choose M here: the
	  module will be called tda1997x.

config VIDEO_TDA7432
	tristate "Philips TDA7432 audio processor"
	depends on VIDEO_DEV && I2C
	help
	  Support for tda7432 audio decoder chip found on some bt8xx boards.

	  To compile this driver as a module, choose M here: the
	  module will be called tda7432.

config VIDEO_TDA9840
	tristate "Philips TDA9840 audio processor"
	depends on I2C
	help
	  Support for tda9840 audio decoder chip found on some Zoran boards.

	  To compile this driver as a module, choose M here: the
	  module will be called tda9840.

config VIDEO_TEA6415C
	tristate "Philips TEA6415C audio processor"
	depends on I2C
	help
	  Support for tea6415c audio decoder chip found on some bt8xx boards.

	  To compile this driver as a module, choose M here: the
	  module will be called tea6415c.

config VIDEO_TEA6420
	tristate "Philips TEA6420 audio processor"
	depends on I2C
	help
	  Support for tea6420 audio decoder chip found on some bt8xx boards.

	  To compile this driver as a module, choose M here: the
	  module will be called tea6420.

config VIDEO_TLV320AIC23B
	tristate "Texas Instruments TLV320AIC23B audio codec"
	depends on VIDEO_DEV && I2C
	help
	  Support for the Texas Instruments TLV320AIC23B audio codec.

	  To compile this driver as a module, choose M here: the
	  module will be called tlv320aic23b.

config VIDEO_TVAUDIO
	tristate "Simple audio decoder chips"
	depends on VIDEO_DEV && I2C
	help
	  Support for several audio decoder chips found on some bt8xx boards:
	  Philips: tda9840, tda9873h, tda9874h/a, tda9850, tda985x, tea6300,
		   tea6320, tea6420, tda8425, ta8874z.
	  Microchip: pic16c54 based design on ProVideo PV951 board.

	  To compile this driver as a module, choose M here: the
	  module will be called tvaudio.

config VIDEO_UDA1342
	tristate "Philips UDA1342 audio codec"
	depends on VIDEO_DEV && I2C
	help
	  Support for the Philips UDA1342 audio codec.

	  To compile this driver as a module, choose M here: the
	  module will be called uda1342.

config VIDEO_VP27SMPX
	tristate "Panasonic VP27's internal MPX"
	depends on VIDEO_DEV && I2C
	help
	  Support for the internal MPX of the Panasonic VP27s tuner.

	  To compile this driver as a module, choose M here: the
	  module will be called vp27smpx.

config VIDEO_WM8739
	tristate "Wolfson Microelectronics WM8739 stereo audio ADC"
	depends on VIDEO_DEV && I2C
	help
	  Support for the Wolfson Microelectronics WM8739
	  stereo A/D Converter.

	  To compile this driver as a module, choose M here: the
	  module will be called wm8739.

config VIDEO_WM8775
	tristate "Wolfson Microelectronics WM8775 audio ADC with input mixer"
	depends on VIDEO_DEV && I2C
	help
	  Support for the Wolfson Microelectronics WM8775 high
	  performance stereo A/D Converter with a 4 channel input mixer.

	  To compile this driver as a module, choose M here: the
	  module will be called wm8775.

endmenu

menu "RDS decoders"
	visible if !MEDIA_HIDE_ANCILLARY_SUBDRV

config VIDEO_SAA6588
	tristate "SAA6588 Radio Chip RDS decoder support"
	depends on VIDEO_DEV && I2C

	help
	  Support for this Radio Data System (RDS) decoder. This allows
	  seeing radio station identification transmitted using this
	  standard.

	  To compile this driver as a module, choose M here: the
	  module will be called saa6588.

endmenu

menu "Video decoders"
	visible if !MEDIA_HIDE_ANCILLARY_SUBDRV

config VIDEO_ADV7180
	tristate "Analog Devices ADV7180 decoder"
	depends on GPIOLIB && VIDEO_DEV && I2C
	select MEDIA_CONTROLLER
	select VIDEO_V4L2_SUBDEV_API
	select V4L2_ASYNC
	help
	  Support for the Analog Devices ADV7180 video decoder.

	  To compile this driver as a module, choose M here: the
	  module will be called adv7180.

config VIDEO_ADV7183
	tristate "Analog Devices ADV7183 decoder"
	depends on VIDEO_DEV && I2C
	help
	  V4l2 subdevice driver for the Analog Devices
	  ADV7183 video decoder.

	  To compile this driver as a module, choose M here: the
	  module will be called adv7183.

config VIDEO_ADV748X
	tristate "Analog Devices ADV748x decoder"
	depends on VIDEO_DEV && I2C
	depends on OF
	select MEDIA_CONTROLLER
	select VIDEO_V4L2_SUBDEV_API
	select REGMAP_I2C
	select V4L2_FWNODE
	help
	  V4L2 subdevice driver for the Analog Devices
	  ADV7481 and ADV7482 HDMI/Analog video decoders.

	  To compile this driver as a module, choose M here: the
	  module will be called adv748x.

config VIDEO_ADV7604
	tristate "Analog Devices ADV7604 decoder"
	depends on VIDEO_DEV && I2C
	depends on GPIOLIB || COMPILE_TEST
	select MEDIA_CONTROLLER
	select VIDEO_V4L2_SUBDEV_API
	select REGMAP_I2C
	select HDMI
	select V4L2_FWNODE
	help
	  Support for the Analog Devices ADV7604 video decoder.

	  This is a Analog Devices Component/Graphics Digitizer
	  with 4:1 Multiplexed HDMI Receiver.

	  To compile this driver as a module, choose M here: the
	  module will be called adv7604.

config VIDEO_ADV7604_CEC
	bool "Enable Analog Devices ADV7604 CEC support"
	depends on VIDEO_ADV7604
	select CEC_CORE
	help
	  When selected the adv7604 will support the optional
	  HDMI CEC feature.

config VIDEO_ADV7842
	tristate "Analog Devices ADV7842 decoder"
	depends on VIDEO_DEV && I2C
	select MEDIA_CONTROLLER
	select VIDEO_V4L2_SUBDEV_API
	select HDMI
	help
	  Support for the Analog Devices ADV7842 video decoder.

	  This is a Analog Devices Component/Graphics/SD Digitizer
	  with 2:1 Multiplexed HDMI Receiver.

	  To compile this driver as a module, choose M here: the
	  module will be called adv7842.

config VIDEO_ADV7842_CEC
	bool "Enable Analog Devices ADV7842 CEC support"
	depends on VIDEO_ADV7842
	select CEC_CORE
	help
	  When selected the adv7842 will support the optional
	  HDMI CEC feature.

config VIDEO_BT819
	tristate "BT819A VideoStream decoder"
	depends on VIDEO_DEV && I2C
	help
	  Support for BT819A video decoder.

	  To compile this driver as a module, choose M here: the
	  module will be called bt819.

config VIDEO_BT856
	tristate "BT856 VideoStream decoder"
	depends on VIDEO_DEV && I2C
	help
	  Support for BT856 video decoder.

	  To compile this driver as a module, choose M here: the
	  module will be called bt856.

config VIDEO_BT866
	tristate "BT866 VideoStream decoder"
	depends on VIDEO_DEV && I2C
	help
	  Support for BT866 video decoder.

	  To compile this driver as a module, choose M here: the
	  module will be called bt866.

config VIDEO_EP9461E
	tristate "Semiconn EP9461E decoder"
	depends on I2C
	select HDMI
	help
	  Support for the Semiconn EP9461E 4 HDMI switch.

	  To compile this driver as a module, choose M here: the
	  module will be called ep9461e.

config VIDEO_ISL7998X
	tristate "Intersil ISL7998x video decoder"
	depends on VIDEO_DEV && I2C
	depends on OF_GPIO
	select MEDIA_CONTROLLER
	select VIDEO_V4L2_SUBDEV_API
	select V4L2_FWNODE
	help
	  Support for Intersil ISL7998x analog to MIPI-CSI2 or
	  BT.656 decoder.

config VIDEO_IT6616
	tristate "ITE IT6616 decoder"
	depends on VIDEO_DEV && I2C
	select HDMI
	select MEDIA_CONTROLLER
	select VIDEO_V4L2_SUBDEV_API
	select V4L2_FWNODE
	select VIDEO_ROCKCHIP_HDMIRX_CLASS
	help
	  Support for the ITE IT6616 series HDMI to MIPI CSI-2 bridge.

	  To compile this driver as a module, choose M here: the
	  module will be called IT6616.

config VIDEO_KS0127
	tristate "KS0127 video decoder"
	depends on VIDEO_DEV && I2C
	help
	  Support for KS0127 video decoder.

	  This chip is used on AverMedia AVS6EYES Zoran-based MJPEG
	  cards.

	  To compile this driver as a module, choose M here: the
	  module will be called ks0127.

config VIDEO_LT6911UXC
	tristate "Lontium LT6911UXC decoder"
	depends on VIDEO_DEV && I2C
	select HDMI
	select MEDIA_CONTROLLER
	select VIDEO_V4L2_SUBDEV_API
	select V4L2_FWNODE
	select VIDEO_ROCKCHIP_HDMIRX_CLASS
	help
	  Support for the Lontium LT6911UXC series HDMI to MIPI CSI-2 bridge.

	  To compile this driver as a module, choose M here: the
	  module will be called lt6911uxc.

config VIDEO_LT6911UXE
	tristate "Lontium LT6911UXE decoder"
	depends on VIDEO_DEV && I2C
	select HDMI
	select MEDIA_CONTROLLER
	select VIDEO_V4L2_SUBDEV_API
	select V4L2_FWNODE
	help
	  Support for the Lontium LT6911UXE series HDMI to MIPI CSI-2 bridge.

	  To compile this driver as a module, choose M here: the
	  module will be called lt6911uxe.

config VIDEO_LT7911D
	tristate "Lontium LT7911D decoder"
	depends on VIDEO_DEV && I2C
	select HDMI
	select MEDIA_CONTROLLER
	select VIDEO_V4L2_SUBDEV_API
	select V4L2_FWNODE
	help
	  Support for the Lontium LT7911D series type-c DP to MIPI CSI-2 bridge.

	  To compile this driver as a module, choose M here: the
	  module will be called lt7911d.

config VIDEO_LT7911UXC
	tristate "Lontium LT7911UXC decoder"
	depends on VIDEO_DEV && I2C
	select HDMI
	select MEDIA_CONTROLLER
	select VIDEO_V4L2_SUBDEV_API
	select V4L2_FWNODE
	help
	  Support for the Lontium LT7911UXC series type-c DP to MIPI CSI-2 bridge.

	  To compile this driver as a module, choose M here: the
	  module will be called lt7911uxc.

config VIDEO_LT8619C
	tristate "Lontium LT8619C decoder"
	depends on VIDEO_DEV && I2C
	select HDMI
	select MEDIA_CONTROLLER
	select VIDEO_V4L2_SUBDEV_API
	select V4L2_FWNODE
	help
	  Support for the Lontium LT8619C HDMI to BT656/BT1120 bridge.

	  To compile this driver as a module, choose M here: the
	  module will be called lt8619c.

config VIDEO_MAX9286
	tristate "Maxim MAX9286 GMSL deserializer support"
	depends on I2C && I2C_MUX
	depends on VIDEO_DEV
	depends on OF_GPIO
	select V4L2_FWNODE
	select VIDEO_V4L2_SUBDEV_API
	select MEDIA_CONTROLLER
	help
	  This driver supports the Maxim MAX9286 GMSL deserializer.

	  To compile this driver as a module, choose M here: the
	  module will be called max9286.

config VIDEO_MAX96712
	tristate "Maxim MAX96712 GMSL deserializer support"
	depends on I2C && VIDEO_DEV
	depends on MEDIA_CAMERA_SUPPORT
	select MEDIA_CONTROLLER
	select VIDEO_V4L2_SUBDEV_API
	select V4L2_FWNODE
	help
	  This driver supports the Maxim MAX96712 GMSL deserializer.

	  To compile this driver as a module, choose M here: the
	  module will be called max96712.

config VIDEO_MAX96714
	tristate "Maxim MAX96714 GMSL deserializer support"
	depends on I2C && VIDEO_DEV
	depends on MEDIA_CAMERA_SUPPORT
	select MEDIA_CONTROLLER
	select VIDEO_V4L2_SUBDEV_API
	select V4L2_FWNODE
	help
	  This driver supports the Maxim MAX96714 GMSL deserializer.

	  To compile this driver as a module, choose M here: the
	  module will be called max96714.

config VIDEO_MAX96722
	tristate "Maxim MAX96722 GMSL deserializer support"
	depends on I2C && VIDEO_DEV
	depends on MEDIA_CAMERA_SUPPORT
	select MEDIA_CONTROLLER
	select VIDEO_V4L2_SUBDEV_API
	select V4L2_FWNODE
	help
	  This driver supports the Maxim MAX96722 GMSL deserializer.

	  To compile this driver as a module, choose M here: the
	  module will be called max96722.

config VIDEO_MAX96756
	tristate "Maxim MAX96756 GMSL1/2 CSI display deserializer support"
	depends on I2C && VIDEO_DEV
	depends on MEDIA_CAMERA_SUPPORT
	select MEDIA_CONTROLLER
	select VIDEO_V4L2_SUBDEV_API
	select V4L2_FWNODE
	help
	  This driver supports the Maxim MAX96756 GMSL1/2 CSI display deserializer.

	  To compile this driver as a module, choose M here: the
	  module will be called max96756.

config VIDEO_ML86V7667
	tristate "OKI ML86V7667 video decoder"
	depends on VIDEO_DEV && I2C
	help
	  Support for the OKI Semiconductor ML86V7667 video decoder.

	  To compile this driver as a module, choose M here: the
	  module will be called ml86v7667.

config VIDEO_NVP6158
	tristate "NEXTCHIP nvp6158 driver support"
	depends on VIDEO_DEV && I2C
	help
	  Support for the Nextchip NVP6158 multi channels digital decode to
	  BT656/BT1120 bridge.

	  To compile this driver as a module, choose M here: the
	  module will be called nvp6158_drv.

config VIDEO_NVP6188
	tristate "NEXTCHIP nvp6188 driver support"
	depends on I2C && VIDEO_DEV
	select MEDIA_CONTROLLER
	select VIDEO_V4L2_SUBDEV_API
	help
	  Support for the Nextchip NVP6188 multi channels digital decode to
	  MIPI CSI-2 bridge.

	  To compile this driver as a module, choose M here: the
	  module will be called nvp6188.

config VIDEO_NVP6324
	tristate "NEXTCHIP nvp6324 driver support"
	depends on VIDEO_DEV && I2C
	help
	  Support for the NEXTCHIP NVP6324 video decoder.

	  To compile this driver as a module, choose M here: the
	  module will be called jaguar1_drv.

config VIDEO_OTP_EEPROM
	tristate "sensor otp from eeprom support"
	depends on VIDEO_DEV && I2C
	select V4L2_FWNODE
	help
	  This driver supports OTP load from eeprom.

config VIDEO_SAA7110
	tristate "Philips SAA7110 video decoder"
	depends on VIDEO_DEV && I2C
	help
	  Support for the Philips SAA7110 video decoders.

	  To compile this driver as a module, choose M here: the
	  module will be called saa7110.

config VIDEO_SAA711X
	tristate "Philips SAA7111/3/4/5 video decoders"
	depends on VIDEO_DEV && I2C
	help
	  Support for the Philips SAA7111/3/4/5 video decoders.

	  To compile this driver as a module, choose M here: the
	  module will be called saa7115.

config VIDEO_TC358743
	tristate "Toshiba TC358743 decoder"
	depends on VIDEO_DEV && I2C
	select MEDIA_CONTROLLER
	select VIDEO_V4L2_SUBDEV_API
	select HDMI
	select V4L2_FWNODE
	help
	  Support for the Toshiba TC358743 HDMI to MIPI CSI-2 bridge.

	  To compile this driver as a module, choose M here: the
	  module will be called tc358743.

config VIDEO_TC358743_CEC
	bool "Enable Toshiba TC358743 CEC support"
	depends on VIDEO_TC358743
	select CEC_CORE
	help
	  When selected the tc358743 will support the optional
	  HDMI CEC feature.

config VIDEO_TC35874X
	tristate "Toshiba TC35874X decoder"
	depends on VIDEO_DEV && I2C
	select MEDIA_CONTROLLER
	select VIDEO_V4L2_SUBDEV_API
	select HDMI
	select V4L2_FWNODE
	help
	  Support for the Toshiba TC35874X HDMI to MIPI CSI-2 bridge.

	  To compile this driver as a module, choose M here: the
	  module will be called tc35874x.

config VIDEO_TECHPOINT
	tristate "TechPoint decoder"
	depends on I2C && VIDEO_DEV
	depends on MEDIA_CAMERA_SUPPORT
	select MEDIA_CONTROLLER
	select VIDEO_V4L2_SUBDEV_API
	help
	  Support for the TechPoint Multichannel digital decode to
	  MIPI CSI-2 bridge.

	  To compile this driver as a module, choose M here: the
	  module will be called TechPoint.

config VIDEO_THCV244
	tristate "Thine THCV244 decoder"
	depends on VIDEO_DEV && I2C
	select MEDIA_CONTROLLER
	select VIDEO_V4L2_SUBDEV_API
	select HDMI
	select V4L2_FWNODE
	help
	  Support for the Thine THCV244 deserializer.

	  To compile this driver as a module, choose M here: the
	  module will be called thcv244.

config VIDEO_TVP514X
	tristate "Texas Instruments TVP514x video decoder"
	depends on VIDEO_DEV && I2C
	select V4L2_FWNODE
	help
	  This is a Video4Linux2 sensor driver for the TI TVP5146/47
	  decoder. It is currently working with the TI OMAP3 camera
	  controller.

	  To compile this driver as a module, choose M here: the
	  module will be called tvp514x.

config VIDEO_TVP5150
	tristate "Texas Instruments TVP5150 video decoder"
	depends on VIDEO_DEV && I2C
	select V4L2_FWNODE
	select REGMAP_I2C
	help
	  Support for the Texas Instruments TVP5150 video decoder.

	  To compile this driver as a module, choose M here: the
	  module will be called tvp5150.

config VIDEO_TVP7002
	tristate "Texas Instruments TVP7002 video decoder"
	depends on VIDEO_DEV && I2C
	select V4L2_FWNODE
	help
	  Support for the Texas Instruments TVP7002 video decoder.

	  To compile this driver as a module, choose M here: the
	  module will be called tvp7002.

config VIDEO_TW2804
	tristate "Techwell TW2804 multiple video decoder"
	depends on VIDEO_DEV && I2C
	help
	  Support for the Techwell tw2804 multiple video decoder.

	  To compile this driver as a module, choose M here: the
	  module will be called tw2804.

config VIDEO_TW9903
	tristate "Techwell TW9903 video decoder"
	depends on VIDEO_DEV && I2C
	help
	  Support for the Techwell tw9903 multi-standard video decoder
	  with high quality down scaler.

	  To compile this driver as a module, choose M here: the
	  module will be called tw9903.

config VIDEO_TW9906
	tristate "Techwell TW9906 video decoder"
	depends on VIDEO_DEV && I2C
	help
	  Support for the Techwell tw9906 enhanced multi-standard comb filter
	  video decoder with YCbCr input support.

	  To compile this driver as a module, choose M here: the
	  module will be called tw9906.

config VIDEO_TW9910
	tristate "Techwell TW9910 video decoder"
	depends on VIDEO_DEV && I2C
	select V4L2_ASYNC
	help
	  Support for Techwell TW9910 NTSC/PAL/SECAM video decoder.

	  To compile this driver as a module, choose M here: the
	  module will be called tw9910.

config VIDEO_VPX3220
	tristate "vpx3220a, vpx3216b & vpx3214c video decoders"
	depends on VIDEO_DEV && I2C
	help
	  Support for VPX322x video decoders.

	  To compile this driver as a module, choose M here: the
	  module will be called vpx3220.

source "drivers/media/i2c/rk628/Kconfig"

source "drivers/media/i2c/maxim2c/Kconfig"
source "drivers/media/i2c/maxim4c/Kconfig"

comment "Video and audio decoders"

config VIDEO_SAA717X
	tristate "Philips SAA7171/3/4 audio/video decoders"
	depends on VIDEO_DEV && I2C
	help
	  Support for the Philips SAA7171/3/4 audio/video decoders.

	  To compile this driver as a module, choose M here: the
	  module will be called saa717x.

source "drivers/media/i2c/cx25840/Kconfig"
source "drivers/media/i2c/it66353/Kconfig"

endmenu

menu "Video encoders"
	visible if !MEDIA_HIDE_ANCILLARY_SUBDRV

config VIDEO_AD9389B
	tristate "Analog Devices AD9389B encoder"
	depends on VIDEO_DEV && I2C
	select MEDIA_CONTROLLER
	select VIDEO_V4L2_SUBDEV_API

	help
	  Support for the Analog Devices AD9389B video encoder.

	  This is a Analog Devices HDMI transmitter.

	  To compile this driver as a module, choose M here: the
	  module will be called ad9389b.

config VIDEO_ADV7170
	tristate "Analog Devices ADV7170 video encoder"
	depends on VIDEO_DEV && I2C
	help
	  Support for the Analog Devices ADV7170 video encoder driver

	  To compile this driver as a module, choose M here: the
	  module will be called adv7170.

config VIDEO_ADV7175
	tristate "Analog Devices ADV7175 video encoder"
	depends on VIDEO_DEV && I2C
	help
	  Support for the Analog Devices ADV7175 video encoder driver

	  To compile this driver as a module, choose M here: the
	  module will be called adv7175.

config VIDEO_ADV7343
	tristate "ADV7343 video encoder"
	depends on I2C
	select V4L2_ASYNC
	help
	  Support for Analog Devices I2C bus based ADV7343 encoder.

	  To compile this driver as a module, choose M here: the
	  module will be called adv7343.

config VIDEO_ADV7393
	tristate "ADV7393 video encoder"
	depends on I2C
	help
	  Support for Analog Devices I2C bus based ADV7393 encoder.

	  To compile this driver as a module, choose M here: the
	  module will be called adv7393.

config VIDEO_ADV7511
	tristate "Analog Devices ADV7511 encoder"
	depends on VIDEO_DEV && I2C
	depends on DRM_I2C_ADV7511=n || COMPILE_TEST
	select MEDIA_CONTROLLER
	select VIDEO_V4L2_SUBDEV_API
	select HDMI
	help
	  Support for the Analog Devices ADV7511 video encoder.

	  This is a Analog Devices HDMI transmitter.

	  To compile this driver as a module, choose M here: the
	  module will be called adv7511.

config VIDEO_ADV7511_CEC
	bool "Enable Analog Devices ADV7511 CEC support"
	depends on VIDEO_ADV7511
	select CEC_CORE
	help
	  When selected the adv7511 will support the optional
	  HDMI CEC feature.

config VIDEO_AK881X
	tristate "AK8813/AK8814 video encoders"
	depends on I2C
	help
	  Video output driver for AKM AK8813 and AK8814 TV encoders

config VIDEO_SAA7127
	tristate "Philips SAA7127/9 digital video encoders"
	depends on VIDEO_DEV && I2C
	help
	  Support for the Philips SAA7127/9 digital video encoders.

	  To compile this driver as a module, choose M here: the
	  module will be called saa7127.

config VIDEO_SAA7185
	tristate "Philips SAA7185 video encoder"
	depends on VIDEO_DEV && I2C
	help
	  Support for the Philips SAA7185 video encoder.

	  To compile this driver as a module, choose M here: the
	  module will be called saa7185.

config VIDEO_THS8200
	tristate "Texas Instruments THS8200 video encoder"
	depends on VIDEO_DEV && I2C
	select V4L2_ASYNC
	help
	  Support for the Texas Instruments THS8200 video encoder.

	  To compile this driver as a module, choose M here: the
	  module will be called ths8200.

endmenu

menu "Video improvement chips"
	visible if !MEDIA_HIDE_ANCILLARY_SUBDRV

config VIDEO_UPD64031A
	tristate "NEC Electronics uPD64031A Ghost Reduction"
	depends on VIDEO_DEV && I2C
	select V4L2_ASYNC
	help
	  Support for the NEC Electronics uPD64031A Ghost Reduction
	  video chip. It is most often found in NTSC TV cards made for
	  Japan and is used to reduce the 'ghosting' effect that can
	  be present in analog TV broadcasts.

	  To compile this driver as a module, choose M here: the
	  module will be called upd64031a.

config VIDEO_UPD64083
	tristate "NEC Electronics uPD64083 3-Dimensional Y/C separation"
	depends on VIDEO_DEV && I2C
	help
	  Support for the NEC Electronics uPD64083 3-Dimensional Y/C
	  separation video chip. It is used to improve the quality of
	  the colors of a composite signal.

	  To compile this driver as a module, choose M here: the
	  module will be called upd64083.

endmenu

menu "Audio/Video compression chips"
	visible if !MEDIA_HIDE_ANCILLARY_SUBDRV

config VIDEO_SAA6752HS
	tristate "Philips SAA6752HS MPEG-2 Audio/Video Encoder"
	depends on VIDEO_DEV && I2C
	select CRC32
	help
	  Support for the Philips SAA6752HS MPEG-2 video and MPEG-audio/AC-3
	  audio encoder with multiplexer.

	  To compile this driver as a module, choose M here: the
	  module will be called saa6752hs.

endmenu

menu "SDR tuner chips"
	visible if !MEDIA_HIDE_ANCILLARY_SUBDRV

config SDR_MAX2175
	tristate "Maxim 2175 RF to Bits tuner"
	depends on VIDEO_DEV && MEDIA_SDR_SUPPORT && I2C
	select REGMAP_I2C
	select V4L2_ASYNC
	help
	  Support for Maxim 2175 tuner. It is an advanced analog/digital
	  radio receiver with RF-to-Bits front-end designed for SDR solutions.

	  To compile this driver as a module, choose M here; the
	  module will be called max2175.

endmenu

menu "Miscellaneous helper chips"
	visible if !MEDIA_HIDE_ANCILLARY_SUBDRV

config VIDEO_I2C
	tristate "I2C transport video support"
	depends on VIDEO_DEV && I2C
	select VIDEOBUF2_VMALLOC
	imply HWMON
	help
	  Enable the I2C transport video support which supports the
	  following:
	   * Panasonic AMG88xx Grid-Eye Sensors
	   * Melexis MLX90640 Thermal Cameras

	  To compile this driver as a module, choose M here: the
	  module will be called video-i2c

config VIDEO_M52790
	tristate "Mitsubishi M52790 A/V switch"
	depends on VIDEO_DEV && I2C
	help
	 Support for the Mitsubishi M52790 A/V switch.

	 To compile this driver as a module, choose M here: the
	 module will be called m52790.

config VIDEO_RK_IRCUT
	tristate "Rockchip IR-CUT control device"
	depends on VIDEO_DEV
	select V4L2_ASYNC
	help
	  Support for the Rockchip IR-CUT control board.

	  To compile this driver as a module, choose M here: the
	  module will be called rk_ircut.

config VIDEO_ST_MIPID02
	tristate "STMicroelectronics MIPID02 CSI-2 to PARALLEL bridge"
	depends on I2C && VIDEO_DEV
	select MEDIA_CONTROLLER
	select VIDEO_V4L2_SUBDEV_API
	select V4L2_FWNODE
	help
	  Support for STMicroelectronics MIPID02 CSI-2 to PARALLEL bridge.
	  It is used to allow usage of CSI-2 sensor with PARALLEL port
	  controller.

	  To compile this driver as a module, choose M here: the
	  module will be called st-mipid02.

config VIDEO_THS7303
	tristate "THS7303/53 Video Amplifier"
	depends on VIDEO_DEV && I2C
	select V4L2_ASYNC
	help
	  Support for TI THS7303/53 video amplifier

	  To compile this driver as a module, choose M here: the
	  module will be called ths7303.

endmenu

endif # VIDEO_DEV<|MERGE_RESOLUTION|>--- conflicted
+++ resolved
@@ -905,6 +905,17 @@
 	help
 	  This driver supports NOON010PC30 CIF camera from Siliconfile
 
+config VIDEO_OG01A10
+	tristate "OmniVision OG01A10 sensor support"
+	depends on I2C && VIDEO_DEV
+	depends on MEDIA_CAMERA_SUPPORT
+	select MEDIA_CONTROLLER
+	select VIDEO_V4L2_SUBDEV_API
+	select V4L2_FWNODE
+	help
+	  This is a Video4Linux2 sensor driver for the OmniVision
+	  OG01A10 camera.
+
 config VIDEO_OG01A1B
 	tristate "OmniVision OG01A1B sensor support"
 	depends on I2C && VIDEO_DEV
@@ -917,6 +928,17 @@
 
 	  To compile this driver as a module, choose M here: the
 	  module will be called og01a1b.
+
+config VIDEO_OG02B10
+	tristate "OmniVision OG02B10 sensor support"
+	depends on I2C && VIDEO_DEV
+	depends on MEDIA_CAMERA_SUPPORT
+	select MEDIA_CONTROLLER
+	select VIDEO_V4L2_SUBDEV_API
+	select V4L2_FWNODE
+	help
+	  This is a Video4Linux2 sensor driver for the OmniVision
+	  OG02B10 camera.
 
 config VIDEO_OS02G10
 	tristate "OmniVision OS02G10 sensor support"
@@ -1497,34 +1519,9 @@
 	  To compile this driver as a module, choose M here: the
 	  module will be called pisp_dmy.
 
-<<<<<<< HEAD
 config VIDEO_RDACM20
 	tristate "IMI RDACM20 camera support"
 	depends on I2C
-=======
-config VIDEO_OG01A10
-	tristate "OmniVision OG01A10 sensor support"
-	depends on I2C && VIDEO_V4L2 && VIDEO_V4L2_SUBDEV_API
-	depends on MEDIA_CAMERA_SUPPORT
-	select V4L2_FWNODE
-	help
-	  This is a Video4Linux2 sensor driver for the OmniVision
-	  OG01A10 camera.
-
-config VIDEO_OG02B10
-	tristate "OmniVision OG02B10 sensor support"
-	depends on I2C && VIDEO_V4L2 && VIDEO_V4L2_SUBDEV_API
-	depends on MEDIA_CAMERA_SUPPORT
-	select V4L2_FWNODE
-	help
-	  This is a Video4Linux2 sensor driver for the OmniVision
-	  OG02B10 camera.
-
-config VIDEO_OS02G10
-	tristate "OmniVision OS02G10 sensor support"
-	depends on I2C && VIDEO_V4L2 && VIDEO_V4L2_SUBDEV_API
-	depends on MEDIA_CAMERA_SUPPORT
->>>>>>> d4dcc9b2
 	select V4L2_FWNODE
 	select VIDEO_V4L2_SUBDEV_API
 	select MEDIA_CONTROLLER
