--- conflicted
+++ resolved
@@ -59,6 +59,20 @@
 
 	  To compile this driver as a module, choose M here: the
 	  module will be called ar0521.
+
+config VIDEO_AR0822
+	tristate "Onsemi AR0822 sensor support"
+	depends on I2C && VIDEO_DEV
+	depends on MEDIA_CAMERA_SUPPORT
+	select MEDIA_CONTROLLER
+	select VIDEO_V4L2_SUBDEV_API
+	select V4L2_FWNODE
+	help
+	  This is a Video4Linux2 sensor driver for the Onsemi
+	  AR0822 camera.
+
+	  To compile this driver as a module, choose M here: the
+	  module will be called ar0822.
 
 config VIDEO_BF3925
 	tristate "BYD BF3925 sensor support"
@@ -1135,27 +1149,9 @@
 	  To compile this driver as a module, choose M here: the
 	  module will be called ov4686.
 
-<<<<<<< HEAD
 config VIDEO_OV4688
 	tristate "OmniVision OV4688 sensor support"
 	depends on VIDEO_DEV && I2C
-=======
-config VIDEO_AR0822
-	tristate "Onsemi AR0822 sensor support"
-	depends on I2C && VIDEO_V4L2 && VIDEO_V4L2_SUBDEV_API
-	depends on MEDIA_CAMERA_SUPPORT
-	select V4L2_FWNODE
-	help
-	  This is a Video4Linux2 sensor driver for the Onsemi
-	  AR0822 camera.
-
-	  To compile this driver as a module, choose M here: the
-	  module will be called ar0822.
-
-config VIDEO_GC02M2
-	tristate "GalaxyCore GC02M2 sensor support"
-	depends on I2C && VIDEO_V4L2 && VIDEO_V4L2_SUBDEV_API
->>>>>>> ce5da098
 	depends on MEDIA_CAMERA_SUPPORT
 	select MEDIA_CONTROLLER
 	select V4L2_FWNODE
