--- conflicted
+++ resolved
@@ -751,16 +751,7 @@
 	  IMX577 camera.
 
 	  To compile this driver as a module, choose M here: the
-<<<<<<< HEAD
 	  module will be called imx577.
-=======
-	  module will be called max96756.
-
-source "drivers/media/i2c/maxim2c/Kconfig"
-source "drivers/media/i2c/maxim/Kconfig"
-
-comment "Video and audio decoders"
->>>>>>> 08d8bee9
 
 config VIDEO_IMX586
 	tristate "Sony IMX586 sensor support"
@@ -2912,7 +2903,7 @@
 source "drivers/media/i2c/rk628/Kconfig"
 
 source "drivers/media/i2c/maxim2c/Kconfig"
-source "drivers/media/i2c/maxim4c/Kconfig"
+source "drivers/media/i2c/maxim/Kconfig"
 
 comment "Video and audio decoders"
 
