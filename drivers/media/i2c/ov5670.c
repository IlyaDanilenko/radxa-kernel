--- conflicted
+++ resolved
@@ -805,7 +805,7 @@
 }
 
 static int ov5670_set_fmt(struct v4l2_subdev *sd,
-			  struct v4l2_subdev_pad_config *cfg,
+			  struct v4l2_subdev_state *sd_state,
 			  struct v4l2_subdev_format *fmt)
 {
 	struct ov5670 *ov5670 = to_ov5670(sd);
@@ -821,7 +821,7 @@
 	fmt->format.field = V4L2_FIELD_NONE;
 	if (fmt->which == V4L2_SUBDEV_FORMAT_TRY) {
 #ifdef CONFIG_VIDEO_V4L2_SUBDEV_API
-		*v4l2_subdev_get_try_format(sd, cfg, fmt->pad) = fmt->format;
+		*v4l2_subdev_get_try_format(sd, sd_state, fmt->pad) = fmt->format;
 #else
 		mutex_unlock(&ov5670->mutex);
 		return -ENOTTY;
@@ -843,7 +843,7 @@
 }
 
 static int ov5670_get_fmt(struct v4l2_subdev *sd,
-			  struct v4l2_subdev_pad_config *cfg,
+			  struct v4l2_subdev_state *sd_state,
 			  struct v4l2_subdev_format *fmt)
 {
 	struct ov5670 *ov5670 = to_ov5670(sd);
@@ -852,7 +852,7 @@
 	mutex_lock(&ov5670->mutex);
 	if (fmt->which == V4L2_SUBDEV_FORMAT_TRY) {
 #ifdef CONFIG_VIDEO_V4L2_SUBDEV_API
-		fmt->format = *v4l2_subdev_get_try_format(sd, cfg, fmt->pad);
+		fmt->format = *v4l2_subdev_get_try_format(sd, sd_state, fmt->pad);
 #else
 		mutex_unlock(&ov5670->mutex);
 		return -ENOTTY;
@@ -869,7 +869,7 @@
 }
 
 static int ov5670_enum_mbus_code(struct v4l2_subdev *sd,
-				 struct v4l2_subdev_pad_config *cfg,
+				 struct v4l2_subdev_state *sd_state,
 				 struct v4l2_subdev_mbus_code_enum *code)
 {
 	if (code->index != 0)
@@ -880,7 +880,7 @@
 }
 
 static int ov5670_enum_frame_sizes(struct v4l2_subdev *sd,
-				   struct v4l2_subdev_pad_config *cfg,
+				   struct v4l2_subdev_state *sd_state,
 				   struct v4l2_subdev_frame_size_enum *fse)
 {
 	struct ov5670 *ov5670 = to_ov5670(sd);
@@ -971,13 +971,6 @@
 	return 0;
 }
 
-<<<<<<< HEAD
-	/* Streaming on/off */
-	bool streaming;
-	/* True if the device has been identified */
-	bool identified;
-};
-=======
 static void ov5670_get_module_inf(struct ov5670 *ov5670,
 				  struct rkmodule_inf *inf)
 {
@@ -991,7 +984,6 @@
 	if (otp)
 		ov5670_get_otp(otp, inf);
 }
->>>>>>> 52f971ee
 
 static void ov5670_set_awb_cfg(struct ov5670 *ov5670,
 				 struct rkmodule_awb_cfg *cfg)
@@ -1380,12 +1372,8 @@
 {
 	struct ov5670 *ov5670 = to_ov5670(sd);
 	struct v4l2_mbus_framefmt *try_fmt =
-<<<<<<< HEAD
 				v4l2_subdev_get_try_format(sd, fh->state, 0);
-=======
-				v4l2_subdev_get_try_format(sd, fh->pad, 0);
 	const struct ov5670_mode *def_mode = &supported_modes[0];
->>>>>>> 52f971ee
 
 	mutex_lock(&ov5670->mutex);
 	/* Initialize try_fmt */
@@ -1402,7 +1390,7 @@
 #endif
 
 static int ov5670_enum_frame_interval(struct v4l2_subdev *sd,
-				       struct v4l2_subdev_pad_config *cfg,
+				       struct v4l2_subdev_state *sd_state,
 				       struct v4l2_subdev_frame_interval_enum *fie)
 {
 	struct ov5670 *ov5670 = to_ov5670(sd);
@@ -1617,56 +1605,6 @@
 	return ret;
 }
 
-<<<<<<< HEAD
-static int ov5670_enum_mbus_code(struct v4l2_subdev *sd,
-				 struct v4l2_subdev_state *sd_state,
-				 struct v4l2_subdev_mbus_code_enum *code)
-{
-	/* Only one bayer order GRBG is supported */
-	if (code->index > 0)
-		return -EINVAL;
-
-	code->code = MEDIA_BUS_FMT_SGRBG10_1X10;
-
-	return 0;
-}
-
-static int ov5670_enum_frame_size(struct v4l2_subdev *sd,
-				  struct v4l2_subdev_state *sd_state,
-				  struct v4l2_subdev_frame_size_enum *fse)
-{
-	if (fse->index >= ARRAY_SIZE(supported_modes))
-		return -EINVAL;
-
-	if (fse->code != MEDIA_BUS_FMT_SGRBG10_1X10)
-		return -EINVAL;
-
-	fse->min_width = supported_modes[fse->index].width;
-	fse->max_width = fse->min_width;
-	fse->min_height = supported_modes[fse->index].height;
-	fse->max_height = fse->min_height;
-
-	return 0;
-}
-
-static void ov5670_update_pad_format(const struct ov5670_mode *mode,
-				     struct v4l2_subdev_format *fmt)
-{
-	fmt->format.width = mode->width;
-	fmt->format.height = mode->height;
-	fmt->format.code = MEDIA_BUS_FMT_SGRBG10_1X10;
-	fmt->format.field = V4L2_FIELD_NONE;
-}
-
-static int ov5670_do_get_pad_format(struct ov5670 *ov5670,
-				    struct v4l2_subdev_state *sd_state,
-				    struct v4l2_subdev_format *fmt)
-{
-	if (fmt->which == V4L2_SUBDEV_FORMAT_TRY)
-		fmt->format = *v4l2_subdev_get_try_format(&ov5670->sd,
-							  sd_state,
-							  fmt->pad);
-=======
 static int ov5670_otp_read(struct ov5670 *ov5670)
 {
 	int otp_flag, addr, temp = 0, i;
@@ -1686,7 +1624,6 @@
 		addr = 0x7016; /* base address of info group 2 */
 	else if ((otp_flag & 0x0c) == 0x04)
 		addr = 0x701b; /* base address of info group 3 */
->>>>>>> 52f971ee
 	else
 		addr = 0;
 
@@ -1747,18 +1684,6 @@
 			otp_ptr->rg_ratio, otp_ptr->bg_ratio);
 	}
 
-<<<<<<< HEAD
-static int ov5670_get_pad_format(struct v4l2_subdev *sd,
-				 struct v4l2_subdev_state *sd_state,
-				 struct v4l2_subdev_format *fmt)
-{
-	struct ov5670 *ov5670 = to_ov5670(sd);
-	int ret;
-
-	mutex_lock(&ov5670->mutex);
-	ret = ov5670_do_get_pad_format(ov5670, sd_state, fmt);
-	mutex_unlock(&ov5670->mutex);
-=======
 	for (i = 0x7010; i <= 0x7029; i++)
 		ov5670_write_1byte(client, i, 0); /* clear OTP buffer */
 
@@ -1769,18 +1694,11 @@
 		dev_info(dev, "otp is null!\n");
 		devm_kfree(dev, otp_ptr);
 	}
->>>>>>> 52f971ee
 
 	return 0;
 }
 
-<<<<<<< HEAD
-static int ov5670_set_pad_format(struct v4l2_subdev *sd,
-				 struct v4l2_subdev_state *sd_state,
-				 struct v4l2_subdev_format *fmt)
-=======
 static int ov5670_otp_check_read(struct ov5670 *ov5670)
->>>>>>> 52f971ee
 {
 	int temp = 0;
 	int ret = 0;
@@ -1794,34 +1712,6 @@
 	ov5670_read_1byte(client, 0x5002, &temp);
 	ov5670_write_1byte(client, 0x5002, (temp & (~0x08)));
 
-<<<<<<< HEAD
-	mode = v4l2_find_nearest_size(supported_modes,
-				      ARRAY_SIZE(supported_modes),
-				      width, height,
-				      fmt->format.width, fmt->format.height);
-	ov5670_update_pad_format(mode, fmt);
-	if (fmt->which == V4L2_SUBDEV_FORMAT_TRY) {
-		*v4l2_subdev_get_try_format(sd, sd_state, fmt->pad) = fmt->format;
-	} else {
-		ov5670->cur_mode = mode;
-		__v4l2_ctrl_s_ctrl(ov5670->link_freq, mode->link_freq_index);
-		__v4l2_ctrl_s_ctrl_int64(
-			ov5670->pixel_rate,
-			link_freq_configs[mode->link_freq_index].pixel_rate);
-		/* Update limits and set FPS to default */
-		vblank_def = ov5670->cur_mode->vts_def -
-			     ov5670->cur_mode->height;
-		__v4l2_ctrl_modify_range(
-			ov5670->vblank,
-			ov5670->cur_mode->vts_min - ov5670->cur_mode->height,
-			OV5670_VTS_MAX - ov5670->cur_mode->height, 1,
-			vblank_def);
-		__v4l2_ctrl_s_ctrl(ov5670->vblank, vblank_def);
-		h_blank = OV5670_FIXED_PPL - ov5670->cur_mode->width;
-		__v4l2_ctrl_modify_range(ov5670->hblank, h_blank, h_blank, 1,
-					 h_blank);
-	}
-=======
 	/* read OTP into buffer */
 	ov5670_write_1byte(client, 0x3d84, 0xC0);
 	ov5670_write_1byte(client, 0x3d88, 0x70); /* OTP start address */
@@ -1830,7 +1720,6 @@
 	ov5670_write_1byte(client, 0x3d8B, 0x29);
 	ov5670_write_1byte(client, 0x3d81, 0x01); /* load otp into buffer */
 	usleep_range(10000, 20000);
->>>>>>> 52f971ee
 
 	ret = ov5670_otp_read(ov5670);
 
@@ -1846,80 +1735,18 @@
 	return ret;
 }
 
-<<<<<<< HEAD
-/* Verify chip ID */
-static int ov5670_identify_module(struct ov5670 *ov5670)
-{
-	struct i2c_client *client = v4l2_get_subdevdata(&ov5670->sd);
-	int ret;
-	u32 val;
-
-	if (ov5670->identified)
-		return 0;
-
-	ret = ov5670_read_reg(ov5670, OV5670_REG_CHIP_ID,
-			      OV5670_REG_VALUE_24BIT, &val);
-	if (ret)
-		return ret;
-
-	if (val != OV5670_CHIP_ID) {
-		dev_err(&client->dev, "chip id mismatch: %x!=%x\n",
-			OV5670_CHIP_ID, val);
-		return -ENXIO;
-	}
-
-	ov5670->identified = true;
-
-	return 0;
-}
-
-/* Prepare streaming by writing default values and customized values */
-static int ov5670_start_streaming(struct ov5670 *ov5670)
-=======
 static int ov5670_check_sensor_id(struct ov5670 *ov5670,
 				  struct i2c_client *client)
->>>>>>> 52f971ee
 {
 	struct device *dev = &ov5670->client->dev;
 	u32 id = 0;
 	int ret;
 
-<<<<<<< HEAD
-	ret = ov5670_identify_module(ov5670);
-	if (ret)
-		return ret;
-
-	/* Get out of from software reset */
-	ret = ov5670_write_reg(ov5670, OV5670_REG_SOFTWARE_RST,
-			       OV5670_REG_VALUE_08BIT, OV5670_SOFTWARE_RST);
-	if (ret) {
-		dev_err(&client->dev, "%s failed to set powerup registers\n",
-			__func__);
-		return ret;
-	}
-
-	/* Setup PLL */
-	link_freq_index = ov5670->cur_mode->link_freq_index;
-	reg_list = &link_freq_configs[link_freq_index].reg_list;
-	ret = ov5670_write_reg_list(ov5670, reg_list);
-	if (ret) {
-		dev_err(&client->dev, "%s failed to set plls\n", __func__);
-		return ret;
-	}
-
-	/* Apply default values of current mode */
-	reg_list = &ov5670->cur_mode->reg_list;
-	ret = ov5670_write_reg_list(ov5670, reg_list);
-	if (ret) {
-		dev_err(&client->dev, "%s failed to set mode\n", __func__);
-		return ret;
-=======
 	ret = ov5670_read_reg(client, OV5670_REG_CHIP_ID,
 			      OV5670_REG_VALUE_16BIT, &id);
 	if (id != CHIP_ID) {
 		dev_err(dev, "Unexpected sensor id(%06x), ret(%d)\n", id, ret);
 		return -ENODEV;
->>>>>>> 52f971ee
 	}
 
 	dev_info(dev, "Detected OV%06x sensor\n", CHIP_ID);
@@ -1958,18 +1785,11 @@
 		return -1;
 	}
 
-<<<<<<< HEAD
-	if (enable) {
-		ret = pm_runtime_resume_and_get(&client->dev);
-		if (ret < 0)
-			goto unlock_and_return;
-=======
 	ov5670->lane_num = rval;
 	if (ov5670->lane_num == 2) {
 		ov5670->cur_mode = &supported_modes_2lane[0];
 		supported_modes = supported_modes_2lane;
 		ov5670->cfg_num = ARRAY_SIZE(supported_modes_2lane);
->>>>>>> 52f971ee
 
 		/* pixel rate = link frequency * 2 * lanes / BITS_PER_SAMPLE */
 		ov5670->pixel_rate = MIPI_FREQ * 2U * ov5670->lane_num / 8U;
@@ -1979,28 +1799,6 @@
 		dev_err(dev, "unsupported lane_num(%d)\n", ov5670->lane_num);
 		return -1;
 	}
-<<<<<<< HEAD
-	ov5670->streaming = enable;
-	goto unlock_and_return;
-
-error:
-	pm_runtime_put(&client->dev);
-
-unlock_and_return:
-	mutex_unlock(&ov5670->mutex);
-
-	return ret;
-}
-
-static int __maybe_unused ov5670_suspend(struct device *dev)
-{
-	struct v4l2_subdev *sd = dev_get_drvdata(dev);
-	struct ov5670 *ov5670 = to_ov5670(sd);
-
-	if (ov5670->streaming)
-		ov5670_stop_streaming(ov5670);
-=======
->>>>>>> 52f971ee
 
 	return 0;
 }
@@ -2008,50 +1806,6 @@
 static int ov5670_probe(struct i2c_client *client,
 			const struct i2c_device_id *id)
 {
-<<<<<<< HEAD
-	struct v4l2_subdev *sd = dev_get_drvdata(dev);
-	struct ov5670 *ov5670 = to_ov5670(sd);
-	int ret;
-
-	if (ov5670->streaming) {
-		ret = ov5670_start_streaming(ov5670);
-		if (ret) {
-			ov5670_stop_streaming(ov5670);
-			return ret;
-		}
-	}
-
-	return 0;
-}
-
-static const struct v4l2_subdev_core_ops ov5670_core_ops = {
-	.log_status = v4l2_ctrl_subdev_log_status,
-	.subscribe_event = v4l2_ctrl_subdev_subscribe_event,
-	.unsubscribe_event = v4l2_event_subdev_unsubscribe,
-};
-
-static const struct v4l2_subdev_video_ops ov5670_video_ops = {
-	.s_stream = ov5670_set_stream,
-};
-
-static const struct v4l2_subdev_pad_ops ov5670_pad_ops = {
-	.enum_mbus_code = ov5670_enum_mbus_code,
-	.get_fmt = ov5670_get_pad_format,
-	.set_fmt = ov5670_set_pad_format,
-	.enum_frame_size = ov5670_enum_frame_size,
-};
-
-static const struct v4l2_subdev_sensor_ops ov5670_sensor_ops = {
-	.g_skip_frames = ov5670_get_skip_frames,
-};
-
-static const struct v4l2_subdev_ops ov5670_subdev_ops = {
-	.core = &ov5670_core_ops,
-	.video = &ov5670_video_ops,
-	.pad = &ov5670_pad_ops,
-	.sensor = &ov5670_sensor_ops,
-};
-=======
 	struct device *dev = &client->dev;
 	struct device_node *node = dev->of_node;
 	struct ov5670 *ov5670;
@@ -2086,7 +1840,6 @@
 	}
 
 	ov5670->client = client;
->>>>>>> 52f971ee
 
 	ov5670->xvclk = devm_clk_get(dev, "xvclk");
 	if (IS_ERR(ov5670->xvclk)) {
@@ -2098,19 +1851,9 @@
 	if (IS_ERR(ov5670->power_gpio))
 		dev_warn(dev, "Failed to get power-gpios, maybe no use\n");
 
-<<<<<<< HEAD
-static int ov5670_probe(struct i2c_client *client)
-{
-	struct ov5670 *ov5670;
-	const char *err_msg;
-	u32 input_clk = 0;
-	bool full_power;
-	int ret;
-=======
 	ov5670->reset_gpio = devm_gpiod_get(dev, "reset", GPIOD_OUT_LOW);
 	if (IS_ERR(ov5670->reset_gpio))
 		dev_warn(dev, "Failed to get reset-gpios, maybe no use\n");
->>>>>>> 52f971ee
 
 	ov5670->pwdn_gpio = devm_gpiod_get(dev, "pwdn", GPIOD_OUT_LOW);
 	if (IS_ERR(ov5670->pwdn_gpio))
@@ -2125,19 +1868,6 @@
 	if (ret != 0)
 		return -EINVAL;
 
-<<<<<<< HEAD
-	/* Initialize subdev */
-	v4l2_i2c_subdev_init(&ov5670->sd, client, &ov5670_subdev_ops);
-
-	full_power = acpi_dev_state_d0(&client->dev);
-	if (full_power) {
-		/* Check module identity */
-		ret = ov5670_identify_module(ov5670);
-		if (ret) {
-			err_msg = "ov5670_identify_module() error";
-			goto error_print;
-		}
-=======
 	ov5670->pinctrl = devm_pinctrl_get(dev);
 	if (!IS_ERR(ov5670->pinctrl)) {
 		ov5670->pins_default =
@@ -2151,44 +1881,21 @@
 					     OF_CAMERA_PINCTRL_STATE_SLEEP);
 		if (IS_ERR(ov5670->pins_sleep))
 			dev_err(dev, "could not get sleep pinstate\n");
->>>>>>> 52f971ee
 	}
 
 	mutex_init(&ov5670->mutex);
 
-<<<<<<< HEAD
-	/* Set default mode to max resolution */
-	ov5670->cur_mode = &supported_modes[0];
-
-	ret = ov5670_init_controls(ov5670);
-	if (ret) {
-		err_msg = "ov5670_init_controls() error";
-		goto error_mutex_destroy;
-	}
-
-	ov5670->sd.internal_ops = &ov5670_internal_ops;
-	ov5670->sd.flags |= V4L2_SUBDEV_FL_HAS_DEVNODE |
-			    V4L2_SUBDEV_FL_HAS_EVENTS;
-	ov5670->sd.entity.ops = &ov5670_subdev_entity_ops;
-	ov5670->sd.entity.function = MEDIA_ENT_F_CAM_SENSOR;
-=======
 	sd = &ov5670->subdev;
 	v4l2_i2c_subdev_init(sd, client, &ov5670_subdev_ops);
 	ret = ov5670_initialize_controls(ov5670);
 	if (ret)
 		goto err_destroy_mutex;
->>>>>>> 52f971ee
 
 	ret = __ov5670_power_on(ov5670);
 	if (ret)
 		goto err_free_handler;
 
-<<<<<<< HEAD
-	/* Async register for subdev */
-	ret = v4l2_async_register_subdev_sensor(&ov5670->sd);
-=======
 	ret = ov5670_check_sensor_id(ov5670, client);
->>>>>>> 52f971ee
 	if (ret < 0) {
 		dev_info(&client->dev, "%s(%d) Check id  failed\n"
 				  "check following information:\n"
@@ -2216,19 +1923,11 @@
 	else
 		facing[0] = 'f';
 
-<<<<<<< HEAD
-	/* Set the device's state to active if it's in D0 state. */
-	if (full_power)
-		pm_runtime_set_active(&client->dev);
-	pm_runtime_enable(&client->dev);
-	pm_runtime_idle(&client->dev);
-=======
 	snprintf(sd->name, sizeof(sd->name), "m%02d_%s_%s %s",
 		 ov5670->module_index, facing,
 		 OV5670_NAME, dev_name(sd->dev));
->>>>>>> 52f971ee
-
-	ret = v4l2_async_register_subdev_sensor_common(sd);
+
+	ret = v4l2_async_register_subdev_sensor(sd);
 	if (ret) {
 		dev_err(dev, "v4l2 async register subdev failed\n");
 		goto err_clean_entity;
@@ -2267,14 +1966,9 @@
 	mutex_destroy(&ov5670->mutex);
 
 	pm_runtime_disable(&client->dev);
-<<<<<<< HEAD
-=======
 	if (!pm_runtime_status_suspended(&client->dev))
 		__ov5670_power_off(ov5670);
 	pm_runtime_set_suspended(&client->dev);
-
-	return 0;
->>>>>>> 52f971ee
 }
 
 #if IS_ENABLED(CONFIG_OF)
@@ -2285,16 +1979,9 @@
 MODULE_DEVICE_TABLE(of, ov5670_of_match);
 #endif
 
-<<<<<<< HEAD
-#ifdef CONFIG_ACPI
-static const struct acpi_device_id ov5670_acpi_ids[] = {
-	{ "INT3479" },
-	{ /* sentinel */ }
-=======
 static const struct i2c_device_id ov5670_match_id[] = {
 	{ "ovti,ov5670", 0 },
 	{ },
->>>>>>> 52f971ee
 };
 
 static struct i2c_driver ov5670_i2c_driver = {
@@ -2303,15 +1990,9 @@
 		.pm = &ov5670_pm_ops,
 		.of_match_table = of_match_ptr(ov5670_of_match),
 	},
-<<<<<<< HEAD
-	.probe_new = ov5670_probe,
-	.remove = ov5670_remove,
-	.flags = I2C_DRV_ACPI_WAIVE_D0_PROBE,
-=======
 	.probe		= &ov5670_probe,
 	.remove		= &ov5670_remove,
 	.id_table	= ov5670_match_id,
->>>>>>> 52f971ee
 };
 
 static int __init sensor_mod_init(void)
@@ -2327,11 +2008,5 @@
 device_initcall_sync(sensor_mod_init);
 module_exit(sensor_mod_exit);
 
-<<<<<<< HEAD
-MODULE_AUTHOR("Rapolu, Chiranjeevi <chiranjeevi.rapolu@intel.com>");
-MODULE_AUTHOR("Yang, Hyungwoo");
-MODULE_DESCRIPTION("Omnivision ov5670 sensor driver");
-=======
 MODULE_DESCRIPTION("OmniVision ov5670 sensor driver");
->>>>>>> 52f971ee
 MODULE_LICENSE("GPL v2");