--- conflicted
+++ resolved
@@ -397,12 +397,9 @@
 
 static void uvc_stream_delete(struct uvc_streaming *stream)
 {
-<<<<<<< HEAD
 	if (stream->async_wq)
 		destroy_workqueue(stream->async_wq);
 
-=======
->>>>>>> 1b44c9bd
 	mutex_destroy(&stream->mutex);
 
 	usb_put_intf(stream->intf);
@@ -427,7 +424,6 @@
 	stream->intf = usb_get_intf(intf);
 	stream->intfnum = intf->cur_altsetting->desc.bInterfaceNumber;
 
-<<<<<<< HEAD
 	/* Allocate a stream specific work queue for asynchronous tasks. */
 	stream->async_wq = alloc_workqueue("uvcvideo", WQ_UNBOUND | WQ_HIGHPRI,
 					   0);
@@ -436,8 +432,6 @@
 		return NULL;
 	}
 
-=======
->>>>>>> 1b44c9bd
 	return stream;
 }
 
