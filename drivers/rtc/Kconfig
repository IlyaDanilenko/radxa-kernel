--- conflicted
+++ resolved
@@ -383,7 +383,6 @@
 	  This driver can also be built as a module. If so, the module
 	  will be called rtc-max77686.
 
-<<<<<<< HEAD
 config RTC_DRV_NCT3018Y
 	tristate "Nuvoton NCT3018Y"
 	depends on OF
@@ -393,7 +392,7 @@
 
 	   This driver can also be built as a module, if so, the module will be
 	   called "rtc-nct3018y".
-=======
+
 config RTC_DRV_RK630
 	tristate "Rockchip RK630 RTC"
 	depends on MFD_RK630
@@ -403,7 +402,6 @@
 
 	  This driver can also be built as a module. If so, the module
 	  will be called rtc-rk630.
->>>>>>> 6e890ef6
 
 config RTC_DRV_RK808
 	tristate "Rockchip RK805/RK808/RK809/RK816/RK817/RK818 RTC"
