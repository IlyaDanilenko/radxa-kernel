/*
 *	Real Time Clock driver for Wolfson Microelectronics WM831x
 *
 *	Copyright (C) 2009 Wolfson Microelectronics PLC.
 *
 *  Author: Mark Brown <broonie@opensource.wolfsonmicro.com>
 *
 *  This program is free software; you can redistribute  it and/or modify it
 *  under  the terms of  the GNU General  Public License as published by the
 *  Free Software Foundation;  either version 2 of the  License, or (at your
 *  option) any later version.
 *
 */

#include <linux/module.h>
#include <linux/kernel.h>
#include <linux/time.h>
#include <linux/rtc.h>
#include <linux/slab.h>
#include <linux/bcd.h>
#include <linux/interrupt.h>
#include <linux/ioctl.h>
#include <linux/completion.h>
#include <linux/mfd/wm831x/core.h>
#include <linux/delay.h>
#include <linux/platform_device.h>


/*
 * R16416 (0x4020) - RTC Write Counter
 */
#define WM831X_RTC_WR_CNT_MASK                  0xFFFF  /* RTC_WR_CNT - [15:0] */
#define WM831X_RTC_WR_CNT_SHIFT                      0  /* RTC_WR_CNT - [15:0] */
#define WM831X_RTC_WR_CNT_WIDTH                     16  /* RTC_WR_CNT - [15:0] */

/*
 * R16417 (0x4021) - RTC Time 1
 */
#define WM831X_RTC_TIME_MASK                    0xFFFF  /* RTC_TIME - [15:0] */
#define WM831X_RTC_TIME_SHIFT                        0  /* RTC_TIME - [15:0] */
#define WM831X_RTC_TIME_WIDTH                       16  /* RTC_TIME - [15:0] */

/*
 * R16418 (0x4022) - RTC Time 2
 */
#define WM831X_RTC_TIME_MASK                    0xFFFF  /* RTC_TIME - [15:0] */
#define WM831X_RTC_TIME_SHIFT                        0  /* RTC_TIME - [15:0] */
#define WM831X_RTC_TIME_WIDTH                       16  /* RTC_TIME - [15:0] */

/*
 * R16419 (0x4023) - RTC Alarm 1
 */
#define WM831X_RTC_ALM_MASK                     0xFFFF  /* RTC_ALM - [15:0] */
#define WM831X_RTC_ALM_SHIFT                         0  /* RTC_ALM - [15:0] */
#define WM831X_RTC_ALM_WIDTH                        16  /* RTC_ALM - [15:0] */

/*
 * R16420 (0x4024) - RTC Alarm 2
 */
#define WM831X_RTC_ALM_MASK                     0xFFFF  /* RTC_ALM - [15:0] */
#define WM831X_RTC_ALM_SHIFT                         0  /* RTC_ALM - [15:0] */
#define WM831X_RTC_ALM_WIDTH                        16  /* RTC_ALM - [15:0] */

/*
 * R16421 (0x4025) - RTC Control
 */
#define WM831X_RTC_VALID                        0x8000  /* RTC_VALID */
#define WM831X_RTC_VALID_MASK                   0x8000  /* RTC_VALID */
#define WM831X_RTC_VALID_SHIFT                      15  /* RTC_VALID */
#define WM831X_RTC_VALID_WIDTH                       1  /* RTC_VALID */
#define WM831X_RTC_SYNC_BUSY                    0x4000  /* RTC_SYNC_BUSY */
#define WM831X_RTC_SYNC_BUSY_MASK               0x4000  /* RTC_SYNC_BUSY */
#define WM831X_RTC_SYNC_BUSY_SHIFT                  14  /* RTC_SYNC_BUSY */
#define WM831X_RTC_SYNC_BUSY_WIDTH                   1  /* RTC_SYNC_BUSY */
#define WM831X_RTC_ALM_ENA                      0x0400  /* RTC_ALM_ENA */
#define WM831X_RTC_ALM_ENA_MASK                 0x0400  /* RTC_ALM_ENA */
#define WM831X_RTC_ALM_ENA_SHIFT                    10  /* RTC_ALM_ENA */
#define WM831X_RTC_ALM_ENA_WIDTH                     1  /* RTC_ALM_ENA */
#define WM831X_RTC_PINT_FREQ_MASK               0x0070  /* RTC_PINT_FREQ - [6:4] */
#define WM831X_RTC_PINT_FREQ_SHIFT                   4  /* RTC_PINT_FREQ - [6:4] */
#define WM831X_RTC_PINT_FREQ_WIDTH                   3  /* RTC_PINT_FREQ - [6:4] */

/*
 * R16422 (0x4026) - RTC Trim
 */
#define WM831X_RTC_TRIM_MASK                    0x03FF  /* RTC_TRIM - [9:0] */
#define WM831X_RTC_TRIM_SHIFT                        0  /* RTC_TRIM - [9:0] */
#define WM831X_RTC_TRIM_WIDTH                       10  /* RTC_TRIM - [9:0] */

#define WM831X_SET_TIME_RETRIES	5
#define WM831X_GET_TIME_RETRIES	5

struct wm831x_rtc {
	struct wm831x *wm831x;
	struct rtc_device *rtc;
	unsigned int alarm_enabled:1;
};

/*
 * Read current time and date in RTC
 */
static int wm831x_rtc_readtime(struct device *dev, struct rtc_time *tm)
{
	struct wm831x_rtc *wm831x_rtc = dev_get_drvdata(dev);
	struct wm831x *wm831x = wm831x_rtc->wm831x;
	u16 time1[2], time2[2];
	int ret;
	int count = 0;

	/* Has the RTC been programmed? */
	ret = wm831x_reg_read(wm831x, WM831X_RTC_CONTROL);
	if (ret < 0) {
		dev_err(dev, "Failed to read RTC control: %d\n", ret);
		return ret;
	}
	if (!(ret & WM831X_RTC_VALID)) {
		dev_dbg(dev, "RTC not yet configured\n");
		return -EINVAL;
	}

	/* Read twice to make sure we don't read a corrupt, partially
	 * incremented, value.
	 */
	do {
		ret = wm831x_bulk_read(wm831x, WM831X_RTC_TIME_1,
				       2, time1);
		if (ret != 0)
			continue;

		ret = wm831x_bulk_read(wm831x, WM831X_RTC_TIME_1,
				       2, time2);
		if (ret != 0)
			continue;

		if (memcmp(time1, time2, sizeof(time1)) == 0) {
			u32 time = (time1[0] << 16) | time1[1];

			rtc_time_to_tm(time, tm);
			return rtc_valid_tm(tm);
		}

	} while (++count < WM831X_GET_TIME_RETRIES);

	dev_err(dev, "Timed out reading current time\n");

	return -EIO;
}

/*
 * Set current time and date in RTC
 */
static int wm831x_rtc_set_mmss(struct device *dev, unsigned long time)
{
	struct wm831x_rtc *wm831x_rtc = dev_get_drvdata(dev);
	struct wm831x *wm831x = wm831x_rtc->wm831x;
	struct rtc_time new_tm;
	unsigned long new_time;
	int ret;
	int count = 0;

	ret = wm831x_reg_write(wm831x, WM831X_RTC_TIME_1,
			       (time >> 16) & 0xffff);
	if (ret < 0) {
		dev_err(dev, "Failed to write TIME_1: %d\n", ret);
		return ret;
	}

	ret = wm831x_reg_write(wm831x, WM831X_RTC_TIME_2, time & 0xffff);
	if (ret < 0) {
		dev_err(dev, "Failed to write TIME_2: %d\n", ret);
		return ret;
	}

	/* Wait for the update to complete - should happen first time
	 * round but be conservative.
	 */
	do {
		msleep(1);

		ret = wm831x_reg_read(wm831x, WM831X_RTC_CONTROL);
		if (ret < 0)
			ret = WM831X_RTC_SYNC_BUSY;
	} while (!(ret & WM831X_RTC_SYNC_BUSY) &&
		 ++count < WM831X_SET_TIME_RETRIES);

	if (ret & WM831X_RTC_SYNC_BUSY) {
		dev_err(dev, "Timed out writing RTC update\n");
		return -EIO;
	}

	/* Check that the update was accepted; security features may
	 * have caused the update to be ignored.
	 */
	ret = wm831x_rtc_readtime(dev, &new_tm);
	if (ret < 0)
		return ret;

	ret = rtc_tm_to_time(&new_tm, &new_time);
	if (ret < 0) {
		dev_err(dev, "Failed to convert time: %d\n", ret);
		return ret;
	}

	/* Allow a second of change in case of tick */
	if (new_time - time > 1) {
		dev_err(dev, "RTC update not permitted by hardware\n");
		return -EPERM;
	}

	return 0;
}

/*
 * Read alarm time and date in RTC
 */
static int wm831x_rtc_readalarm(struct device *dev, struct rtc_wkalrm *alrm)
{
	struct wm831x_rtc *wm831x_rtc = dev_get_drvdata(dev);
	int ret;
	u16 data[2];
	u32 time;

	ret = wm831x_bulk_read(wm831x_rtc->wm831x, WM831X_RTC_ALARM_1,
			       2, data);
	if (ret != 0) {
		dev_err(dev, "Failed to read alarm time: %d\n", ret);
		return ret;
	}

	time = (data[0] << 16) | data[1];

	rtc_time_to_tm(time, &alrm->time);

	ret = wm831x_reg_read(wm831x_rtc->wm831x, WM831X_RTC_CONTROL);
	if (ret < 0) {
		dev_err(dev, "Failed to read RTC control: %d\n", ret);
		return ret;
	}

	if (ret & WM831X_RTC_ALM_ENA)
		alrm->enabled = 1;
	else
		alrm->enabled = 0;

	return 0;
}

static int wm831x_rtc_stop_alarm(struct wm831x_rtc *wm831x_rtc)
{
	wm831x_rtc->alarm_enabled = 0;

	return wm831x_set_bits(wm831x_rtc->wm831x, WM831X_RTC_CONTROL,
			       WM831X_RTC_ALM_ENA, 0);
}

static int wm831x_rtc_start_alarm(struct wm831x_rtc *wm831x_rtc)
{
	wm831x_rtc->alarm_enabled = 1;

	return wm831x_set_bits(wm831x_rtc->wm831x, WM831X_RTC_CONTROL,
			       WM831X_RTC_ALM_ENA, WM831X_RTC_ALM_ENA);
}

static int wm831x_rtc_setalarm(struct device *dev, struct rtc_wkalrm *alrm)
{
	struct wm831x_rtc *wm831x_rtc = dev_get_drvdata(dev);
	struct wm831x *wm831x = wm831x_rtc->wm831x;
	int ret;
	unsigned long time;

	ret = rtc_tm_to_time(&alrm->time, &time);
	if (ret < 0) {
		dev_err(dev, "Failed to convert time: %d\n", ret);
		return ret;
	}

	ret = wm831x_rtc_stop_alarm(wm831x_rtc);
	if (ret < 0) {
		dev_err(dev, "Failed to stop alarm: %d\n", ret);
		return ret;
	}

	ret = wm831x_reg_write(wm831x, WM831X_RTC_ALARM_1,
			       (time >> 16) & 0xffff);
	if (ret < 0) {
		dev_err(dev, "Failed to write ALARM_1: %d\n", ret);
		return ret;
	}

	ret = wm831x_reg_write(wm831x, WM831X_RTC_ALARM_2, time & 0xffff);
	if (ret < 0) {
		dev_err(dev, "Failed to write ALARM_2: %d\n", ret);
		return ret;
	}

	if (alrm->enabled) {
		ret = wm831x_rtc_start_alarm(wm831x_rtc);
		if (ret < 0) {
			dev_err(dev, "Failed to start alarm: %d\n", ret);
			return ret;
		}
	}

	return 0;
}

static int wm831x_rtc_alarm_irq_enable(struct device *dev,
				       unsigned int enabled)
{
	struct wm831x_rtc *wm831x_rtc = dev_get_drvdata(dev);

	if (enabled)
		return wm831x_rtc_start_alarm(wm831x_rtc);
	else
		return wm831x_rtc_stop_alarm(wm831x_rtc);
}

static int wm831x_rtc_update_irq_enable(struct device *dev,
					unsigned int enabled)
{
	struct wm831x_rtc *wm831x_rtc = dev_get_drvdata(dev);
	int val;

	if (enabled)
		val = 1 << WM831X_RTC_PINT_FREQ_SHIFT;
	else
		val = 0;

	return wm831x_set_bits(wm831x_rtc->wm831x, WM831X_RTC_CONTROL,
			       WM831X_RTC_PINT_FREQ_MASK, val);
}

static irqreturn_t wm831x_alm_irq(int irq, void *data)
{
	struct wm831x_rtc *wm831x_rtc = data;

	rtc_update_irq(wm831x_rtc->rtc, 1, RTC_IRQF | RTC_AF);

	return IRQ_HANDLED;
}

static irqreturn_t wm831x_per_irq(int irq, void *data)
{
	struct wm831x_rtc *wm831x_rtc = data;

	rtc_update_irq(wm831x_rtc->rtc, 1, RTC_IRQF | RTC_UF);

	return IRQ_HANDLED;
}

static const struct rtc_class_ops wm831x_rtc_ops = {
	.read_time = wm831x_rtc_readtime,
	.set_mmss = wm831x_rtc_set_mmss,
	.read_alarm = wm831x_rtc_readalarm,
	.set_alarm = wm831x_rtc_setalarm,
	.alarm_irq_enable = wm831x_rtc_alarm_irq_enable,
	.update_irq_enable = wm831x_rtc_update_irq_enable,
};

#ifdef CONFIG_PM
/* Turn off the alarm if it should not be a wake source. */
static int wm831x_rtc_suspend(struct device *dev)
{
	struct platform_device *pdev = to_platform_device(dev);
	struct wm831x_rtc *wm831x_rtc = dev_get_drvdata(&pdev->dev);
	int ret, enable;

	if (wm831x_rtc->alarm_enabled && device_may_wakeup(&pdev->dev))
		enable = WM831X_RTC_ALM_ENA;
	else
		enable = 0;

	ret = wm831x_set_bits(wm831x_rtc->wm831x, WM831X_RTC_CONTROL,
			      WM831X_RTC_ALM_ENA, enable);
	if (ret != 0)
		dev_err(&pdev->dev, "Failed to update RTC alarm: %d\n", ret);

	return 0;
}

/* Enable the alarm if it should be enabled (in case it was disabled to
 * prevent use as a wake source).
 */
static int wm831x_rtc_resume(struct device *dev)
{
	struct platform_device *pdev = to_platform_device(dev);
	struct wm831x_rtc *wm831x_rtc = dev_get_drvdata(&pdev->dev);
	int ret;

	if (wm831x_rtc->alarm_enabled) {
		ret = wm831x_rtc_start_alarm(wm831x_rtc);
		if (ret != 0)
			dev_err(&pdev->dev,
				"Failed to restart RTC alarm: %d\n", ret);
	}

	return 0;
}

/* Unconditionally disable the alarm */
static int wm831x_rtc_freeze(struct device *dev)
{
	struct platform_device *pdev = to_platform_device(dev);
	struct wm831x_rtc *wm831x_rtc = dev_get_drvdata(&pdev->dev);
	int ret;

	ret = wm831x_set_bits(wm831x_rtc->wm831x, WM831X_RTC_CONTROL,
			      WM831X_RTC_ALM_ENA, 0);
	if (ret != 0)
		dev_err(&pdev->dev, "Failed to stop RTC alarm: %d\n", ret);

	return 0;
}
#else
#define wm831x_rtc_suspend NULL
#define wm831x_rtc_resume NULL
#define wm831x_rtc_freeze NULL
#endif

static int wm831x_rtc_probe(struct platform_device *pdev)
{
	struct wm831x *wm831x = dev_get_drvdata(pdev->dev.parent);
	struct wm831x_rtc *wm831x_rtc;
	int per_irq = platform_get_irq_byname(pdev, "PER");
	int alm_irq = platform_get_irq_byname(pdev, "ALM");
	int ret = 0;
	struct rtc_time tm;

	//printk("wm831x_rtc_probe\n");
	wm831x_rtc = kzalloc(sizeof(*wm831x_rtc), GFP_KERNEL);
	if (wm831x_rtc == NULL)
		return -ENOMEM;

	platform_set_drvdata(pdev, wm831x_rtc);
	wm831x_rtc->wm831x = wm831x;

	ret = wm831x_reg_read(wm831x, WM831X_RTC_CONTROL);
	if (ret < 0) {
		dev_err(&pdev->dev, "Failed to read RTC control: %d\n", ret);
		goto err;
	}
	if (ret & WM831X_RTC_ALM_ENA)
		wm831x_rtc->alarm_enabled = 1;

	ret = wm831x_rtc_readtime(&pdev->dev, &tm);
	if (ret < 0 || tm.tm_year < 111) {
		if (ret)
			dev_err(&pdev->dev, "Failed to read RTC time\n");
		else
			dev_err(&pdev->dev, "Invalid RTC date/time %4d-%02d-%02d(%d) %02d:%02d:%02d\n",
				1900 + tm.tm_year, tm.tm_mon + 1, tm.tm_mday, tm.tm_wday,
				tm.tm_hour, tm.tm_min, tm.tm_sec);
		wm831x_rtc_set_mmss(&pdev->dev, 1293883200); // 2011-01-01 12:00:00
	}

	device_init_wakeup(&pdev->dev, 1);

	wm831x_rtc->rtc = rtc_device_register("wm831x", &pdev->dev,
					      &wm831x_rtc_ops, THIS_MODULE);
	if (IS_ERR(wm831x_rtc->rtc)) {
		ret = PTR_ERR(wm831x_rtc->rtc);
		goto err;
	}
<<<<<<< HEAD
	//printk("1wm831x_rtc_probe=%d\n",per_irq);
=======

>>>>>>> f937994b
	ret = request_threaded_irq(per_irq, NULL, wm831x_per_irq,
				   IRQF_TRIGGER_RISING, "RTC period",
				   wm831x_rtc);
	if (ret != 0) {
		dev_err(&pdev->dev, "Failed to request periodic IRQ %d: %d\n",
			per_irq, ret);
	}
<<<<<<< HEAD
	//printk("2wm831x_rtc_probe=%d\n",alm_irq);
	ret = request_threaded_irq(alm_irq, NULL, wm831x_alm_irq, 
=======

	ret = request_threaded_irq(alm_irq, NULL, wm831x_alm_irq,
>>>>>>> f937994b
				   IRQF_TRIGGER_RISING, "RTC alarm",
				   wm831x_rtc);
	if (ret != 0) {
		dev_err(&pdev->dev, "Failed to request alarm IRQ %d: %d\n",
			alm_irq, ret);
	}

	return 0;

err:
	kfree(wm831x_rtc);
	return ret;
}

static int __devexit wm831x_rtc_remove(struct platform_device *pdev)
{
	struct wm831x_rtc *wm831x_rtc = platform_get_drvdata(pdev);
	int per_irq = platform_get_irq_byname(pdev, "PER");
	int alm_irq = platform_get_irq_byname(pdev, "ALM");

	free_irq(alm_irq, wm831x_rtc);
	free_irq(per_irq, wm831x_rtc);
	rtc_device_unregister(wm831x_rtc->rtc);
	kfree(wm831x_rtc);

	return 0;
}

static const struct dev_pm_ops wm831x_rtc_pm_ops = {
	.suspend = wm831x_rtc_suspend,
	.resume = wm831x_rtc_resume,

	.freeze = wm831x_rtc_freeze,
	.thaw = wm831x_rtc_resume,
	.restore = wm831x_rtc_resume,

	.poweroff = wm831x_rtc_suspend,
};

static struct platform_driver wm831x_rtc_driver = {
	.probe = wm831x_rtc_probe,
	.remove = __devexit_p(wm831x_rtc_remove),
	.driver = {
		.name = "wm831x-rtc",
		.pm = &wm831x_rtc_pm_ops,
	},
};

static int __init wm831x_rtc_init(void)
{
	return platform_driver_register(&wm831x_rtc_driver);
}
module_init(wm831x_rtc_init);

static void __exit wm831x_rtc_exit(void)
{
	platform_driver_unregister(&wm831x_rtc_driver);
}
module_exit(wm831x_rtc_exit);

MODULE_AUTHOR("Mark Brown <broonie@opensource.wolfsonmicro.com>");
MODULE_DESCRIPTION("RTC driver for the WM831x series PMICs");
MODULE_LICENSE("GPL");
MODULE_ALIAS("platform:wm831x-rtc");<|MERGE_RESOLUTION|>--- conflicted
+++ resolved
@@ -461,11 +461,7 @@
 		ret = PTR_ERR(wm831x_rtc->rtc);
 		goto err;
 	}
-<<<<<<< HEAD
-	//printk("1wm831x_rtc_probe=%d\n",per_irq);
-=======
-
->>>>>>> f937994b
+
 	ret = request_threaded_irq(per_irq, NULL, wm831x_per_irq,
 				   IRQF_TRIGGER_RISING, "RTC period",
 				   wm831x_rtc);
@@ -473,13 +469,8 @@
 		dev_err(&pdev->dev, "Failed to request periodic IRQ %d: %d\n",
 			per_irq, ret);
 	}
-<<<<<<< HEAD
-	//printk("2wm831x_rtc_probe=%d\n",alm_irq);
-	ret = request_threaded_irq(alm_irq, NULL, wm831x_alm_irq, 
-=======
 
 	ret = request_threaded_irq(alm_irq, NULL, wm831x_alm_irq,
->>>>>>> f937994b
 				   IRQF_TRIGGER_RISING, "RTC alarm",
 				   wm831x_rtc);
 	if (ret != 0) {
