// SPDX-License-Identifier: GPL-2.0-only
/*
 * PWM driver for Rockchip SoCs
 *
 * Copyright (C) 2014 Beniamino Galvani <b.galvani@gmail.com>
 * Copyright (C) 2014 ROCKCHIP, Inc.
 */

#include <linux/clk.h>
#include <linux/interrupt.h>
#include <linux/io.h>
#include <linux/irq.h>
#include <linux/module.h>
#include <linux/of.h>
#include <linux/of_device.h>
#include <linux/pinctrl/consumer.h>
#include <linux/platform_device.h>
#include <linux/pwm.h>
#include <linux/time.h>
#include "pwm-rockchip.h"

#define PWM_MAX_CHANNEL_NUM	4

#define PWM_CTRL_TIMER_EN	(1 << 0)
#define PWM_CTRL_OUTPUT_EN	(1 << 3)

#define PWM_ENABLE		(1 << 0)
#define PWM_CONTINUOUS		(1 << 1)
#define PWM_DUTY_POSITIVE	(1 << 3)
#define PWM_DUTY_NEGATIVE	(0 << 3)
#define PWM_INACTIVE_NEGATIVE	(0 << 4)
#define PWM_INACTIVE_POSITIVE	(1 << 4)
#define PWM_POLARITY_MASK	(PWM_DUTY_POSITIVE | PWM_INACTIVE_POSITIVE)
#define PWM_OUTPUT_LEFT		(0 << 5)
#define PWM_OUTPUT_CENTER	(1 << 5)
#define PWM_LOCK_EN		(1 << 6)
#define PWM_LP_DISABLE		(0 << 8)

#define PWM_ONESHOT_COUNT_SHIFT	24
#define PWM_ONESHOT_COUNT_MASK	(0xff << PWM_ONESHOT_COUNT_SHIFT)
#define PWM_ONESHOT_COUNT_MAX	256

#define PWM_REG_INTSTS(n)	((3 - (n)) * 0x10 + 0x10)
#define PWM_REG_INT_EN(n)	((3 - (n)) * 0x10 + 0x14)

#define PWM_CH_INT(n)		BIT(n)

struct rockchip_pwm_chip {
	struct pwm_chip chip;
	struct clk *clk;
	struct clk *pclk;
	struct pinctrl *pinctrl;
	struct pinctrl_state *active_state;
	const struct rockchip_pwm_data *data;
	void __iomem *base;
	unsigned long clk_rate;
	bool vop_pwm_en; /* indicate voppwm mirror register state */
	bool center_aligned;
	bool oneshot;
	int channel_id;
	int irq;
};

struct rockchip_pwm_regs {
	unsigned long duty;
	unsigned long period;
	unsigned long cntr;
	unsigned long ctrl;
};

struct rockchip_pwm_data {
	struct rockchip_pwm_regs regs;
	unsigned int prescaler;
	bool supports_polarity;
	bool supports_lock;
	bool vop_pwm;
	u32 enable_conf;
	u32 enable_conf_mask;
};

static inline struct rockchip_pwm_chip *to_rockchip_pwm_chip(struct pwm_chip *c)
{
	return container_of(c, struct rockchip_pwm_chip, chip);
}

static int rockchip_pwm_get_state(struct pwm_chip *chip,
				  struct pwm_device *pwm,
				  struct pwm_state *state)
{
	struct rockchip_pwm_chip *pc = to_rockchip_pwm_chip(chip);
	u32 enable_conf = pc->data->enable_conf;
	u64 tmp;
	u32 val;
	int ret;

	ret = clk_enable(pc->pclk);
	if (ret)
		return 0;

	ret = clk_enable(pc->clk);
	if (ret)
		return 0;

	tmp = readl_relaxed(pc->base + pc->data->regs.period);
	tmp *= pc->data->prescaler * NSEC_PER_SEC;
	state->period = DIV_ROUND_CLOSEST_ULL(tmp, pc->clk_rate);

	tmp = readl_relaxed(pc->base + pc->data->regs.duty);
	tmp *= pc->data->prescaler * NSEC_PER_SEC;
	state->duty_cycle =  DIV_ROUND_CLOSEST_ULL(tmp, pc->clk_rate);

	val = readl_relaxed(pc->base + pc->data->regs.ctrl);
	state->enabled = (val & enable_conf) == enable_conf;

	if (pc->data->supports_polarity && !(val & PWM_DUTY_POSITIVE))
		state->polarity = PWM_POLARITY_INVERSED;
	else
		state->polarity = PWM_POLARITY_NORMAL;

	clk_disable(pc->clk);
	clk_disable(pc->pclk);

	return 0;
}

static irqreturn_t rockchip_pwm_oneshot_irq(int irq, void *data)
{
	struct rockchip_pwm_chip *pc = data;
	struct pwm_state state;
	unsigned int id = pc->channel_id;
	int val;

	if (id > 3)
		return IRQ_NONE;
	val = readl_relaxed(pc->base + PWM_REG_INTSTS(id));

	if ((val & PWM_CH_INT(id)) == 0)
		return IRQ_NONE;

	writel_relaxed(PWM_CH_INT(id), pc->base + PWM_REG_INTSTS(id));

	/*
	 * Set pwm state to disabled when the oneshot mode finished.
	 */
	pwm_get_state(&pc->chip.pwms[0], &state);
	state.enabled = false;
	pwm_apply_state(&pc->chip.pwms[0], &state);

	rockchip_pwm_oneshot_callback(&pc->chip.pwms[0], &state);

	return IRQ_HANDLED;
}

static void rockchip_pwm_config(struct pwm_chip *chip, struct pwm_device *pwm,
			       const struct pwm_state *state)
{
	struct rockchip_pwm_chip *pc = to_rockchip_pwm_chip(chip);
	unsigned long period, duty;
	unsigned long flags;
	u64 div;
	u32 ctrl;

	/*
	 * Since period and duty cycle registers have a width of 32
	 * bits, every possible input period can be obtained using the
	 * default prescaler value for all practical clock rate values.
	 */
	div = (u64)pc->clk_rate * state->period;
	period = DIV_ROUND_CLOSEST_ULL(div,
				       pc->data->prescaler * NSEC_PER_SEC);

	div = (u64)pc->clk_rate * state->duty_cycle;
	duty = DIV_ROUND_CLOSEST_ULL(div, pc->data->prescaler * NSEC_PER_SEC);

	local_irq_save(flags);
	/*
	 * Lock the period and duty of previous configuration, then
	 * change the duty and period, that would not be effective.
	 */
	ctrl = readl_relaxed(pc->base + pc->data->regs.ctrl);
	if (pc->data->vop_pwm) {
		if (pc->vop_pwm_en)
			ctrl |= PWM_ENABLE;
		else
			ctrl &= ~PWM_ENABLE;
	}

#ifdef CONFIG_PWM_ROCKCHIP_ONESHOT
	if (state->oneshot_count > PWM_ONESHOT_COUNT_MAX) {
		pc->oneshot = false;
		dev_err(chip->dev, "Oneshot_count value overflow.\n");
	} else if (state->oneshot_count > 0) {
		u32 int_ctrl;

		pc->oneshot = true;
		ctrl &= ~PWM_ONESHOT_COUNT_MASK;
		ctrl |= (state->oneshot_count - 1) << PWM_ONESHOT_COUNT_SHIFT;

		int_ctrl = readl_relaxed(pc->base + PWM_REG_INT_EN(pc->channel_id));
		int_ctrl |= PWM_CH_INT(pc->channel_id);
		writel_relaxed(int_ctrl, pc->base + PWM_REG_INT_EN(pc->channel_id));
	} else {
		u32 int_ctrl;

		pc->oneshot = false;
		ctrl |= PWM_CONTINUOUS;

		int_ctrl = readl_relaxed(pc->base + PWM_REG_INT_EN(pc->channel_id));
		int_ctrl &= ~PWM_CH_INT(pc->channel_id);
		writel_relaxed(int_ctrl, pc->base + PWM_REG_INT_EN(pc->channel_id));
	}
#endif

	if (pc->data->supports_lock) {
		ctrl |= PWM_LOCK_EN;
		writel_relaxed(ctrl, pc->base + pc->data->regs.ctrl);
	}

	writel(period, pc->base + pc->data->regs.period);
	writel(duty, pc->base + pc->data->regs.duty);

	if (pc->data->supports_polarity) {
		ctrl &= ~PWM_POLARITY_MASK;
		if (state->polarity == PWM_POLARITY_INVERSED)
			ctrl |= PWM_DUTY_NEGATIVE | PWM_INACTIVE_POSITIVE;
		else
			ctrl |= PWM_DUTY_POSITIVE | PWM_INACTIVE_NEGATIVE;
	}

	/*
	 * Unlock and set polarity at the same time,
	 * the configuration of duty, period and polarity
	 * would be effective together at next period.
	 */
	if (pc->data->supports_lock)
		ctrl &= ~PWM_LOCK_EN;

	writel(ctrl, pc->base + pc->data->regs.ctrl);
	local_irq_restore(flags);
}

static int rockchip_pwm_enable(struct pwm_chip *chip,
			       struct pwm_device *pwm,
			       bool enable)
{
	struct rockchip_pwm_chip *pc = to_rockchip_pwm_chip(chip);
	u32 enable_conf = pc->data->enable_conf;
	int ret;
	u32 val;

	if (enable) {
		ret = clk_enable(pc->clk);
		if (ret)
			return ret;
	}

	val = readl_relaxed(pc->base + pc->data->regs.ctrl);
	val &= ~pc->data->enable_conf_mask;

	if (PWM_OUTPUT_CENTER & pc->data->enable_conf_mask) {
		if (pc->center_aligned)
			val |= PWM_OUTPUT_CENTER;
	}

	if (enable) {
		val |= enable_conf;
		if (pc->oneshot)
			val &= ~PWM_CONTINUOUS;
	} else {
		val &= ~enable_conf;
	}

	writel_relaxed(val, pc->base + pc->data->regs.ctrl);
	if (pc->data->vop_pwm)
		pc->vop_pwm_en = enable;

	if (!enable)
		clk_disable(pc->clk);

	return 0;
}

static int rockchip_pwm_apply(struct pwm_chip *chip, struct pwm_device *pwm,
			      const struct pwm_state *state)
{
	struct rockchip_pwm_chip *pc = to_rockchip_pwm_chip(chip);
	struct pwm_state curstate;
	bool enabled;
	int ret = 0;

	ret = clk_enable(pc->pclk);
	if (ret)
		return ret;

	ret = clk_enable(pc->clk);
	if (ret)
		return ret;

	pwm_get_state(pwm, &curstate);
	enabled = curstate.enabled;

	if (state->polarity != curstate.polarity && enabled &&
	    !pc->data->supports_lock) {
		ret = rockchip_pwm_enable(chip, pwm, false);
		if (ret)
			goto out;
		enabled = false;
	}

	rockchip_pwm_config(chip, pwm, state);
	if (state->enabled != enabled) {
		ret = rockchip_pwm_enable(chip, pwm, state->enabled);
		if (ret)
			goto out;
	}

	if (state->enabled)
		ret = pinctrl_select_state(pc->pinctrl, pc->active_state);
out:
	clk_disable(pc->clk);
	clk_disable(pc->pclk);

	return ret;
}

static const struct pwm_ops rockchip_pwm_ops = {
	.get_state = rockchip_pwm_get_state,
	.apply = rockchip_pwm_apply,
	.owner = THIS_MODULE,
};

static const struct rockchip_pwm_data pwm_data_v1 = {
	.regs = {
		.duty = 0x04,
		.period = 0x08,
		.cntr = 0x00,
		.ctrl = 0x0c,
	},
	.prescaler = 2,
	.supports_polarity = false,
	.supports_lock = false,
	.vop_pwm = false,
	.enable_conf = PWM_CTRL_OUTPUT_EN | PWM_CTRL_TIMER_EN,
	.enable_conf_mask = BIT(1) | BIT(3),
};

static const struct rockchip_pwm_data pwm_data_v2 = {
	.regs = {
		.duty = 0x08,
		.period = 0x04,
		.cntr = 0x00,
		.ctrl = 0x0c,
	},
	.prescaler = 1,
	.supports_polarity = true,
	.supports_lock = false,
	.vop_pwm = false,
	.enable_conf = PWM_OUTPUT_LEFT | PWM_LP_DISABLE | PWM_ENABLE |
		       PWM_CONTINUOUS,
	.enable_conf_mask = GENMASK(2, 0) | BIT(5) | BIT(8),
};

static const struct rockchip_pwm_data pwm_data_vop = {
	.regs = {
		.duty = 0x08,
		.period = 0x04,
		.cntr = 0x0c,
		.ctrl = 0x00,
	},
	.prescaler = 1,
	.supports_polarity = true,
	.supports_lock = false,
	.vop_pwm = true,
	.enable_conf = PWM_OUTPUT_LEFT | PWM_LP_DISABLE | PWM_ENABLE |
		       PWM_CONTINUOUS,
	.enable_conf_mask = GENMASK(2, 0) | BIT(5) | BIT(8),
};

static const struct rockchip_pwm_data pwm_data_v3 = {
	.regs = {
		.duty = 0x08,
		.period = 0x04,
		.cntr = 0x00,
		.ctrl = 0x0c,
	},
	.prescaler = 1,
	.supports_polarity = true,
	.supports_lock = true,
	.vop_pwm = false,
	.enable_conf = PWM_OUTPUT_LEFT | PWM_LP_DISABLE | PWM_ENABLE |
		       PWM_CONTINUOUS,
	.enable_conf_mask = GENMASK(2, 0) | BIT(5) | BIT(8),
};

static const struct of_device_id rockchip_pwm_dt_ids[] = {
	{ .compatible = "rockchip,rk2928-pwm", .data = &pwm_data_v1},
	{ .compatible = "rockchip,rk3288-pwm", .data = &pwm_data_v2},
	{ .compatible = "rockchip,vop-pwm", .data = &pwm_data_vop},
	{ .compatible = "rockchip,rk3328-pwm", .data = &pwm_data_v3},
	{ /* sentinel */ }
};
MODULE_DEVICE_TABLE(of, rockchip_pwm_dt_ids);

static int rockchip_pwm_get_channel_id(const char *name)
{
	int len = strlen(name);

	return name[len - 2] - '0';
}

static int rockchip_pwm_probe(struct platform_device *pdev)
{
	const struct of_device_id *id;
	struct rockchip_pwm_chip *pc;
	u32 enable_conf, ctrl;
	bool enabled;
	int ret, count;

	id = of_match_device(rockchip_pwm_dt_ids, &pdev->dev);
	if (!id)
		return -EINVAL;

	pc = devm_kzalloc(&pdev->dev, sizeof(*pc), GFP_KERNEL);
	if (!pc)
		return -ENOMEM;

<<<<<<< HEAD
	pc->base = devm_platform_ioremap_resource(pdev, 0);
=======
	r = platform_get_resource(pdev, IORESOURCE_MEM, 0);
	pc->base = devm_ioremap(&pdev->dev, r->start,
				resource_size(r));
>>>>>>> 52f971ee
	if (IS_ERR(pc->base))
		return PTR_ERR(pc->base);

	pc->clk = devm_clk_get(&pdev->dev, "pwm");
	if (IS_ERR(pc->clk)) {
		pc->clk = devm_clk_get(&pdev->dev, NULL);
		if (IS_ERR(pc->clk))
			return dev_err_probe(&pdev->dev, PTR_ERR(pc->clk),
					     "Can't get PWM clk\n");
	}

	count = of_count_phandle_with_args(pdev->dev.of_node,
					   "clocks", "#clock-cells");
	if (count == 2)
		pc->pclk = devm_clk_get(&pdev->dev, "pclk");
	else
		pc->pclk = pc->clk;

	if (IS_ERR(pc->pclk))
		return dev_err_probe(&pdev->dev, PTR_ERR(pc->pclk), "Can't get APB clk\n");

	ret = clk_prepare_enable(pc->clk);
	if (ret)
		return dev_err_probe(&pdev->dev, ret, "Can't prepare enable PWM clk\n");

	ret = clk_prepare_enable(pc->pclk);
	if (ret) {
		dev_err_probe(&pdev->dev, ret, "Can't prepare enable APB clk\n");
		goto err_clk;
	}

	pc->channel_id = rockchip_pwm_get_channel_id(pdev->dev.of_node->full_name);
	if (pc->channel_id < 0 || pc->channel_id >= PWM_MAX_CHANNEL_NUM) {
		dev_err(&pdev->dev, "Channel id is out of range: %d\n", pc->channel_id);
		ret = -EINVAL;
		goto err_pclk;
	}

	if (IS_ENABLED(CONFIG_PWM_ROCKCHIP_ONESHOT)) {
		pc->irq = platform_get_irq(pdev, 0);
		if (pc->irq < 0) {
			dev_err(&pdev->dev, "Get oneshot mode irq failed\n");
			ret = pc->irq;
			goto err_pclk;
		}

		ret = devm_request_irq(&pdev->dev, pc->irq, rockchip_pwm_oneshot_irq,
				       IRQF_NO_SUSPEND | IRQF_SHARED,
				       "rk_pwm_oneshot_irq", pc);
		if (ret) {
			dev_err(&pdev->dev, "Claim oneshot IRQ failed\n");
			goto err_pclk;
		}
	}

	pc->pinctrl = devm_pinctrl_get(&pdev->dev);
	if (IS_ERR(pc->pinctrl)) {
		dev_err(&pdev->dev, "Get pinctrl failed!\n");
		ret = PTR_ERR(pc->pinctrl);
		goto err_pclk;
	}

	pc->active_state = pinctrl_lookup_state(pc->pinctrl, "active");
	if (IS_ERR(pc->active_state)) {
		dev_err(&pdev->dev, "No active pinctrl state\n");
		ret = PTR_ERR(pc->active_state);
		goto err_pclk;
	}

	platform_set_drvdata(pdev, pc);

	pc->data = id->data;
	pc->chip.dev = &pdev->dev;
	pc->chip.ops = &rockchip_pwm_ops;
<<<<<<< HEAD
=======
	pc->chip.base = of_alias_get_id(pdev->dev.of_node, "pwm");
>>>>>>> 52f971ee
	pc->chip.npwm = 1;
	pc->clk_rate = clk_get_rate(pc->clk);

	enable_conf = pc->data->enable_conf;
	ctrl = readl_relaxed(pc->base + pc->data->regs.ctrl);
	enabled = (ctrl & enable_conf) == enable_conf;

	pc->center_aligned =
		device_property_read_bool(&pdev->dev, "center-aligned");

	ret = pwmchip_add(&pc->chip);
	if (ret < 0) {
		dev_err_probe(&pdev->dev, ret, "pwmchip_add() failed\n");
		goto err_pclk;
	}

	/* Keep the PWM clk enabled if the PWM appears to be up and running. */
	if (!enabled)
		clk_disable(pc->clk);

	clk_disable(pc->pclk);

	return 0;

err_pclk:
	clk_disable_unprepare(pc->pclk);
err_clk:
	clk_disable_unprepare(pc->clk);

	return ret;
}

static int rockchip_pwm_remove(struct platform_device *pdev)
{
	struct rockchip_pwm_chip *pc = platform_get_drvdata(pdev);

	pwmchip_remove(&pc->chip);

	clk_unprepare(pc->pclk);
	clk_unprepare(pc->clk);

	return 0;
}

static struct platform_driver rockchip_pwm_driver = {
	.driver = {
		.name = "rockchip-pwm",
		.of_match_table = rockchip_pwm_dt_ids,
	},
	.probe = rockchip_pwm_probe,
	.remove = rockchip_pwm_remove,
};
#ifdef CONFIG_ROCKCHIP_THUNDER_BOOT
static int __init rockchip_pwm_driver_init(void)
{
	return platform_driver_register(&rockchip_pwm_driver);
}
subsys_initcall(rockchip_pwm_driver_init);

static void __exit rockchip_pwm_driver_exit(void)
{
	platform_driver_unregister(&rockchip_pwm_driver);
}
module_exit(rockchip_pwm_driver_exit);
#else
module_platform_driver(rockchip_pwm_driver);
#endif

MODULE_AUTHOR("Beniamino Galvani <b.galvani@gmail.com>");
MODULE_DESCRIPTION("Rockchip SoC PWM driver");
MODULE_LICENSE("GPL v2");<|MERGE_RESOLUTION|>--- conflicted
+++ resolved
@@ -97,10 +97,6 @@
 	if (ret)
 		return 0;
 
-	ret = clk_enable(pc->clk);
-	if (ret)
-		return 0;
-
 	tmp = readl_relaxed(pc->base + pc->data->regs.period);
 	tmp *= pc->data->prescaler * NSEC_PER_SEC;
 	state->period = DIV_ROUND_CLOSEST_ULL(tmp, pc->clk_rate);
@@ -117,7 +113,6 @@
 	else
 		state->polarity = PWM_POLARITY_NORMAL;
 
-	clk_disable(pc->clk);
 	clk_disable(pc->pclk);
 
 	return 0;
@@ -292,10 +287,6 @@
 	if (ret)
 		return ret;
 
-	ret = clk_enable(pc->clk);
-	if (ret)
-		return ret;
-
 	pwm_get_state(pwm, &curstate);
 	enabled = curstate.enabled;
 
@@ -317,7 +308,6 @@
 	if (state->enabled)
 		ret = pinctrl_select_state(pc->pinctrl, pc->active_state);
 out:
-	clk_disable(pc->clk);
 	clk_disable(pc->pclk);
 
 	return ret;
@@ -412,6 +402,7 @@
 {
 	const struct of_device_id *id;
 	struct rockchip_pwm_chip *pc;
+	struct resource *r;
 	u32 enable_conf, ctrl;
 	bool enabled;
 	int ret, count;
@@ -424,13 +415,9 @@
 	if (!pc)
 		return -ENOMEM;
 
-<<<<<<< HEAD
-	pc->base = devm_platform_ioremap_resource(pdev, 0);
-=======
 	r = platform_get_resource(pdev, IORESOURCE_MEM, 0);
 	pc->base = devm_ioremap(&pdev->dev, r->start,
 				resource_size(r));
->>>>>>> 52f971ee
 	if (IS_ERR(pc->base))
 		return PTR_ERR(pc->base);
 
@@ -505,10 +492,7 @@
 	pc->data = id->data;
 	pc->chip.dev = &pdev->dev;
 	pc->chip.ops = &rockchip_pwm_ops;
-<<<<<<< HEAD
-=======
 	pc->chip.base = of_alias_get_id(pdev->dev.of_node, "pwm");
->>>>>>> 52f971ee
 	pc->chip.npwm = 1;
 	pc->clk_rate = clk_get_rate(pc->clk);
 
