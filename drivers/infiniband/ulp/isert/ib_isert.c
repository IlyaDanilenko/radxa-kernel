/*******************************************************************************
 * This file contains iSCSI extentions for RDMA (iSER) Verbs
 *
 * (c) Copyright 2013 RisingTide Systems LLC.
 *
 * Nicholas A. Bellinger <nab@linux-iscsi.org>
 *
 * This program is free software; you can redistribute it and/or modify
 * it under the terms of the GNU General Public License as published by
 * the Free Software Foundation; either version 2 of the License, or
 * (at your option) any later version.
 *
 * This program is distributed in the hope that it will be useful,
 * but WITHOUT ANY WARRANTY; without even the implied warranty of
 * MERCHANTABILITY or FITNESS FOR A PARTICULAR PURPOSE.  See the
 * GNU General Public License for more details.
 ****************************************************************************/

#include <linux/string.h>
#include <linux/module.h>
#include <linux/scatterlist.h>
#include <linux/socket.h>
#include <linux/in.h>
#include <linux/in6.h>
#include <rdma/ib_verbs.h>
#include <rdma/rdma_cm.h>
#include <target/target_core_base.h>
#include <target/target_core_fabric.h>
#include <target/iscsi/iscsi_transport.h>
#include <linux/semaphore.h>

#include "isert_proto.h"
#include "ib_isert.h"

#define	ISERT_MAX_CONN		8
#define ISER_MAX_RX_CQ_LEN	(ISERT_QP_MAX_RECV_DTOS * ISERT_MAX_CONN)
#define ISER_MAX_TX_CQ_LEN	(ISERT_QP_MAX_REQ_DTOS  * ISERT_MAX_CONN)

static DEFINE_MUTEX(device_list_mutex);
static LIST_HEAD(device_list);
static struct workqueue_struct *isert_rx_wq;
static struct workqueue_struct *isert_comp_wq;
static struct workqueue_struct *isert_release_wq;
static struct kmem_cache *isert_cmd_cache;

static int
isert_rdma_post_recvl(struct isert_conn *isert_conn);
static int
isert_rdma_accept(struct isert_conn *isert_conn);
struct rdma_cm_id *isert_setup_id(struct isert_np *isert_np);

<<<<<<< HEAD
=======
static void isert_release_work(struct work_struct *work);

>>>>>>> f0b7ed42
static void
isert_qp_event_callback(struct ib_event *e, void *context)
{
	struct isert_conn *isert_conn = (struct isert_conn *)context;

	pr_err("isert_qp_event_callback event: %d\n", e->event);
	switch (e->event) {
	case IB_EVENT_COMM_EST:
		rdma_notify(isert_conn->conn_cm_id, IB_EVENT_COMM_EST);
		break;
	case IB_EVENT_QP_LAST_WQE_REACHED:
		pr_warn("Reached TX IB_EVENT_QP_LAST_WQE_REACHED:\n");
		break;
	default:
		break;
	}
}

static int
isert_query_device(struct ib_device *ib_dev, struct ib_device_attr *devattr)
{
	int ret;

	ret = ib_query_device(ib_dev, devattr);
	if (ret) {
		pr_err("ib_query_device() failed: %d\n", ret);
		return ret;
	}
	pr_debug("devattr->max_sge: %d\n", devattr->max_sge);
	pr_debug("devattr->max_sge_rd: %d\n", devattr->max_sge_rd);

	return 0;
}

static int
isert_conn_setup_qp(struct isert_conn *isert_conn, struct rdma_cm_id *cma_id)
{
	struct isert_device *device = isert_conn->conn_device;
	struct ib_qp_init_attr attr;
	struct ib_device_attr devattr;
	int ret, index, min_index = 0;

	memset(&devattr, 0, sizeof(struct ib_device_attr));
	ret = isert_query_device(cma_id->device, &devattr);
	if (ret)
		return ret;

	mutex_lock(&device_list_mutex);
	for (index = 0; index < device->cqs_used; index++)
		if (device->cq_active_qps[index] <
		    device->cq_active_qps[min_index])
			min_index = index;
	device->cq_active_qps[min_index]++;
	pr_debug("isert_conn_setup_qp: Using min_index: %d\n", min_index);
	mutex_unlock(&device_list_mutex);

	memset(&attr, 0, sizeof(struct ib_qp_init_attr));
	attr.event_handler = isert_qp_event_callback;
	attr.qp_context = isert_conn;
	attr.send_cq = device->dev_tx_cq[min_index];
	attr.recv_cq = device->dev_rx_cq[min_index];
	attr.cap.max_send_wr = ISERT_QP_MAX_REQ_DTOS;
	attr.cap.max_recv_wr = ISERT_QP_MAX_RECV_DTOS;
	/*
	 * FIXME: Use devattr.max_sge - 2 for max_send_sge as
	 * work-around for RDMA_READs with ConnectX-2.
	 *
	 * Also, still make sure to have at least two SGEs for
	 * outgoing control PDU responses.
	 */
	attr.cap.max_send_sge = max(2, devattr.max_sge - 2);
	isert_conn->max_sge = attr.cap.max_send_sge;

	attr.cap.max_recv_sge = 1;
	attr.sq_sig_type = IB_SIGNAL_REQ_WR;
	attr.qp_type = IB_QPT_RC;

	pr_debug("isert_conn_setup_qp cma_id->device: %p\n",
		 cma_id->device);
	pr_debug("isert_conn_setup_qp conn_pd->device: %p\n",
		 isert_conn->conn_pd->device);

	ret = rdma_create_qp(cma_id, isert_conn->conn_pd, &attr);
	if (ret) {
		pr_err("rdma_create_qp failed for cma_id %d\n", ret);
		goto err;
	}
	isert_conn->conn_qp = cma_id->qp;
	pr_debug("rdma_create_qp() returned success >>>>>>>>>>>>>>>>>>>>>>>>>.\n");

	return 0;
err:
	mutex_lock(&device_list_mutex);
	device->cq_active_qps[min_index]--;
	mutex_unlock(&device_list_mutex);

	return ret;
}

static void
isert_cq_event_callback(struct ib_event *e, void *context)
{
	pr_debug("isert_cq_event_callback event: %d\n", e->event);
}

static int
isert_alloc_rx_descriptors(struct isert_conn *isert_conn)
{
	struct ib_device *ib_dev = isert_conn->conn_cm_id->device;
	struct iser_rx_desc *rx_desc;
	struct ib_sge *rx_sg;
	u64 dma_addr;
	int i, j;

	isert_conn->conn_rx_descs = kzalloc(ISERT_QP_MAX_RECV_DTOS *
				sizeof(struct iser_rx_desc), GFP_KERNEL);
	if (!isert_conn->conn_rx_descs)
		goto fail;

	rx_desc = isert_conn->conn_rx_descs;

	for (i = 0; i < ISERT_QP_MAX_RECV_DTOS; i++, rx_desc++)  {
		dma_addr = ib_dma_map_single(ib_dev, (void *)rx_desc,
					ISER_RX_PAYLOAD_SIZE, DMA_FROM_DEVICE);
		if (ib_dma_mapping_error(ib_dev, dma_addr))
			goto dma_map_fail;

		rx_desc->dma_addr = dma_addr;

		rx_sg = &rx_desc->rx_sg;
		rx_sg->addr = rx_desc->dma_addr;
		rx_sg->length = ISER_RX_PAYLOAD_SIZE;
		rx_sg->lkey = isert_conn->conn_mr->lkey;
	}

	isert_conn->conn_rx_desc_head = 0;
	return 0;

dma_map_fail:
	rx_desc = isert_conn->conn_rx_descs;
	for (j = 0; j < i; j++, rx_desc++) {
		ib_dma_unmap_single(ib_dev, rx_desc->dma_addr,
				    ISER_RX_PAYLOAD_SIZE, DMA_FROM_DEVICE);
	}
	kfree(isert_conn->conn_rx_descs);
	isert_conn->conn_rx_descs = NULL;
fail:
	return -ENOMEM;
}

static void
isert_free_rx_descriptors(struct isert_conn *isert_conn)
{
	struct ib_device *ib_dev = isert_conn->conn_device->ib_device;
	struct iser_rx_desc *rx_desc;
	int i;

	if (!isert_conn->conn_rx_descs)
		return;

	rx_desc = isert_conn->conn_rx_descs;
	for (i = 0; i < ISERT_QP_MAX_RECV_DTOS; i++, rx_desc++)  {
		ib_dma_unmap_single(ib_dev, rx_desc->dma_addr,
				    ISER_RX_PAYLOAD_SIZE, DMA_FROM_DEVICE);
	}

	kfree(isert_conn->conn_rx_descs);
	isert_conn->conn_rx_descs = NULL;
}

static void isert_cq_tx_callback(struct ib_cq *, void *);
static void isert_cq_rx_callback(struct ib_cq *, void *);

static int
isert_create_device_ib_res(struct isert_device *device)
{
	struct ib_device *ib_dev = device->ib_device;
	struct isert_cq_desc *cq_desc;
	int ret = 0, i, j;
	int max_rx_cqe, max_tx_cqe;
	struct ib_device_attr dev_attr;

	memset(&dev_attr, 0, sizeof(struct ib_device_attr));
	ret = isert_query_device(device->ib_device, &dev_attr);
	if (ret)
		return ret;

	device->cqs_used = min_t(int, num_online_cpus(),
				 device->ib_device->num_comp_vectors);
	device->cqs_used = min(ISERT_MAX_CQ, device->cqs_used);
	pr_debug("Using %d CQs, device %s supports %d vectors\n",
		 device->cqs_used, device->ib_device->name,
		 device->ib_device->num_comp_vectors);
	device->cq_desc = kzalloc(sizeof(struct isert_cq_desc) *
				device->cqs_used, GFP_KERNEL);
	if (!device->cq_desc) {
		pr_err("Unable to allocate device->cq_desc\n");
		return -ENOMEM;
	}
	cq_desc = device->cq_desc;

	device->dev_pd = ib_alloc_pd(ib_dev);
	if (IS_ERR(device->dev_pd)) {
		ret = PTR_ERR(device->dev_pd);
		pr_err("ib_alloc_pd failed for dev_pd: %d\n", ret);
		goto out_cq_desc;
	}

	max_rx_cqe = min(ISER_MAX_RX_CQ_LEN, dev_attr.max_cqe);
	max_tx_cqe = min(ISER_MAX_TX_CQ_LEN, dev_attr.max_cqe);

	for (i = 0; i < device->cqs_used; i++) {
		cq_desc[i].device = device;
		cq_desc[i].cq_index = i;

		device->dev_rx_cq[i] = ib_create_cq(device->ib_device,
						isert_cq_rx_callback,
						isert_cq_event_callback,
						(void *)&cq_desc[i],
						max_rx_cqe, i);
		if (IS_ERR(device->dev_rx_cq[i])) {
			ret = PTR_ERR(device->dev_rx_cq[i]);
			device->dev_rx_cq[i] = NULL;
			goto out_cq;
		}

		device->dev_tx_cq[i] = ib_create_cq(device->ib_device,
						isert_cq_tx_callback,
						isert_cq_event_callback,
						(void *)&cq_desc[i],
						max_tx_cqe, i);
		if (IS_ERR(device->dev_tx_cq[i])) {
			ret = PTR_ERR(device->dev_tx_cq[i]);
			device->dev_tx_cq[i] = NULL;
			goto out_cq;
		}

		ret = ib_req_notify_cq(device->dev_rx_cq[i], IB_CQ_NEXT_COMP);
		if (ret)
			goto out_cq;

		ret = ib_req_notify_cq(device->dev_tx_cq[i], IB_CQ_NEXT_COMP);
		if (ret)
			goto out_cq;
	}

	device->dev_mr = ib_get_dma_mr(device->dev_pd, IB_ACCESS_LOCAL_WRITE);
	if (IS_ERR(device->dev_mr)) {
		ret = PTR_ERR(device->dev_mr);
		pr_err("ib_get_dma_mr failed for dev_mr: %d\n", ret);
		goto out_cq;
	}

	return 0;

out_cq:
	for (j = 0; j < i; j++) {
		cq_desc = &device->cq_desc[j];

		if (device->dev_rx_cq[j]) {
			cancel_work_sync(&cq_desc->cq_rx_work);
			ib_destroy_cq(device->dev_rx_cq[j]);
		}
		if (device->dev_tx_cq[j]) {
			cancel_work_sync(&cq_desc->cq_tx_work);
			ib_destroy_cq(device->dev_tx_cq[j]);
		}
	}
	ib_dealloc_pd(device->dev_pd);

out_cq_desc:
	kfree(device->cq_desc);

	return ret;
}

static void
isert_free_device_ib_res(struct isert_device *device)
{
	struct isert_cq_desc *cq_desc;
	int i;

	for (i = 0; i < device->cqs_used; i++) {
		cq_desc = &device->cq_desc[i];

		cancel_work_sync(&cq_desc->cq_rx_work);
		cancel_work_sync(&cq_desc->cq_tx_work);
		ib_destroy_cq(device->dev_rx_cq[i]);
		ib_destroy_cq(device->dev_tx_cq[i]);
		device->dev_rx_cq[i] = NULL;
		device->dev_tx_cq[i] = NULL;
	}

	ib_dereg_mr(device->dev_mr);
	ib_dealloc_pd(device->dev_pd);
	kfree(device->cq_desc);
}

static void
isert_device_try_release(struct isert_device *device)
{
	mutex_lock(&device_list_mutex);
	device->refcount--;
	if (!device->refcount) {
		isert_free_device_ib_res(device);
		list_del(&device->dev_node);
		kfree(device);
	}
	mutex_unlock(&device_list_mutex);
}

static struct isert_device *
isert_device_find_by_ib_dev(struct rdma_cm_id *cma_id)
{
	struct isert_device *device;
	int ret;

	mutex_lock(&device_list_mutex);
	list_for_each_entry(device, &device_list, dev_node) {
		if (device->ib_device->node_guid == cma_id->device->node_guid) {
			device->refcount++;
			mutex_unlock(&device_list_mutex);
			return device;
		}
	}

	device = kzalloc(sizeof(struct isert_device), GFP_KERNEL);
	if (!device) {
		mutex_unlock(&device_list_mutex);
		return ERR_PTR(-ENOMEM);
	}

	INIT_LIST_HEAD(&device->dev_node);

	device->ib_device = cma_id->device;
	ret = isert_create_device_ib_res(device);
	if (ret) {
		kfree(device);
		mutex_unlock(&device_list_mutex);
		return ERR_PTR(ret);
	}

	device->refcount++;
	list_add_tail(&device->dev_node, &device_list);
	mutex_unlock(&device_list_mutex);

	return device;
}

static int
isert_connect_request(struct rdma_cm_id *cma_id, struct rdma_cm_event *event)
{
	struct isert_np *isert_np = cma_id->context;
	struct iscsi_np *np = isert_np->np;
	struct isert_conn *isert_conn;
	struct isert_device *device;
	struct ib_device *ib_dev = cma_id->device;
	int ret = 0;

	spin_lock_bh(&np->np_thread_lock);
	if (!np->enabled) {
		spin_unlock_bh(&np->np_thread_lock);
		pr_debug("iscsi_np is not enabled, reject connect request\n");
		return rdma_reject(cma_id, NULL, 0);
	}
	spin_unlock_bh(&np->np_thread_lock);

	pr_debug("Entering isert_connect_request cma_id: %p, context: %p\n",
		 cma_id, cma_id->context);

	isert_conn = kzalloc(sizeof(struct isert_conn), GFP_KERNEL);
	if (!isert_conn) {
		pr_err("Unable to allocate isert_conn\n");
		return -ENOMEM;
	}
	isert_conn->state = ISER_CONN_INIT;
	INIT_LIST_HEAD(&isert_conn->conn_accept_node);
	init_completion(&isert_conn->conn_login_comp);
	init_completion(&isert_conn->login_req_comp);
	init_completion(&isert_conn->conn_wait);
	init_completion(&isert_conn->conn_wait_comp_err);
	kref_init(&isert_conn->conn_kref);
	mutex_init(&isert_conn->conn_mutex);
<<<<<<< HEAD
=======
	INIT_WORK(&isert_conn->release_work, isert_release_work);
>>>>>>> f0b7ed42

	isert_conn->conn_cm_id = cma_id;
	isert_conn->responder_resources = event->param.conn.responder_resources;
	isert_conn->initiator_depth = event->param.conn.initiator_depth;
	pr_debug("Using responder_resources: %u initiator_depth: %u\n",
		 isert_conn->responder_resources, isert_conn->initiator_depth);

	isert_conn->login_buf = kzalloc(ISCSI_DEF_MAX_RECV_SEG_LEN +
					ISER_RX_LOGIN_SIZE, GFP_KERNEL);
	if (!isert_conn->login_buf) {
		pr_err("Unable to allocate isert_conn->login_buf\n");
		ret = -ENOMEM;
		goto out;
	}

	isert_conn->login_req_buf = isert_conn->login_buf;
	isert_conn->login_rsp_buf = isert_conn->login_buf +
				    ISCSI_DEF_MAX_RECV_SEG_LEN;
	pr_debug("Set login_buf: %p login_req_buf: %p login_rsp_buf: %p\n",
		 isert_conn->login_buf, isert_conn->login_req_buf,
		 isert_conn->login_rsp_buf);

	isert_conn->login_req_dma = ib_dma_map_single(ib_dev,
				(void *)isert_conn->login_req_buf,
				ISCSI_DEF_MAX_RECV_SEG_LEN, DMA_FROM_DEVICE);

	ret = ib_dma_mapping_error(ib_dev, isert_conn->login_req_dma);
	if (ret) {
		pr_err("ib_dma_mapping_error failed for login_req_dma: %d\n",
		       ret);
		isert_conn->login_req_dma = 0;
		goto out_login_buf;
	}

	isert_conn->login_rsp_dma = ib_dma_map_single(ib_dev,
					(void *)isert_conn->login_rsp_buf,
					ISER_RX_LOGIN_SIZE, DMA_TO_DEVICE);

	ret = ib_dma_mapping_error(ib_dev, isert_conn->login_rsp_dma);
	if (ret) {
		pr_err("ib_dma_mapping_error failed for login_rsp_dma: %d\n",
		       ret);
		isert_conn->login_rsp_dma = 0;
		goto out_req_dma_map;
	}

	device = isert_device_find_by_ib_dev(cma_id);
	if (IS_ERR(device)) {
		ret = PTR_ERR(device);
		goto out_rsp_dma_map;
	}

	isert_conn->conn_device = device;
	isert_conn->conn_pd = device->dev_pd;
	isert_conn->conn_mr = device->dev_mr;

	ret = isert_conn_setup_qp(isert_conn, cma_id);
	if (ret)
		goto out_conn_dev;

	ret = isert_rdma_post_recvl(isert_conn);
	if (ret)
		goto out_conn_dev;

	ret = isert_rdma_accept(isert_conn);
	if (ret)
		goto out_conn_dev;

	mutex_lock(&isert_np->np_accept_mutex);
	list_add_tail(&isert_conn->conn_accept_node, &isert_np->np_accept_list);
	mutex_unlock(&isert_np->np_accept_mutex);

	pr_debug("isert_connect_request() up np_sem np: %p\n", np);
	up(&isert_np->np_sem);
	return 0;

out_conn_dev:
	isert_device_try_release(device);
out_rsp_dma_map:
	ib_dma_unmap_single(ib_dev, isert_conn->login_rsp_dma,
			    ISER_RX_LOGIN_SIZE, DMA_TO_DEVICE);
out_req_dma_map:
	ib_dma_unmap_single(ib_dev, isert_conn->login_req_dma,
			    ISCSI_DEF_MAX_RECV_SEG_LEN, DMA_FROM_DEVICE);
out_login_buf:
	kfree(isert_conn->login_buf);
out:
	kfree(isert_conn);
	rdma_reject(cma_id, NULL, 0);
	return ret;
}

static void
isert_connect_release(struct isert_conn *isert_conn)
{
	struct isert_device *device = isert_conn->conn_device;
	int cq_index;
	struct ib_device *ib_dev = device->ib_device;

	pr_debug("Entering isert_connect_release(): >>>>>>>>>>>>>>>>>>>>>>>>>>>>>>>>>\n");

	isert_free_rx_descriptors(isert_conn);
<<<<<<< HEAD
	rdma_destroy_id(isert_conn->conn_cm_id);
=======
	if (isert_conn->conn_cm_id)
		rdma_destroy_id(isert_conn->conn_cm_id);
>>>>>>> f0b7ed42

	if (isert_conn->conn_qp) {
		cq_index = ((struct isert_cq_desc *)
			isert_conn->conn_qp->recv_cq->cq_context)->cq_index;
		pr_debug("isert_connect_release: cq_index: %d\n", cq_index);
		mutex_lock(&device_list_mutex);
		isert_conn->conn_device->cq_active_qps[cq_index]--;
		mutex_unlock(&device_list_mutex);

		ib_destroy_qp(isert_conn->conn_qp);
	}

	if (isert_conn->login_buf) {
		ib_dma_unmap_single(ib_dev, isert_conn->login_rsp_dma,
				    ISER_RX_LOGIN_SIZE, DMA_TO_DEVICE);
		ib_dma_unmap_single(ib_dev, isert_conn->login_req_dma,
				    ISCSI_DEF_MAX_RECV_SEG_LEN,
				    DMA_FROM_DEVICE);
		kfree(isert_conn->login_buf);
	}
	kfree(isert_conn);

	if (device)
		isert_device_try_release(device);

	pr_debug("Leaving isert_connect_release >>>>>>>>>>>>\n");
}

static void
isert_connected_handler(struct rdma_cm_id *cma_id)
{
	struct isert_conn *isert_conn = cma_id->qp->qp_context;

	pr_info("conn %p\n", isert_conn);

	if (!kref_get_unless_zero(&isert_conn->conn_kref)) {
		pr_warn("conn %p connect_release is running\n", isert_conn);
		return;
	}

	mutex_lock(&isert_conn->conn_mutex);
	if (isert_conn->state != ISER_CONN_FULL_FEATURE)
		isert_conn->state = ISER_CONN_UP;
	mutex_unlock(&isert_conn->conn_mutex);
}

static void
isert_release_conn_kref(struct kref *kref)
{
	struct isert_conn *isert_conn = container_of(kref,
				struct isert_conn, conn_kref);

	pr_debug("Calling isert_connect_release for final kref %s/%d\n",
		 current->comm, current->pid);

	isert_connect_release(isert_conn);
}

static void
isert_put_conn(struct isert_conn *isert_conn)
{
	kref_put(&isert_conn->conn_kref, isert_release_conn_kref);
}

/**
 * isert_conn_terminate() - Initiate connection termination
 * @isert_conn: isert connection struct
 *
 * Notes:
 * In case the connection state is FULL_FEATURE, move state
 * to TEMINATING and start teardown sequence (rdma_disconnect).
 * In case the connection state is UP, complete flush as well.
 *
 * This routine must be called with conn_mutex held. Thus it is
 * safe to call multiple times.
 */
static void
isert_conn_terminate(struct isert_conn *isert_conn)
{
	int err;

	switch (isert_conn->state) {
	case ISER_CONN_TERMINATING:
		break;
	case ISER_CONN_UP:
		/*
		 * No flush completions will occur as we didn't
		 * get to ISER_CONN_FULL_FEATURE yet, complete
		 * to allow teardown progress.
		 */
		complete(&isert_conn->conn_wait_comp_err);
	case ISER_CONN_FULL_FEATURE: /* FALLTHRU */
		pr_info("Terminating conn %p state %d\n",
			   isert_conn, isert_conn->state);
		isert_conn->state = ISER_CONN_TERMINATING;
		err = rdma_disconnect(isert_conn->conn_cm_id);
		if (err)
			pr_warn("Failed rdma_disconnect isert_conn %p\n",
				   isert_conn);
		break;
	default:
		pr_warn("conn %p teminating in state %d\n",
			   isert_conn, isert_conn->state);
	}
}

static int
isert_np_cma_handler(struct isert_np *isert_np,
		     enum rdma_cm_event_type event)
{
	pr_debug("isert np %p, handling event %d\n", isert_np, event);

	switch (event) {
	case RDMA_CM_EVENT_DEVICE_REMOVAL:
		isert_np->np_cm_id = NULL;
		break;
	case RDMA_CM_EVENT_ADDR_CHANGE:
		isert_np->np_cm_id = isert_setup_id(isert_np);
		if (IS_ERR(isert_np->np_cm_id)) {
			pr_err("isert np %p setup id failed: %ld\n",
				 isert_np, PTR_ERR(isert_np->np_cm_id));
			isert_np->np_cm_id = NULL;
		}
		break;
	default:
		pr_err("isert np %p Unexpected event %d\n",
			  isert_np, event);
	}

	return -1;
<<<<<<< HEAD
}

static int
isert_disconnected_handler(struct rdma_cm_id *cma_id,
			   enum rdma_cm_event_type event)
{
	struct isert_np *isert_np = cma_id->context;
	struct isert_conn *isert_conn;

	if (isert_np->np_cm_id == cma_id)
		return isert_np_cma_handler(cma_id->context, event);

	isert_conn = cma_id->qp->qp_context;

	mutex_lock(&isert_conn->conn_mutex);
	isert_conn_terminate(isert_conn);
	mutex_unlock(&isert_conn->conn_mutex);

	pr_info("conn %p completing conn_wait\n", isert_conn);
	complete(&isert_conn->conn_wait);

	return 0;
}

static void
isert_connect_error(struct rdma_cm_id *cma_id)
{
	struct isert_conn *isert_conn = cma_id->qp->qp_context;

	isert_put_conn(isert_conn);
=======
}

static int
isert_disconnected_handler(struct rdma_cm_id *cma_id,
			   enum rdma_cm_event_type event)
{
	struct isert_np *isert_np = cma_id->context;
	struct isert_conn *isert_conn;
	bool terminating = false;

	if (isert_np->np_cm_id == cma_id)
		return isert_np_cma_handler(cma_id->context, event);

	isert_conn = cma_id->qp->qp_context;

	mutex_lock(&isert_conn->conn_mutex);
	terminating = (isert_conn->state == ISER_CONN_TERMINATING);
	isert_conn_terminate(isert_conn);
	mutex_unlock(&isert_conn->conn_mutex);

	pr_info("conn %p completing conn_wait\n", isert_conn);
	complete(&isert_conn->conn_wait);

	if (terminating)
		goto out;

	mutex_lock(&isert_np->np_accept_mutex);
	if (!list_empty(&isert_conn->conn_accept_node)) {
		list_del_init(&isert_conn->conn_accept_node);
		isert_put_conn(isert_conn);
		queue_work(isert_release_wq, &isert_conn->release_work);
	}
	mutex_unlock(&isert_np->np_accept_mutex);

out:
	return 0;
}

static int
isert_connect_error(struct rdma_cm_id *cma_id)
{
	struct isert_conn *isert_conn = cma_id->qp->qp_context;

	isert_conn->conn_cm_id = NULL;
	isert_put_conn(isert_conn);

	return -1;
>>>>>>> f0b7ed42
}

static int
isert_cma_handler(struct rdma_cm_id *cma_id, struct rdma_cm_event *event)
{
	int ret = 0;

	pr_debug("isert_cma_handler: event %d status %d conn %p id %p\n",
		 event->event, event->status, cma_id->context, cma_id);

	switch (event->event) {
	case RDMA_CM_EVENT_CONNECT_REQUEST:
		ret = isert_connect_request(cma_id, event);
		if (ret)
			pr_err("isert_cma_handler failed RDMA_CM_EVENT: 0x%08x %d\n",
				event->event, ret);
		break;
	case RDMA_CM_EVENT_ESTABLISHED:
		isert_connected_handler(cma_id);
		break;
	case RDMA_CM_EVENT_ADDR_CHANGE:    /* FALLTHRU */
	case RDMA_CM_EVENT_DISCONNECTED:   /* FALLTHRU */
	case RDMA_CM_EVENT_DEVICE_REMOVAL: /* FALLTHRU */
	case RDMA_CM_EVENT_TIMEWAIT_EXIT:  /* FALLTHRU */
		ret = isert_disconnected_handler(cma_id, event->event);
		break;
	case RDMA_CM_EVENT_REJECTED:       /* FALLTHRU */
	case RDMA_CM_EVENT_UNREACHABLE:    /* FALLTHRU */
	case RDMA_CM_EVENT_CONNECT_ERROR:
<<<<<<< HEAD
		isert_connect_error(cma_id);
=======
		ret = isert_connect_error(cma_id);
>>>>>>> f0b7ed42
		break;
	default:
		pr_err("Unhandled RDMA CMA event: %d\n", event->event);
		break;
	}

	return ret;
}

static int
isert_post_recv(struct isert_conn *isert_conn, u32 count)
{
	struct ib_recv_wr *rx_wr, *rx_wr_failed;
	int i, ret;
	unsigned int rx_head = isert_conn->conn_rx_desc_head;
	struct iser_rx_desc *rx_desc;

	for (rx_wr = isert_conn->conn_rx_wr, i = 0; i < count; i++, rx_wr++) {
		rx_desc		= &isert_conn->conn_rx_descs[rx_head];
		rx_wr->wr_id	= (unsigned long)rx_desc;
		rx_wr->sg_list	= &rx_desc->rx_sg;
		rx_wr->num_sge	= 1;
		rx_wr->next	= rx_wr + 1;
		rx_head = (rx_head + 1) & (ISERT_QP_MAX_RECV_DTOS - 1);
	}

	rx_wr--;
	rx_wr->next = NULL; /* mark end of work requests list */

	isert_conn->post_recv_buf_count += count;
	ret = ib_post_recv(isert_conn->conn_qp, isert_conn->conn_rx_wr,
				&rx_wr_failed);
	if (ret) {
		pr_err("ib_post_recv() failed with ret: %d\n", ret);
		isert_conn->post_recv_buf_count -= count;
	} else {
		pr_debug("isert_post_recv(): Posted %d RX buffers\n", count);
		isert_conn->conn_rx_desc_head = rx_head;
	}
	return ret;
}

static int
isert_post_send(struct isert_conn *isert_conn, struct iser_tx_desc *tx_desc)
{
	struct ib_device *ib_dev = isert_conn->conn_cm_id->device;
	struct ib_send_wr send_wr, *send_wr_failed;
	int ret;

	ib_dma_sync_single_for_device(ib_dev, tx_desc->dma_addr,
				      ISER_HEADERS_LEN, DMA_TO_DEVICE);

	send_wr.next	= NULL;
	send_wr.wr_id	= (unsigned long)tx_desc;
	send_wr.sg_list	= tx_desc->tx_sg;
	send_wr.num_sge	= tx_desc->num_sge;
	send_wr.opcode	= IB_WR_SEND;
	send_wr.send_flags = IB_SEND_SIGNALED;

	atomic_inc(&isert_conn->post_send_buf_count);

	ret = ib_post_send(isert_conn->conn_qp, &send_wr, &send_wr_failed);
	if (ret) {
		pr_err("ib_post_send() failed, ret: %d\n", ret);
		atomic_dec(&isert_conn->post_send_buf_count);
	}

	return ret;
}

static void
isert_create_send_desc(struct isert_conn *isert_conn,
		       struct isert_cmd *isert_cmd,
		       struct iser_tx_desc *tx_desc)
{
	struct ib_device *ib_dev = isert_conn->conn_cm_id->device;

	ib_dma_sync_single_for_cpu(ib_dev, tx_desc->dma_addr,
				   ISER_HEADERS_LEN, DMA_TO_DEVICE);

	memset(&tx_desc->iser_header, 0, sizeof(struct iser_hdr));
	tx_desc->iser_header.flags = ISER_VER;

	tx_desc->num_sge = 1;
	tx_desc->isert_cmd = isert_cmd;

	if (tx_desc->tx_sg[0].lkey != isert_conn->conn_mr->lkey) {
		tx_desc->tx_sg[0].lkey = isert_conn->conn_mr->lkey;
		pr_debug("tx_desc %p lkey mismatch, fixing\n", tx_desc);
	}
}

static int
isert_init_tx_hdrs(struct isert_conn *isert_conn,
		   struct iser_tx_desc *tx_desc)
{
	struct ib_device *ib_dev = isert_conn->conn_cm_id->device;
	u64 dma_addr;

	dma_addr = ib_dma_map_single(ib_dev, (void *)tx_desc,
			ISER_HEADERS_LEN, DMA_TO_DEVICE);
	if (ib_dma_mapping_error(ib_dev, dma_addr)) {
		pr_err("ib_dma_mapping_error() failed\n");
		return -ENOMEM;
	}

	tx_desc->dma_addr = dma_addr;
	tx_desc->tx_sg[0].addr	= tx_desc->dma_addr;
	tx_desc->tx_sg[0].length = ISER_HEADERS_LEN;
	tx_desc->tx_sg[0].lkey = isert_conn->conn_mr->lkey;

	pr_debug("isert_init_tx_hdrs: Setup tx_sg[0].addr: 0x%llx length: %u"
		 " lkey: 0x%08x\n", tx_desc->tx_sg[0].addr,
		 tx_desc->tx_sg[0].length, tx_desc->tx_sg[0].lkey);

	return 0;
}

static void
isert_init_send_wr(struct isert_cmd *isert_cmd, struct ib_send_wr *send_wr)
{
	isert_cmd->rdma_wr.iser_ib_op = ISER_IB_SEND;
	send_wr->wr_id = (unsigned long)&isert_cmd->tx_desc;
	send_wr->opcode = IB_WR_SEND;
	send_wr->send_flags = IB_SEND_SIGNALED;
	send_wr->sg_list = &isert_cmd->tx_desc.tx_sg[0];
	send_wr->num_sge = isert_cmd->tx_desc.num_sge;
}

static int
isert_rdma_post_recvl(struct isert_conn *isert_conn)
{
	struct ib_recv_wr rx_wr, *rx_wr_fail;
	struct ib_sge sge;
	int ret;

	memset(&sge, 0, sizeof(struct ib_sge));
	sge.addr = isert_conn->login_req_dma;
	sge.length = ISER_RX_LOGIN_SIZE;
	sge.lkey = isert_conn->conn_mr->lkey;

	pr_debug("Setup sge: addr: %llx length: %d 0x%08x\n",
		sge.addr, sge.length, sge.lkey);

	memset(&rx_wr, 0, sizeof(struct ib_recv_wr));
	rx_wr.wr_id = (unsigned long)isert_conn->login_req_buf;
	rx_wr.sg_list = &sge;
	rx_wr.num_sge = 1;

	isert_conn->post_recv_buf_count++;
	ret = ib_post_recv(isert_conn->conn_qp, &rx_wr, &rx_wr_fail);
	if (ret) {
		pr_err("ib_post_recv() failed: %d\n", ret);
		isert_conn->post_recv_buf_count--;
	}

	pr_debug("ib_post_recv(): returned success >>>>>>>>>>>>>>>>>>>>>>>>\n");
	return ret;
}

static int
isert_put_login_tx(struct iscsi_conn *conn, struct iscsi_login *login,
		   u32 length)
{
	struct isert_conn *isert_conn = conn->context;
	struct ib_device *ib_dev = isert_conn->conn_cm_id->device;
	struct iser_tx_desc *tx_desc = &isert_conn->conn_login_tx_desc;
	int ret;

	isert_create_send_desc(isert_conn, NULL, tx_desc);

	memcpy(&tx_desc->iscsi_header, &login->rsp[0],
	       sizeof(struct iscsi_hdr));

	isert_init_tx_hdrs(isert_conn, tx_desc);

	if (length > 0) {
		struct ib_sge *tx_dsg = &tx_desc->tx_sg[1];

		ib_dma_sync_single_for_cpu(ib_dev, isert_conn->login_rsp_dma,
					   length, DMA_TO_DEVICE);

		memcpy(isert_conn->login_rsp_buf, login->rsp_buf, length);

		ib_dma_sync_single_for_device(ib_dev, isert_conn->login_rsp_dma,
					      length, DMA_TO_DEVICE);

		tx_dsg->addr	= isert_conn->login_rsp_dma;
		tx_dsg->length	= length;
		tx_dsg->lkey	= isert_conn->conn_mr->lkey;
		tx_desc->num_sge = 2;
	}
	if (!login->login_failed) {
		if (login->login_complete) {
			ret = isert_alloc_rx_descriptors(isert_conn);
			if (ret)
				return ret;

			ret = isert_post_recv(isert_conn, ISERT_MIN_POSTED_RX);
			if (ret)
				return ret;

			/* Now we are in FULL_FEATURE phase */
			mutex_lock(&isert_conn->conn_mutex);
			isert_conn->state = ISER_CONN_FULL_FEATURE;
			mutex_unlock(&isert_conn->conn_mutex);
			goto post_send;
		}

		ret = isert_rdma_post_recvl(isert_conn);
		if (ret)
			return ret;
	}
post_send:
	ret = isert_post_send(isert_conn, tx_desc);
	if (ret)
		return ret;

	return 0;
}

static void
isert_rx_login_req(struct isert_conn *isert_conn)
{
	struct iser_rx_desc *rx_desc = (void *)isert_conn->login_req_buf;
	int rx_buflen = isert_conn->login_req_len;
	struct iscsi_conn *conn = isert_conn->conn;
	struct iscsi_login *login = conn->conn_login;
	int size;

	pr_info("conn %p\n", isert_conn);

	WARN_ON_ONCE(!login);

	if (login->first_request) {
		struct iscsi_login_req *login_req =
			(struct iscsi_login_req *)&rx_desc->iscsi_header;
		/*
		 * Setup the initial iscsi_login values from the leading
		 * login request PDU.
		 */
		login->leading_connection = (!login_req->tsih) ? 1 : 0;
		login->current_stage =
			(login_req->flags & ISCSI_FLAG_LOGIN_CURRENT_STAGE_MASK)
			 >> 2;
		login->version_min	= login_req->min_version;
		login->version_max	= login_req->max_version;
		memcpy(login->isid, login_req->isid, 6);
		login->cmd_sn		= be32_to_cpu(login_req->cmdsn);
		login->init_task_tag	= login_req->itt;
		login->initial_exp_statsn = be32_to_cpu(login_req->exp_statsn);
		login->cid		= be16_to_cpu(login_req->cid);
		login->tsih		= be16_to_cpu(login_req->tsih);
	}

	memcpy(&login->req[0], (void *)&rx_desc->iscsi_header, ISCSI_HDR_LEN);

	size = min(rx_buflen, MAX_KEY_VALUE_PAIRS);
	pr_debug("Using login payload size: %d, rx_buflen: %d MAX_KEY_VALUE_PAIRS: %d\n",
		 size, rx_buflen, MAX_KEY_VALUE_PAIRS);
	memcpy(login->req_buf, &rx_desc->data[0], size);

	if (login->first_request)
		complete(&isert_conn->conn_login_comp);
}

static void
isert_release_cmd(struct iscsi_cmd *cmd)
{
	struct isert_cmd *isert_cmd = container_of(cmd, struct isert_cmd,
						   iscsi_cmd);

	pr_debug("Entering isert_release_cmd %p >>>>>>>>>>>>>>>.\n", isert_cmd);

	kfree(cmd->buf_ptr);
	kfree(cmd->tmr_req);

	kmem_cache_free(isert_cmd_cache, isert_cmd);
}

static struct iscsi_cmd
*isert_alloc_cmd(struct iscsi_conn *conn, gfp_t gfp)
{
	struct isert_conn *isert_conn = (struct isert_conn *)conn->context;
	struct isert_cmd *isert_cmd;

	isert_cmd = kmem_cache_zalloc(isert_cmd_cache, gfp);
	if (!isert_cmd) {
		pr_err("Unable to allocate isert_cmd\n");
		return NULL;
	}
	isert_cmd->conn = isert_conn;
	isert_cmd->iscsi_cmd.release_cmd = &isert_release_cmd;

	return &isert_cmd->iscsi_cmd;
}

static int
isert_handle_scsi_cmd(struct isert_conn *isert_conn,
		      struct isert_cmd *isert_cmd, struct iser_rx_desc *rx_desc,
		      unsigned char *buf)
{
	struct iscsi_cmd *cmd = &isert_cmd->iscsi_cmd;
	struct iscsi_conn *conn = isert_conn->conn;
	struct iscsi_scsi_req *hdr = (struct iscsi_scsi_req *)buf;
	struct scatterlist *sg;
	int imm_data, imm_data_len, unsol_data, sg_nents, rc;
	bool dump_payload = false;

	rc = iscsit_setup_scsi_cmd(conn, cmd, buf);
	if (rc < 0)
		return rc;

	imm_data = cmd->immediate_data;
	imm_data_len = cmd->first_burst_len;
	unsol_data = cmd->unsolicited_data;

	rc = iscsit_process_scsi_cmd(conn, cmd, hdr);
	if (rc < 0) {
		return 0;
	} else if (rc > 0) {
		dump_payload = true;
		goto sequence_cmd;
	}

	if (!imm_data)
		return 0;

	sg = &cmd->se_cmd.t_data_sg[0];
	sg_nents = max(1UL, DIV_ROUND_UP(imm_data_len, PAGE_SIZE));

	pr_debug("Copying Immediate SG: %p sg_nents: %u from %p imm_data_len: %d\n",
		 sg, sg_nents, &rx_desc->data[0], imm_data_len);

	sg_copy_from_buffer(sg, sg_nents, &rx_desc->data[0], imm_data_len);

	cmd->write_data_done += imm_data_len;

	if (cmd->write_data_done == cmd->se_cmd.data_length) {
		spin_lock_bh(&cmd->istate_lock);
		cmd->cmd_flags |= ICF_GOT_LAST_DATAOUT;
		cmd->i_state = ISTATE_RECEIVED_LAST_DATAOUT;
		spin_unlock_bh(&cmd->istate_lock);
	}

sequence_cmd:
	rc = iscsit_sequence_cmd(conn, cmd, buf, hdr->cmdsn);

	if (!rc && dump_payload == false && unsol_data)
		iscsit_set_unsoliticed_dataout(cmd);
	else if (dump_payload && imm_data)
		target_put_sess_cmd(conn->sess->se_sess, &cmd->se_cmd);

	return 0;
}

static int
isert_handle_iscsi_dataout(struct isert_conn *isert_conn,
			   struct iser_rx_desc *rx_desc, unsigned char *buf)
{
	struct scatterlist *sg_start;
	struct iscsi_conn *conn = isert_conn->conn;
	struct iscsi_cmd *cmd = NULL;
	struct iscsi_data *hdr = (struct iscsi_data *)buf;
	u32 unsol_data_len = ntoh24(hdr->dlength);
	int rc, sg_nents, sg_off, page_off;

	rc = iscsit_check_dataout_hdr(conn, buf, &cmd);
	if (rc < 0)
		return rc;
	else if (!cmd)
		return 0;
	/*
	 * FIXME: Unexpected unsolicited_data out
	 */
	if (!cmd->unsolicited_data) {
		pr_err("Received unexpected solicited data payload\n");
		dump_stack();
		return -1;
	}

	pr_debug("Unsolicited DataOut unsol_data_len: %u, write_data_done: %u, data_length: %u\n",
		 unsol_data_len, cmd->write_data_done, cmd->se_cmd.data_length);

	sg_off = cmd->write_data_done / PAGE_SIZE;
	sg_start = &cmd->se_cmd.t_data_sg[sg_off];
	sg_nents = max(1UL, DIV_ROUND_UP(unsol_data_len, PAGE_SIZE));
	page_off = cmd->write_data_done % PAGE_SIZE;
	/*
	 * FIXME: Non page-aligned unsolicited_data out
	 */
	if (page_off) {
		pr_err("Received unexpected non-page aligned data payload\n");
		dump_stack();
		return -1;
	}
	pr_debug("Copying DataOut: sg_start: %p, sg_off: %u sg_nents: %u from %p %u\n",
		 sg_start, sg_off, sg_nents, &rx_desc->data[0], unsol_data_len);

	sg_copy_from_buffer(sg_start, sg_nents, &rx_desc->data[0],
			    unsol_data_len);

	rc = iscsit_check_dataout_payload(cmd, hdr, false);
	if (rc < 0)
		return rc;

	return 0;
}

static int
isert_rx_opcode(struct isert_conn *isert_conn, struct iser_rx_desc *rx_desc,
		uint32_t read_stag, uint64_t read_va,
		uint32_t write_stag, uint64_t write_va)
{
	struct iscsi_hdr *hdr = &rx_desc->iscsi_header;
	struct iscsi_conn *conn = isert_conn->conn;
	struct iscsi_cmd *cmd;
	struct isert_cmd *isert_cmd;
	int ret = -EINVAL;
	u8 opcode = (hdr->opcode & ISCSI_OPCODE_MASK);

	switch (opcode) {
	case ISCSI_OP_SCSI_CMD:
		cmd = iscsit_allocate_cmd(conn, GFP_KERNEL);
		if (!cmd)
			break;

		isert_cmd = container_of(cmd, struct isert_cmd, iscsi_cmd);
		isert_cmd->read_stag = read_stag;
		isert_cmd->read_va = read_va;
		isert_cmd->write_stag = write_stag;
		isert_cmd->write_va = write_va;

		ret = isert_handle_scsi_cmd(isert_conn, isert_cmd,
					rx_desc, (unsigned char *)hdr);
		break;
	case ISCSI_OP_NOOP_OUT:
		cmd = iscsit_allocate_cmd(conn, GFP_KERNEL);
		if (!cmd)
			break;

		ret = iscsit_handle_nop_out(conn, cmd, (unsigned char *)hdr);
		break;
	case ISCSI_OP_SCSI_DATA_OUT:
		ret = isert_handle_iscsi_dataout(isert_conn, rx_desc,
						(unsigned char *)hdr);
		break;
	case ISCSI_OP_SCSI_TMFUNC:
		cmd = iscsit_allocate_cmd(conn, GFP_KERNEL);
		if (!cmd)
			break;

		ret = iscsit_handle_task_mgt_cmd(conn, cmd,
						(unsigned char *)hdr);
		break;
	case ISCSI_OP_LOGOUT:
		cmd = iscsit_allocate_cmd(conn, GFP_KERNEL);
		if (!cmd)
			break;

		ret = iscsit_handle_logout_cmd(conn, cmd, (unsigned char *)hdr);
		if (ret > 0)
			wait_for_completion_timeout(&conn->conn_logout_comp,
						    SECONDS_FOR_LOGOUT_COMP *
						    HZ);
		break;
	default:
		pr_err("Got unknown iSCSI OpCode: 0x%02x\n", opcode);
		dump_stack();
		break;
	}

	return ret;
}

static void
isert_rx_do_work(struct iser_rx_desc *rx_desc, struct isert_conn *isert_conn)
{
	struct iser_hdr *iser_hdr = &rx_desc->iser_header;
	uint64_t read_va = 0, write_va = 0;
	uint32_t read_stag = 0, write_stag = 0;
	int rc;

	switch (iser_hdr->flags & 0xF0) {
	case ISCSI_CTRL:
		if (iser_hdr->flags & ISER_RSV) {
			read_stag = be32_to_cpu(iser_hdr->read_stag);
			read_va = be64_to_cpu(iser_hdr->read_va);
			pr_debug("ISER_RSV: read_stag: 0x%08x read_va: 0x%16llx\n",
				 read_stag, (unsigned long long)read_va);
		}
		if (iser_hdr->flags & ISER_WSV) {
			write_stag = be32_to_cpu(iser_hdr->write_stag);
			write_va = be64_to_cpu(iser_hdr->write_va);
			pr_debug("ISER_WSV: write__stag: 0x%08x write_va: 0x%16llx\n",
				 write_stag, (unsigned long long)write_va);
		}

		pr_debug("ISER ISCSI_CTRL PDU\n");
		break;
	case ISER_HELLO:
		pr_err("iSER Hello message\n");
		break;
	default:
		pr_warn("Unknown iSER hdr flags: 0x%02x\n", iser_hdr->flags);
		break;
	}

	rc = isert_rx_opcode(isert_conn, rx_desc,
			     read_stag, read_va, write_stag, write_va);
}

static void
isert_rx_completion(struct iser_rx_desc *desc, struct isert_conn *isert_conn,
		    unsigned long xfer_len)
{
	struct ib_device *ib_dev = isert_conn->conn_cm_id->device;
	struct iscsi_hdr *hdr;
	u64 rx_dma;
	int rx_buflen, outstanding;

	if ((char *)desc == isert_conn->login_req_buf) {
		rx_dma = isert_conn->login_req_dma;
		rx_buflen = ISER_RX_LOGIN_SIZE;
		pr_debug("ISER login_buf: Using rx_dma: 0x%llx, rx_buflen: %d\n",
			 rx_dma, rx_buflen);
	} else {
		rx_dma = desc->dma_addr;
		rx_buflen = ISER_RX_PAYLOAD_SIZE;
		pr_debug("ISER req_buf: Using rx_dma: 0x%llx, rx_buflen: %d\n",
			 rx_dma, rx_buflen);
	}

	ib_dma_sync_single_for_cpu(ib_dev, rx_dma, rx_buflen, DMA_FROM_DEVICE);

	hdr = &desc->iscsi_header;
	pr_debug("iSCSI opcode: 0x%02x, ITT: 0x%08x, flags: 0x%02x dlen: %d\n",
		 hdr->opcode, hdr->itt, hdr->flags,
		 (int)(xfer_len - ISER_HEADERS_LEN));

	if ((char *)desc == isert_conn->login_req_buf) {
		isert_conn->login_req_len = xfer_len - ISER_HEADERS_LEN;
		if (isert_conn->conn) {
			struct iscsi_login *login = isert_conn->conn->conn_login;

			if (login && !login->first_request)
				isert_rx_login_req(isert_conn);
		}
		mutex_lock(&isert_conn->conn_mutex);
		complete(&isert_conn->login_req_comp);
		mutex_unlock(&isert_conn->conn_mutex);
	} else {
		isert_rx_do_work(desc, isert_conn);
	}

	ib_dma_sync_single_for_device(ib_dev, rx_dma, rx_buflen,
				      DMA_FROM_DEVICE);

	isert_conn->post_recv_buf_count--;
	pr_debug("iSERT: Decremented post_recv_buf_count: %d\n",
		 isert_conn->post_recv_buf_count);

	if ((char *)desc == isert_conn->login_req_buf)
		return;

	outstanding = isert_conn->post_recv_buf_count;
	if (outstanding + ISERT_MIN_POSTED_RX <= ISERT_QP_MAX_RECV_DTOS) {
		int err, count = min(ISERT_QP_MAX_RECV_DTOS - outstanding,
				ISERT_MIN_POSTED_RX);
		err = isert_post_recv(isert_conn, count);
		if (err) {
			pr_err("isert_post_recv() count: %d failed, %d\n",
			       count, err);
		}
	}
}

static void
isert_unmap_cmd(struct isert_cmd *isert_cmd, struct isert_conn *isert_conn)
{
	struct isert_rdma_wr *wr = &isert_cmd->rdma_wr;
	struct ib_device *ib_dev = isert_conn->conn_cm_id->device;

	pr_debug("isert_unmap_cmd >>>>>>>>>>>>>>>>>>>>>>>\n");

	if (wr->sge) {
		ib_dma_unmap_sg(ib_dev, wr->sge, wr->num_sge, DMA_TO_DEVICE);
		wr->sge = NULL;
	}

	kfree(wr->send_wr);
	wr->send_wr = NULL;

	kfree(isert_cmd->ib_sge);
	isert_cmd->ib_sge = NULL;
}

static void
isert_put_cmd(struct isert_cmd *isert_cmd, bool comp_err)
{
	struct iscsi_cmd *cmd = &isert_cmd->iscsi_cmd;
	struct isert_conn *isert_conn = isert_cmd->conn;
	struct iscsi_conn *conn = isert_conn->conn;

	pr_debug("Entering isert_put_cmd: %p\n", isert_cmd);

	switch (cmd->iscsi_opcode) {
	case ISCSI_OP_SCSI_CMD:
		spin_lock_bh(&conn->cmd_lock);
		if (!list_empty(&cmd->i_conn_node))
			list_del_init(&cmd->i_conn_node);
		spin_unlock_bh(&conn->cmd_lock);

		if (cmd->data_direction == DMA_TO_DEVICE) {
			iscsit_stop_dataout_timer(cmd);
			/*
			 * Check for special case during comp_err where
			 * WRITE_PENDING has been handed off from core,
			 * but requires an extra target_put_sess_cmd()
			 * before transport_generic_free_cmd() below.
			 */
			if (comp_err &&
			    cmd->se_cmd.t_state == TRANSPORT_WRITE_PENDING) {
				struct se_cmd *se_cmd = &cmd->se_cmd;

				target_put_sess_cmd(se_cmd->se_sess, se_cmd);
			}
		}

		isert_unmap_cmd(isert_cmd, isert_conn);
		transport_generic_free_cmd(&cmd->se_cmd, 0);
		break;
	case ISCSI_OP_SCSI_TMFUNC:
		spin_lock_bh(&conn->cmd_lock);
		if (!list_empty(&cmd->i_conn_node))
			list_del_init(&cmd->i_conn_node);
		spin_unlock_bh(&conn->cmd_lock);

		transport_generic_free_cmd(&cmd->se_cmd, 0);
		break;
	case ISCSI_OP_REJECT:
	case ISCSI_OP_NOOP_OUT:
		spin_lock_bh(&conn->cmd_lock);
		if (!list_empty(&cmd->i_conn_node))
			list_del_init(&cmd->i_conn_node);
		spin_unlock_bh(&conn->cmd_lock);

		/*
		 * Handle special case for REJECT when iscsi_add_reject*() has
		 * overwritten the original iscsi_opcode assignment, and the
		 * associated cmd->se_cmd needs to be released.
		 */
		if (cmd->se_cmd.se_tfo != NULL) {
			pr_debug("Calling transport_generic_free_cmd from"
				 " isert_put_cmd for 0x%02x\n",
				 cmd->iscsi_opcode);
			transport_generic_free_cmd(&cmd->se_cmd, 0);
			break;
		}
		/*
		 * Fall-through
		 */
	default:
		isert_release_cmd(cmd);
		break;
	}
}

static void
isert_unmap_tx_desc(struct iser_tx_desc *tx_desc, struct ib_device *ib_dev)
{
	if (tx_desc->dma_addr != 0) {
		pr_debug("Calling ib_dma_unmap_single for tx_desc->dma_addr\n");
		ib_dma_unmap_single(ib_dev, tx_desc->dma_addr,
				    ISER_HEADERS_LEN, DMA_TO_DEVICE);
		tx_desc->dma_addr = 0;
	}
}

static void
isert_completion_put(struct iser_tx_desc *tx_desc, struct isert_cmd *isert_cmd,
		     struct ib_device *ib_dev, bool comp_err)
{
	if (isert_cmd->sense_buf_dma != 0) {
		pr_debug("Calling ib_dma_unmap_single for isert_cmd->sense_buf_dma\n");
		ib_dma_unmap_single(ib_dev, isert_cmd->sense_buf_dma,
				    isert_cmd->sense_buf_len, DMA_TO_DEVICE);
		isert_cmd->sense_buf_dma = 0;
	}

	isert_unmap_tx_desc(tx_desc, ib_dev);
	isert_put_cmd(isert_cmd, comp_err);
}

static void
isert_completion_rdma_read(struct iser_tx_desc *tx_desc,
			   struct isert_cmd *isert_cmd)
{
	struct isert_rdma_wr *wr = &isert_cmd->rdma_wr;
	struct iscsi_cmd *cmd = &isert_cmd->iscsi_cmd;
	struct se_cmd *se_cmd = &cmd->se_cmd;
	struct ib_device *ib_dev = isert_cmd->conn->conn_cm_id->device;

	iscsit_stop_dataout_timer(cmd);

	if (wr->sge) {
		pr_debug("isert_do_rdma_read_comp: Unmapping wr->sge from t_data_sg\n");
		ib_dma_unmap_sg(ib_dev, wr->sge, wr->num_sge, DMA_TO_DEVICE);
		wr->sge = NULL;
	}

	if (isert_cmd->ib_sge) {
		pr_debug("isert_do_rdma_read_comp: Freeing isert_cmd->ib_sge\n");
		kfree(isert_cmd->ib_sge);
		isert_cmd->ib_sge = NULL;
	}

	cmd->write_data_done = se_cmd->data_length;
	wr->send_wr_num = 0;

	pr_debug("isert_do_rdma_read_comp, calling target_execute_cmd\n");
	spin_lock_bh(&cmd->istate_lock);
	cmd->cmd_flags |= ICF_GOT_LAST_DATAOUT;
	cmd->i_state = ISTATE_RECEIVED_LAST_DATAOUT;
	spin_unlock_bh(&cmd->istate_lock);

	target_execute_cmd(se_cmd);
}

static void
isert_do_control_comp(struct work_struct *work)
{
	struct isert_cmd *isert_cmd = container_of(work,
			struct isert_cmd, comp_work);
	struct isert_conn *isert_conn = isert_cmd->conn;
	struct ib_device *ib_dev = isert_conn->conn_cm_id->device;
	struct iscsi_cmd *cmd = &isert_cmd->iscsi_cmd;

	switch (cmd->i_state) {
	case ISTATE_SEND_TASKMGTRSP:
		pr_debug("Calling iscsit_tmr_post_handler >>>>>>>>>>>>>>>>>\n");

		atomic_dec(&isert_conn->post_send_buf_count);
		iscsit_tmr_post_handler(cmd, cmd->conn);

		cmd->i_state = ISTATE_SENT_STATUS;
		isert_completion_put(&isert_cmd->tx_desc, isert_cmd, ib_dev, false);
		break;
	case ISTATE_SEND_REJECT:
		pr_debug("Got isert_do_control_comp ISTATE_SEND_REJECT: >>>\n");
		atomic_dec(&isert_conn->post_send_buf_count);

		cmd->i_state = ISTATE_SENT_STATUS;
		isert_completion_put(&isert_cmd->tx_desc, isert_cmd, ib_dev, false);
		break;
	case ISTATE_SEND_LOGOUTRSP:
		pr_debug("Calling iscsit_logout_post_handler >>>>>>>>>>>>>>\n");

		atomic_dec(&isert_conn->post_send_buf_count);
		iscsit_logout_post_handler(cmd, cmd->conn);
		break;
	default:
		pr_err("Unknown do_control_comp i_state %d\n", cmd->i_state);
		dump_stack();
		break;
	}
}

static void
isert_response_completion(struct iser_tx_desc *tx_desc,
			  struct isert_cmd *isert_cmd,
			  struct isert_conn *isert_conn,
			  struct ib_device *ib_dev)
{
	struct iscsi_cmd *cmd = &isert_cmd->iscsi_cmd;
	struct isert_rdma_wr *wr = &isert_cmd->rdma_wr;

	if (cmd->i_state == ISTATE_SEND_TASKMGTRSP ||
	    cmd->i_state == ISTATE_SEND_LOGOUTRSP ||
	    cmd->i_state == ISTATE_SEND_REJECT) {
		isert_unmap_tx_desc(tx_desc, ib_dev);

		INIT_WORK(&isert_cmd->comp_work, isert_do_control_comp);
		queue_work(isert_comp_wq, &isert_cmd->comp_work);
		return;
	}
	atomic_sub(wr->send_wr_num + 1, &isert_conn->post_send_buf_count);

	cmd->i_state = ISTATE_SENT_STATUS;
	isert_completion_put(tx_desc, isert_cmd, ib_dev, false);
}

static void
isert_send_completion(struct iser_tx_desc *tx_desc,
		      struct isert_conn *isert_conn)
{
	struct ib_device *ib_dev = isert_conn->conn_cm_id->device;
	struct isert_cmd *isert_cmd = tx_desc->isert_cmd;
	struct isert_rdma_wr *wr;

	if (!isert_cmd) {
		atomic_dec(&isert_conn->post_send_buf_count);
		isert_unmap_tx_desc(tx_desc, ib_dev);
		return;
	}
	wr = &isert_cmd->rdma_wr;

	switch (wr->iser_ib_op) {
	case ISER_IB_RECV:
		pr_err("isert_send_completion: Got ISER_IB_RECV\n");
		dump_stack();
		break;
	case ISER_IB_SEND:
		pr_debug("isert_send_completion: Got ISER_IB_SEND\n");
		isert_response_completion(tx_desc, isert_cmd,
					  isert_conn, ib_dev);
		break;
	case ISER_IB_RDMA_WRITE:
		pr_err("isert_send_completion: Got ISER_IB_RDMA_WRITE\n");
		dump_stack();
		break;
	case ISER_IB_RDMA_READ:
		pr_debug("isert_send_completion: Got ISER_IB_RDMA_READ:\n");

		atomic_sub(wr->send_wr_num, &isert_conn->post_send_buf_count);
		isert_completion_rdma_read(tx_desc, isert_cmd);
		break;
	default:
		pr_err("Unknown wr->iser_ib_op: 0x%02x\n", wr->iser_ib_op);
		dump_stack();
		break;
	}
}

static void
isert_cq_tx_comp_err(struct iser_tx_desc *tx_desc, struct isert_conn *isert_conn)
{
	struct ib_device *ib_dev = isert_conn->conn_cm_id->device;
	struct isert_cmd *isert_cmd = tx_desc->isert_cmd;

	if (!isert_cmd)
		isert_unmap_tx_desc(tx_desc, ib_dev);
	else
		isert_completion_put(tx_desc, isert_cmd, ib_dev, true);
}

static void
isert_cq_rx_comp_err(struct isert_conn *isert_conn)
{
	struct iscsi_conn *conn = isert_conn->conn;

	if (isert_conn->post_recv_buf_count)
		return;

	if (conn->sess) {
		target_sess_cmd_list_set_waiting(conn->sess->se_sess);
		target_wait_for_sess_cmds(conn->sess->se_sess);
	}

	while (atomic_read(&isert_conn->post_send_buf_count))
		msleep(3000);

	mutex_lock(&isert_conn->conn_mutex);
	isert_conn_terminate(isert_conn);
	mutex_unlock(&isert_conn->conn_mutex);

	iscsit_cause_connection_reinstatement(isert_conn->conn, 0);

	complete(&isert_conn->conn_wait_comp_err);
}

static void
isert_cq_tx_work(struct work_struct *work)
{
	struct isert_cq_desc *cq_desc = container_of(work,
				struct isert_cq_desc, cq_tx_work);
	struct isert_device *device = cq_desc->device;
	int cq_index = cq_desc->cq_index;
	struct ib_cq *tx_cq = device->dev_tx_cq[cq_index];
	struct isert_conn *isert_conn;
	struct iser_tx_desc *tx_desc;
	struct ib_wc wc;

	while (ib_poll_cq(tx_cq, 1, &wc) == 1) {
		tx_desc = (struct iser_tx_desc *)(unsigned long)wc.wr_id;
		isert_conn = wc.qp->qp_context;

		if (wc.status == IB_WC_SUCCESS) {
			isert_send_completion(tx_desc, isert_conn);
		} else {
			pr_debug("TX wc.status != IB_WC_SUCCESS >>>>>>>>>>>>>>\n");
			pr_debug("TX wc.status: 0x%08x\n", wc.status);
			atomic_dec(&isert_conn->post_send_buf_count);
			isert_cq_tx_comp_err(tx_desc, isert_conn);
		}
	}

	ib_req_notify_cq(tx_cq, IB_CQ_NEXT_COMP);
}

static void
isert_cq_tx_callback(struct ib_cq *cq, void *context)
{
	struct isert_cq_desc *cq_desc = (struct isert_cq_desc *)context;

	INIT_WORK(&cq_desc->cq_tx_work, isert_cq_tx_work);
	queue_work(isert_comp_wq, &cq_desc->cq_tx_work);
}

static void
isert_cq_rx_work(struct work_struct *work)
{
	struct isert_cq_desc *cq_desc = container_of(work,
			struct isert_cq_desc, cq_rx_work);
	struct isert_device *device = cq_desc->device;
	int cq_index = cq_desc->cq_index;
	struct ib_cq *rx_cq = device->dev_rx_cq[cq_index];
	struct isert_conn *isert_conn;
	struct iser_rx_desc *rx_desc;
	struct ib_wc wc;
	unsigned long xfer_len;

	while (ib_poll_cq(rx_cq, 1, &wc) == 1) {
		rx_desc = (struct iser_rx_desc *)(unsigned long)wc.wr_id;
		isert_conn = wc.qp->qp_context;

		if (wc.status == IB_WC_SUCCESS) {
			xfer_len = (unsigned long)wc.byte_len;
			isert_rx_completion(rx_desc, isert_conn, xfer_len);
		} else {
			pr_debug("RX wc.status != IB_WC_SUCCESS >>>>>>>>>>>>>>\n");
			if (wc.status != IB_WC_WR_FLUSH_ERR)
				pr_debug("RX wc.status: 0x%08x\n", wc.status);

			isert_conn->post_recv_buf_count--;
			isert_cq_rx_comp_err(isert_conn);
		}
	}

	ib_req_notify_cq(rx_cq, IB_CQ_NEXT_COMP);
}

static void
isert_cq_rx_callback(struct ib_cq *cq, void *context)
{
	struct isert_cq_desc *cq_desc = (struct isert_cq_desc *)context;

	INIT_WORK(&cq_desc->cq_rx_work, isert_cq_rx_work);
	queue_work(isert_rx_wq, &cq_desc->cq_rx_work);
}

static int
isert_post_response(struct isert_conn *isert_conn, struct isert_cmd *isert_cmd)
{
	struct ib_send_wr *wr_failed;
	int ret;

	atomic_inc(&isert_conn->post_send_buf_count);

	ret = ib_post_send(isert_conn->conn_qp, &isert_cmd->tx_desc.send_wr,
			   &wr_failed);
	if (ret) {
		pr_err("ib_post_send failed with %d\n", ret);
		atomic_dec(&isert_conn->post_send_buf_count);
		return ret;
	}
	return ret;
}

static int
isert_put_response(struct iscsi_conn *conn, struct iscsi_cmd *cmd)
{
	struct isert_cmd *isert_cmd = container_of(cmd,
					struct isert_cmd, iscsi_cmd);
	struct isert_conn *isert_conn = (struct isert_conn *)conn->context;
	struct ib_send_wr *send_wr = &isert_cmd->tx_desc.send_wr;
	struct iscsi_scsi_rsp *hdr = (struct iscsi_scsi_rsp *)
				&isert_cmd->tx_desc.iscsi_header;

	isert_create_send_desc(isert_conn, isert_cmd, &isert_cmd->tx_desc);
	iscsit_build_rsp_pdu(cmd, conn, true, hdr);
	isert_init_tx_hdrs(isert_conn, &isert_cmd->tx_desc);
	/*
	 * Attach SENSE DATA payload to iSCSI Response PDU
	 */
	if (cmd->se_cmd.sense_buffer &&
	    ((cmd->se_cmd.se_cmd_flags & SCF_TRANSPORT_TASK_SENSE) ||
	    (cmd->se_cmd.se_cmd_flags & SCF_EMULATED_TASK_SENSE))) {
		struct ib_device *ib_dev = isert_conn->conn_cm_id->device;
		struct ib_sge *tx_dsg = &isert_cmd->tx_desc.tx_sg[1];
		u32 padding, sense_len;

		put_unaligned_be16(cmd->se_cmd.scsi_sense_length,
				   cmd->sense_buffer);
		cmd->se_cmd.scsi_sense_length += sizeof(__be16);

		padding = -(cmd->se_cmd.scsi_sense_length) & 3;
		hton24(hdr->dlength, (u32)cmd->se_cmd.scsi_sense_length);
		sense_len = cmd->se_cmd.scsi_sense_length + padding;

		isert_cmd->sense_buf_dma = ib_dma_map_single(ib_dev,
				(void *)cmd->sense_buffer, sense_len,
				DMA_TO_DEVICE);

		isert_cmd->sense_buf_len = sense_len;
		tx_dsg->addr	= isert_cmd->sense_buf_dma;
		tx_dsg->length	= sense_len;
		tx_dsg->lkey	= isert_conn->conn_mr->lkey;
		isert_cmd->tx_desc.num_sge = 2;
	}

	isert_init_send_wr(isert_cmd, send_wr);

	pr_debug("Posting SCSI Response IB_WR_SEND >>>>>>>>>>>>>>>>>>>>>>\n");

	return isert_post_response(isert_conn, isert_cmd);
}

static int
isert_put_nopin(struct iscsi_cmd *cmd, struct iscsi_conn *conn,
		bool nopout_response)
{
	struct isert_cmd *isert_cmd = container_of(cmd,
				struct isert_cmd, iscsi_cmd);
	struct isert_conn *isert_conn = (struct isert_conn *)conn->context;
	struct ib_send_wr *send_wr = &isert_cmd->tx_desc.send_wr;

	isert_create_send_desc(isert_conn, isert_cmd, &isert_cmd->tx_desc);
	iscsit_build_nopin_rsp(cmd, conn, (struct iscsi_nopin *)
			       &isert_cmd->tx_desc.iscsi_header,
			       nopout_response);
	isert_init_tx_hdrs(isert_conn, &isert_cmd->tx_desc);
	isert_init_send_wr(isert_cmd, send_wr);

	pr_debug("Posting NOPIN Reponse IB_WR_SEND >>>>>>>>>>>>>>>>>>>>>>\n");

	return isert_post_response(isert_conn, isert_cmd);
}

static int
isert_put_logout_rsp(struct iscsi_cmd *cmd, struct iscsi_conn *conn)
{
	struct isert_cmd *isert_cmd = container_of(cmd,
				struct isert_cmd, iscsi_cmd);
	struct isert_conn *isert_conn = (struct isert_conn *)conn->context;
	struct ib_send_wr *send_wr = &isert_cmd->tx_desc.send_wr;

	isert_create_send_desc(isert_conn, isert_cmd, &isert_cmd->tx_desc);
	iscsit_build_logout_rsp(cmd, conn, (struct iscsi_logout_rsp *)
				&isert_cmd->tx_desc.iscsi_header);
	isert_init_tx_hdrs(isert_conn, &isert_cmd->tx_desc);
	isert_init_send_wr(isert_cmd, send_wr);

	pr_debug("Posting Logout Response IB_WR_SEND >>>>>>>>>>>>>>>>>>>>>>\n");

	return isert_post_response(isert_conn, isert_cmd);
}

static int
isert_put_tm_rsp(struct iscsi_cmd *cmd, struct iscsi_conn *conn)
{
	struct isert_cmd *isert_cmd = container_of(cmd,
				struct isert_cmd, iscsi_cmd);
	struct isert_conn *isert_conn = (struct isert_conn *)conn->context;
	struct ib_send_wr *send_wr = &isert_cmd->tx_desc.send_wr;

	isert_create_send_desc(isert_conn, isert_cmd, &isert_cmd->tx_desc);
	iscsit_build_task_mgt_rsp(cmd, conn, (struct iscsi_tm_rsp *)
				  &isert_cmd->tx_desc.iscsi_header);
	isert_init_tx_hdrs(isert_conn, &isert_cmd->tx_desc);
	isert_init_send_wr(isert_cmd, send_wr);

	pr_debug("Posting Task Management Response IB_WR_SEND >>>>>>>>>>>>>>>>>>>>>>\n");

	return isert_post_response(isert_conn, isert_cmd);
}

static int
isert_put_reject(struct iscsi_cmd *cmd, struct iscsi_conn *conn)
{
	struct isert_cmd *isert_cmd = container_of(cmd,
				struct isert_cmd, iscsi_cmd);
	struct isert_conn *isert_conn = (struct isert_conn *)conn->context;
	struct ib_send_wr *send_wr = &isert_cmd->tx_desc.send_wr;
	struct ib_device *ib_dev = isert_conn->conn_cm_id->device;
	struct ib_sge *tx_dsg = &isert_cmd->tx_desc.tx_sg[1];
	struct iscsi_reject *hdr =
		(struct iscsi_reject *)&isert_cmd->tx_desc.iscsi_header;

	isert_create_send_desc(isert_conn, isert_cmd, &isert_cmd->tx_desc);
	iscsit_build_reject(cmd, conn, hdr);
	isert_init_tx_hdrs(isert_conn, &isert_cmd->tx_desc);

	hton24(hdr->dlength, ISCSI_HDR_LEN);
	isert_cmd->sense_buf_dma = ib_dma_map_single(ib_dev,
			(void *)cmd->buf_ptr, ISCSI_HDR_LEN,
			DMA_TO_DEVICE);
	isert_cmd->sense_buf_len = ISCSI_HDR_LEN;
	tx_dsg->addr	= isert_cmd->sense_buf_dma;
	tx_dsg->length	= ISCSI_HDR_LEN;
	tx_dsg->lkey	= isert_conn->conn_mr->lkey;
	isert_cmd->tx_desc.num_sge = 2;

	isert_init_send_wr(isert_cmd, send_wr);

	pr_debug("Posting Reject IB_WR_SEND >>>>>>>>>>>>>>>>>>>>>>\n");

	return isert_post_response(isert_conn, isert_cmd);
}

static int
isert_build_rdma_wr(struct isert_conn *isert_conn, struct isert_cmd *isert_cmd,
		    struct ib_sge *ib_sge, struct ib_send_wr *send_wr,
		    u32 data_left, u32 offset)
{
	struct iscsi_cmd *cmd = &isert_cmd->iscsi_cmd;
	struct scatterlist *sg_start, *tmp_sg;
	struct ib_device *ib_dev = isert_conn->conn_cm_id->device;
	u32 sg_off, page_off;
	int i = 0, sg_nents;

	sg_off = offset / PAGE_SIZE;
	sg_start = &cmd->se_cmd.t_data_sg[sg_off];
	sg_nents = min(cmd->se_cmd.t_data_nents - sg_off, isert_conn->max_sge);
	page_off = offset % PAGE_SIZE;

	send_wr->sg_list = ib_sge;
	send_wr->num_sge = sg_nents;
	send_wr->wr_id = (unsigned long)&isert_cmd->tx_desc;
	/*
	 * Perform mapping of TCM scatterlist memory ib_sge dma_addr.
	 */
	for_each_sg(sg_start, tmp_sg, sg_nents, i) {
		pr_debug("ISER RDMA from SGL dma_addr: 0x%16llx dma_len: %u, page_off: %u\n",
			 (unsigned long long)tmp_sg->dma_address,
			 tmp_sg->length, page_off);

		ib_sge->addr = ib_sg_dma_address(ib_dev, tmp_sg) + page_off;
		ib_sge->length = min_t(u32, data_left,
				ib_sg_dma_len(ib_dev, tmp_sg) - page_off);
		ib_sge->lkey = isert_conn->conn_mr->lkey;

		pr_debug("RDMA ib_sge: addr: 0x%16llx  length: %u\n",
			 ib_sge->addr, ib_sge->length);
		page_off = 0;
		data_left -= ib_sge->length;
		ib_sge++;
		pr_debug("Incrementing ib_sge pointer to %p\n", ib_sge);
	}

	pr_debug("Set outgoing sg_list: %p num_sg: %u from TCM SGLs\n",
		 send_wr->sg_list, send_wr->num_sge);

	return sg_nents;
}

static int
isert_put_datain(struct iscsi_conn *conn, struct iscsi_cmd *cmd)
{
	struct se_cmd *se_cmd = &cmd->se_cmd;
	struct isert_cmd *isert_cmd = container_of(cmd,
					struct isert_cmd, iscsi_cmd);
	struct isert_rdma_wr *wr = &isert_cmd->rdma_wr;
	struct isert_conn *isert_conn = (struct isert_conn *)conn->context;
	struct ib_send_wr *wr_failed, *send_wr;
	struct ib_device *ib_dev = isert_conn->conn_cm_id->device;
	struct ib_sge *ib_sge;
	struct scatterlist *sg;
	u32 offset = 0, data_len, data_left, rdma_write_max;
	int rc, ret = 0, count, sg_nents, i, ib_sge_cnt;

	pr_debug("RDMA_WRITE: data_length: %u\n", se_cmd->data_length);

	sg = &se_cmd->t_data_sg[0];
	sg_nents = se_cmd->t_data_nents;

	count = ib_dma_map_sg(ib_dev, sg, sg_nents, DMA_TO_DEVICE);
	if (unlikely(!count)) {
		pr_err("Unable to map put_datain SGs\n");
		return -EINVAL;
	}
	wr->sge = sg;
	wr->num_sge = sg_nents;
	pr_debug("Mapped IB count: %u sg: %p sg_nents: %u for RDMA_WRITE\n",
		 count, sg, sg_nents);

	ib_sge = kzalloc(sizeof(struct ib_sge) * sg_nents, GFP_KERNEL);
	if (!ib_sge) {
		pr_warn("Unable to allocate datain ib_sge\n");
		ret = -ENOMEM;
		goto unmap_sg;
	}
	isert_cmd->ib_sge = ib_sge;

	pr_debug("Allocated ib_sge: %p from t_data_ents: %d for RDMA_WRITE\n",
		 ib_sge, se_cmd->t_data_nents);

	wr->send_wr_num = DIV_ROUND_UP(sg_nents, isert_conn->max_sge);
	wr->send_wr = kzalloc(sizeof(struct ib_send_wr) * wr->send_wr_num,
				GFP_KERNEL);
	if (!wr->send_wr) {
		pr_err("Unable to allocate wr->send_wr\n");
		ret = -ENOMEM;
		goto unmap_sg;
	}
	pr_debug("Allocated wr->send_wr: %p wr->send_wr_num: %u\n",
		 wr->send_wr, wr->send_wr_num);

	iscsit_increment_maxcmdsn(cmd, conn->sess);
	cmd->stat_sn = conn->stat_sn++;

	wr->isert_cmd = isert_cmd;
	rdma_write_max = isert_conn->max_sge * PAGE_SIZE;
	data_left = se_cmd->data_length;

	for (i = 0; i < wr->send_wr_num; i++) {
		send_wr = &isert_cmd->rdma_wr.send_wr[i];
		data_len = min(data_left, rdma_write_max);

		send_wr->opcode = IB_WR_RDMA_WRITE;
		send_wr->send_flags = 0;
		send_wr->wr.rdma.remote_addr = isert_cmd->read_va + offset;
		send_wr->wr.rdma.rkey = isert_cmd->read_stag;

		ib_sge_cnt = isert_build_rdma_wr(isert_conn, isert_cmd, ib_sge,
					send_wr, data_len, offset);
		ib_sge += ib_sge_cnt;

		if (i + 1 == wr->send_wr_num)
			send_wr->next = &isert_cmd->tx_desc.send_wr;
		else
			send_wr->next = &wr->send_wr[i + 1];

		offset += data_len;
		data_left -= data_len;
	}
	/*
	 * Build isert_conn->tx_desc for iSCSI response PDU and attach
	 */
	isert_create_send_desc(isert_conn, isert_cmd, &isert_cmd->tx_desc);
	iscsit_build_rsp_pdu(cmd, conn, false, (struct iscsi_scsi_rsp *)
			     &isert_cmd->tx_desc.iscsi_header);
	isert_init_tx_hdrs(isert_conn, &isert_cmd->tx_desc);
	isert_init_send_wr(isert_cmd, &isert_cmd->tx_desc.send_wr);

	atomic_add(wr->send_wr_num + 1, &isert_conn->post_send_buf_count);

	rc = ib_post_send(isert_conn->conn_qp, wr->send_wr, &wr_failed);
	if (rc) {
		pr_warn("ib_post_send() failed for IB_WR_RDMA_WRITE\n");
		atomic_sub(wr->send_wr_num + 1, &isert_conn->post_send_buf_count);
	}
	pr_debug("Posted RDMA_WRITE + Response for iSER Data READ\n");
	return 1;

unmap_sg:
	ib_dma_unmap_sg(ib_dev, sg, sg_nents, DMA_TO_DEVICE);
	return ret;
}

static int
isert_get_dataout(struct iscsi_conn *conn, struct iscsi_cmd *cmd, bool recovery)
{
	struct se_cmd *se_cmd = &cmd->se_cmd;
	struct isert_cmd *isert_cmd = container_of(cmd,
					struct isert_cmd, iscsi_cmd);
	struct isert_rdma_wr *wr = &isert_cmd->rdma_wr;
	struct isert_conn *isert_conn = (struct isert_conn *)conn->context;
	struct ib_send_wr *wr_failed, *send_wr;
	struct ib_sge *ib_sge;
	struct ib_device *ib_dev = isert_conn->conn_cm_id->device;
	struct scatterlist *sg_start;
	u32 sg_off, sg_nents, page_off, va_offset = 0;
	u32 offset = 0, data_len, data_left, rdma_write_max;
	int rc, ret = 0, count, i, ib_sge_cnt;

	pr_debug("RDMA_READ: data_length: %u write_data_done: %u\n",
		 se_cmd->data_length, cmd->write_data_done);

	sg_off = cmd->write_data_done / PAGE_SIZE;
	sg_start = &cmd->se_cmd.t_data_sg[sg_off];
	page_off = cmd->write_data_done % PAGE_SIZE;

	pr_debug("RDMA_READ: sg_off: %d, sg_start: %p page_off: %d\n",
		 sg_off, sg_start, page_off);

	data_left = se_cmd->data_length - cmd->write_data_done;
	sg_nents = se_cmd->t_data_nents - sg_off;

	pr_debug("RDMA_READ: data_left: %d, sg_nents: %d\n",
		 data_left, sg_nents);

	count = ib_dma_map_sg(ib_dev, sg_start, sg_nents, DMA_FROM_DEVICE);
	if (unlikely(!count)) {
		pr_err("Unable to map get_dataout SGs\n");
		return -EINVAL;
	}
	wr->sge = sg_start;
	wr->num_sge = sg_nents;
	pr_debug("Mapped IB count: %u sg_start: %p sg_nents: %u for RDMA_READ\n",
		 count, sg_start, sg_nents);

	ib_sge = kzalloc(sizeof(struct ib_sge) * sg_nents, GFP_KERNEL);
	if (!ib_sge) {
		pr_warn("Unable to allocate dataout ib_sge\n");
		ret = -ENOMEM;
		goto unmap_sg;
	}
	isert_cmd->ib_sge = ib_sge;

	pr_debug("Using ib_sge: %p from sg_ents: %d for RDMA_READ\n",
		 ib_sge, sg_nents);

	wr->send_wr_num = DIV_ROUND_UP(sg_nents, isert_conn->max_sge);
	wr->send_wr = kzalloc(sizeof(struct ib_send_wr) * wr->send_wr_num,
				GFP_KERNEL);
	if (!wr->send_wr) {
		pr_debug("Unable to allocate wr->send_wr\n");
		ret = -ENOMEM;
		goto unmap_sg;
	}
	pr_debug("Allocated wr->send_wr: %p wr->send_wr_num: %u\n",
		 wr->send_wr, wr->send_wr_num);

	isert_cmd->tx_desc.isert_cmd = isert_cmd;

	wr->iser_ib_op = ISER_IB_RDMA_READ;
	wr->isert_cmd = isert_cmd;
	rdma_write_max = isert_conn->max_sge * PAGE_SIZE;
	offset = cmd->write_data_done;

	for (i = 0; i < wr->send_wr_num; i++) {
		send_wr = &isert_cmd->rdma_wr.send_wr[i];
		data_len = min(data_left, rdma_write_max);

		send_wr->opcode = IB_WR_RDMA_READ;
		send_wr->wr.rdma.remote_addr = isert_cmd->write_va + va_offset;
		send_wr->wr.rdma.rkey = isert_cmd->write_stag;

		ib_sge_cnt = isert_build_rdma_wr(isert_conn, isert_cmd, ib_sge,
					send_wr, data_len, offset);
		ib_sge += ib_sge_cnt;

		if (i + 1 == wr->send_wr_num)
			send_wr->send_flags = IB_SEND_SIGNALED;
		else
			send_wr->next = &wr->send_wr[i + 1];

		offset += data_len;
		va_offset += data_len;
		data_left -= data_len;
	}

	atomic_add(wr->send_wr_num, &isert_conn->post_send_buf_count);

	rc = ib_post_send(isert_conn->conn_qp, wr->send_wr, &wr_failed);
	if (rc) {
		pr_warn("ib_post_send() failed for IB_WR_RDMA_READ\n");
		atomic_sub(wr->send_wr_num, &isert_conn->post_send_buf_count);
	}
	pr_debug("Posted RDMA_READ memory for ISER Data WRITE\n");
	return 0;

unmap_sg:
	ib_dma_unmap_sg(ib_dev, sg_start, sg_nents, DMA_FROM_DEVICE);
	return ret;
}

static int
isert_immediate_queue(struct iscsi_conn *conn, struct iscsi_cmd *cmd, int state)
{
	int ret;

	switch (state) {
	case ISTATE_SEND_NOPIN_WANT_RESPONSE:
		ret = isert_put_nopin(cmd, conn, false);
		break;
	default:
		pr_err("Unknown immediate state: 0x%02x\n", state);
		ret = -EINVAL;
		break;
	}

	return ret;
}

static int
isert_response_queue(struct iscsi_conn *conn, struct iscsi_cmd *cmd, int state)
{
	int ret;

	switch (state) {
	case ISTATE_SEND_LOGOUTRSP:
		ret = isert_put_logout_rsp(cmd, conn);
		if (!ret) {
			pr_debug("Returning iSER Logout -EAGAIN\n");
			ret = -EAGAIN;
		}
		break;
	case ISTATE_SEND_NOPIN:
		ret = isert_put_nopin(cmd, conn, true);
		break;
	case ISTATE_SEND_TASKMGTRSP:
		ret = isert_put_tm_rsp(cmd, conn);
		break;
	case ISTATE_SEND_REJECT:
		ret = isert_put_reject(cmd, conn);
		break;
	case ISTATE_SEND_STATUS:
		/*
		 * Special case for sending non GOOD SCSI status from TX thread
		 * context during pre se_cmd excecution failure.
		 */
		ret = isert_put_response(conn, cmd);
		break;
	default:
		pr_err("Unknown response state: 0x%02x\n", state);
		ret = -EINVAL;
		break;
	}

	return ret;
}

struct rdma_cm_id *
isert_setup_id(struct isert_np *isert_np)
{
	struct iscsi_np *np = isert_np->np;
	struct rdma_cm_id *id;
	struct sockaddr *sa;
	int ret;

	sa = (struct sockaddr *)&np->np_sockaddr;
	pr_debug("ksockaddr: %p, sa: %p\n", &np->np_sockaddr, sa);

	id = rdma_create_id(isert_cma_handler, isert_np,
			    RDMA_PS_TCP, IB_QPT_RC);
	if (IS_ERR(id)) {
		pr_err("rdma_create_id() failed: %ld\n", PTR_ERR(id));
		ret = PTR_ERR(id);
		goto out;
	}
	pr_debug("id %p context %p\n", id, id->context);

	ret = rdma_bind_addr(id, sa);
	if (ret) {
		pr_err("rdma_bind_addr() failed: %d\n", ret);
		goto out_id;
	}

	ret = rdma_listen(id, ISERT_RDMA_LISTEN_BACKLOG);
	if (ret) {
		pr_err("rdma_listen() failed: %d\n", ret);
		goto out_id;
	}

	return id;
out_id:
	rdma_destroy_id(id);
out:
	return ERR_PTR(ret);
}

static int
isert_setup_np(struct iscsi_np *np,
	       struct __kernel_sockaddr_storage *ksockaddr)
{
	struct isert_np *isert_np;
	struct rdma_cm_id *isert_lid;
	int ret;

	isert_np = kzalloc(sizeof(struct isert_np), GFP_KERNEL);
	if (!isert_np) {
		pr_err("Unable to allocate struct isert_np\n");
		return -ENOMEM;
	}
	sema_init(&isert_np->np_sem, 0);
	mutex_init(&isert_np->np_accept_mutex);
	INIT_LIST_HEAD(&isert_np->np_accept_list);
	init_completion(&isert_np->np_login_comp);
	isert_np->np = np;

	/*
	 * Setup the np->np_sockaddr from the passed sockaddr setup
	 * in iscsi_target_configfs.c code..
	 */
	memcpy(&np->np_sockaddr, ksockaddr,
	       sizeof(struct __kernel_sockaddr_storage));

	isert_lid = isert_setup_id(isert_np);
	if (IS_ERR(isert_lid)) {
		ret = PTR_ERR(isert_lid);
		goto out;
	}

	isert_np->np_cm_id = isert_lid;
	np->np_context = isert_np;

	return 0;

out:
	kfree(isert_np);

	return ret;
}

static int
isert_rdma_accept(struct isert_conn *isert_conn)
{
	struct rdma_cm_id *cm_id = isert_conn->conn_cm_id;
	struct rdma_conn_param cp;
	int ret;

	memset(&cp, 0, sizeof(struct rdma_conn_param));
	cp.responder_resources = isert_conn->responder_resources;
	cp.initiator_depth = isert_conn->initiator_depth;
	cp.retry_count = 7;
	cp.rnr_retry_count = 7;

	pr_debug("Before rdma_accept >>>>>>>>>>>>>>>>>>>>.\n");

	ret = rdma_accept(cm_id, &cp);
	if (ret) {
		pr_err("rdma_accept() failed with: %d\n", ret);
		return ret;
	}

	pr_debug("After rdma_accept >>>>>>>>>>>>>>>>>>>>>.\n");

	return 0;
}

static int
isert_get_login_rx(struct iscsi_conn *conn, struct iscsi_login *login)
{
	struct isert_conn *isert_conn = (struct isert_conn *)conn->context;
	int ret;

	pr_info("before login_req comp conn: %p\n", isert_conn);
	ret = wait_for_completion_interruptible(&isert_conn->login_req_comp);
	if (ret) {
		pr_err("isert_conn %p interrupted before got login req\n",
			isert_conn);
		return ret;
	}
	isert_conn->login_req_comp.done = 0;

	if (!login->first_request)
		return 0;

	isert_rx_login_req(isert_conn);

	pr_info("before conn_login_comp conn: %p\n", conn);

	ret = wait_for_completion_interruptible(&isert_conn->conn_login_comp);
	if (ret)
		return ret;

	pr_info("processing login->req: %p\n", login->req);
	return 0;
}

static void
isert_set_conn_info(struct iscsi_np *np, struct iscsi_conn *conn,
		    struct isert_conn *isert_conn)
{
	struct rdma_cm_id *cm_id = isert_conn->conn_cm_id;
	struct rdma_route *cm_route = &cm_id->route;
	struct sockaddr_in *sock_in;
	struct sockaddr_in6 *sock_in6;

	conn->login_family = np->np_sockaddr.ss_family;

	if (np->np_sockaddr.ss_family == AF_INET6) {
		sock_in6 = (struct sockaddr_in6 *)&cm_route->addr.dst_addr;
		snprintf(conn->login_ip, sizeof(conn->login_ip), "%pI6c",
			 &sock_in6->sin6_addr.in6_u);
		conn->login_port = ntohs(sock_in6->sin6_port);

		sock_in6 = (struct sockaddr_in6 *)&cm_route->addr.src_addr;
		snprintf(conn->local_ip, sizeof(conn->local_ip), "%pI6c",
			 &sock_in6->sin6_addr.in6_u);
		conn->local_port = ntohs(sock_in6->sin6_port);
	} else {
		sock_in = (struct sockaddr_in *)&cm_route->addr.dst_addr;
		sprintf(conn->login_ip, "%pI4",
			&sock_in->sin_addr.s_addr);
		conn->login_port = ntohs(sock_in->sin_port);

		sock_in = (struct sockaddr_in *)&cm_route->addr.src_addr;
		sprintf(conn->local_ip, "%pI4",
			&sock_in->sin_addr.s_addr);
		conn->local_port = ntohs(sock_in->sin_port);
	}
}

static int
isert_accept_np(struct iscsi_np *np, struct iscsi_conn *conn)
{
	struct isert_np *isert_np = (struct isert_np *)np->np_context;
	struct isert_conn *isert_conn;
	int max_accept = 0, ret;

accept_wait:
	ret = down_interruptible(&isert_np->np_sem);
	if (max_accept > 5)
		return -ENODEV;

	spin_lock_bh(&np->np_thread_lock);
	if (np->np_thread_state >= ISCSI_NP_THREAD_RESET) {
		spin_unlock_bh(&np->np_thread_lock);
		pr_debug("np_thread_state %d for isert_accept_np\n",
			 np->np_thread_state);
		/**
		 * No point in stalling here when np_thread
		 * is in state RESET/SHUTDOWN/EXIT - bail
		 **/
		return -ENODEV;
	}
	spin_unlock_bh(&np->np_thread_lock);

	mutex_lock(&isert_np->np_accept_mutex);
	if (list_empty(&isert_np->np_accept_list)) {
		mutex_unlock(&isert_np->np_accept_mutex);
		max_accept++;
		goto accept_wait;
	}
	isert_conn = list_first_entry(&isert_np->np_accept_list,
			struct isert_conn, conn_accept_node);
	list_del_init(&isert_conn->conn_accept_node);
	mutex_unlock(&isert_np->np_accept_mutex);

	conn->context = isert_conn;
	isert_conn->conn = conn;
	max_accept = 0;

	isert_set_conn_info(np, conn, isert_conn);

	pr_debug("Processing isert_conn: %p\n", isert_conn);

	return 0;
}

static void
isert_free_np(struct iscsi_np *np)
{
	struct isert_np *isert_np = (struct isert_np *)np->np_context;

	if (isert_np->np_cm_id)
		rdma_destroy_id(isert_np->np_cm_id);

	np->np_context = NULL;
	kfree(isert_np);
}

static void isert_release_work(struct work_struct *work)
{
	struct isert_conn *isert_conn = container_of(work,
						     struct isert_conn,
						     release_work);

	pr_info("Starting release conn %p\n", isert_conn);

	wait_for_completion(&isert_conn->conn_wait);

	mutex_lock(&isert_conn->conn_mutex);
	isert_conn->state = ISER_CONN_DOWN;
	mutex_unlock(&isert_conn->conn_mutex);

	pr_info("Destroying conn %p\n", isert_conn);
	isert_put_conn(isert_conn);
}

static void isert_wait_conn(struct iscsi_conn *conn)
{
	struct isert_conn *isert_conn = conn->context;

	pr_debug("isert_wait_conn: Starting \n");

	mutex_lock(&isert_conn->conn_mutex);
	/*
	 * Only wait for conn_wait_comp_err if the isert_conn made it
	 * into full feature phase..
	 */
	if (isert_conn->state == ISER_CONN_INIT) {
		mutex_unlock(&isert_conn->conn_mutex);
		return;
	}
	isert_conn_terminate(isert_conn);
	mutex_unlock(&isert_conn->conn_mutex);
<<<<<<< HEAD

	wait_for_completion(&isert_conn->conn_wait_comp_err);

	INIT_WORK(&isert_conn->release_work, isert_release_work);
	queue_work(isert_release_wq, &isert_conn->release_work);
}

=======

	wait_for_completion(&isert_conn->conn_wait_comp_err);

	queue_work(isert_release_wq, &isert_conn->release_work);
}

>>>>>>> f0b7ed42
static void isert_free_conn(struct iscsi_conn *conn)
{
	struct isert_conn *isert_conn = conn->context;

	isert_put_conn(isert_conn);
}

static struct iscsit_transport iser_target_transport = {
	.name			= "IB/iSER",
	.transport_type		= ISCSI_INFINIBAND,
	.owner			= THIS_MODULE,
	.iscsit_setup_np	= isert_setup_np,
	.iscsit_accept_np	= isert_accept_np,
	.iscsit_free_np		= isert_free_np,
	.iscsit_wait_conn	= isert_wait_conn,
	.iscsit_free_conn	= isert_free_conn,
	.iscsit_alloc_cmd	= isert_alloc_cmd,
	.iscsit_get_login_rx	= isert_get_login_rx,
	.iscsit_put_login_tx	= isert_put_login_tx,
	.iscsit_immediate_queue	= isert_immediate_queue,
	.iscsit_response_queue	= isert_response_queue,
	.iscsit_get_dataout	= isert_get_dataout,
	.iscsit_queue_data_in	= isert_put_datain,
	.iscsit_queue_status	= isert_put_response,
};

static int __init isert_init(void)
{
	int ret;

	isert_rx_wq = alloc_workqueue("isert_rx_wq", 0, 0);
	if (!isert_rx_wq) {
		pr_err("Unable to allocate isert_rx_wq\n");
		return -ENOMEM;
	}

	isert_comp_wq = alloc_workqueue("isert_comp_wq", 0, 0);
	if (!isert_comp_wq) {
		pr_err("Unable to allocate isert_comp_wq\n");
		ret = -ENOMEM;
		goto destroy_rx_wq;
	}

	isert_release_wq = alloc_workqueue("isert_release_wq", WQ_UNBOUND,
					WQ_UNBOUND_MAX_ACTIVE);
	if (!isert_release_wq) {
		pr_err("Unable to allocate isert_release_wq\n");
		ret = -ENOMEM;
		goto destroy_comp_wq;
	}

	isert_cmd_cache = kmem_cache_create("isert_cmd_cache",
			sizeof(struct isert_cmd), __alignof__(struct isert_cmd),
			0, NULL);
	if (!isert_cmd_cache) {
		pr_err("Unable to create isert_cmd_cache\n");
		ret = -ENOMEM;
		goto destroy_release_wq;
	}

	iscsit_register_transport(&iser_target_transport);
	pr_info("iSER_TARGET[0] - Loaded iser_target_transport\n");
	return 0;

destroy_release_wq:
	destroy_workqueue(isert_release_wq);
destroy_comp_wq:
	destroy_workqueue(isert_comp_wq);
destroy_rx_wq:
	destroy_workqueue(isert_rx_wq);
	return ret;
}

static void __exit isert_exit(void)
{
	flush_scheduled_work();
	kmem_cache_destroy(isert_cmd_cache);
	destroy_workqueue(isert_release_wq);
	destroy_workqueue(isert_comp_wq);
	destroy_workqueue(isert_rx_wq);
	iscsit_unregister_transport(&iser_target_transport);
	pr_debug("iSER_TARGET[0] - Released iser_target_transport\n");
}

MODULE_DESCRIPTION("iSER-Target for mainline target infrastructure");
MODULE_VERSION("0.1");
MODULE_AUTHOR("nab@Linux-iSCSI.org");
MODULE_LICENSE("GPL");

module_init(isert_init);
module_exit(isert_exit);<|MERGE_RESOLUTION|>--- conflicted
+++ resolved
@@ -49,11 +49,8 @@
 isert_rdma_accept(struct isert_conn *isert_conn);
 struct rdma_cm_id *isert_setup_id(struct isert_np *isert_np);
 
-<<<<<<< HEAD
-=======
 static void isert_release_work(struct work_struct *work);
 
->>>>>>> f0b7ed42
 static void
 isert_qp_event_callback(struct ib_event *e, void *context)
 {
@@ -437,10 +434,7 @@
 	init_completion(&isert_conn->conn_wait_comp_err);
 	kref_init(&isert_conn->conn_kref);
 	mutex_init(&isert_conn->conn_mutex);
-<<<<<<< HEAD
-=======
 	INIT_WORK(&isert_conn->release_work, isert_release_work);
->>>>>>> f0b7ed42
 
 	isert_conn->conn_cm_id = cma_id;
 	isert_conn->responder_resources = event->param.conn.responder_resources;
@@ -543,12 +537,8 @@
 	pr_debug("Entering isert_connect_release(): >>>>>>>>>>>>>>>>>>>>>>>>>>>>>>>>>\n");
 
 	isert_free_rx_descriptors(isert_conn);
-<<<<<<< HEAD
-	rdma_destroy_id(isert_conn->conn_cm_id);
-=======
 	if (isert_conn->conn_cm_id)
 		rdma_destroy_id(isert_conn->conn_cm_id);
->>>>>>> f0b7ed42
 
 	if (isert_conn->conn_qp) {
 		cq_index = ((struct isert_cq_desc *)
@@ -679,38 +669,6 @@
 	}
 
 	return -1;
-<<<<<<< HEAD
-}
-
-static int
-isert_disconnected_handler(struct rdma_cm_id *cma_id,
-			   enum rdma_cm_event_type event)
-{
-	struct isert_np *isert_np = cma_id->context;
-	struct isert_conn *isert_conn;
-
-	if (isert_np->np_cm_id == cma_id)
-		return isert_np_cma_handler(cma_id->context, event);
-
-	isert_conn = cma_id->qp->qp_context;
-
-	mutex_lock(&isert_conn->conn_mutex);
-	isert_conn_terminate(isert_conn);
-	mutex_unlock(&isert_conn->conn_mutex);
-
-	pr_info("conn %p completing conn_wait\n", isert_conn);
-	complete(&isert_conn->conn_wait);
-
-	return 0;
-}
-
-static void
-isert_connect_error(struct rdma_cm_id *cma_id)
-{
-	struct isert_conn *isert_conn = cma_id->qp->qp_context;
-
-	isert_put_conn(isert_conn);
-=======
 }
 
 static int
@@ -758,7 +716,6 @@
 	isert_put_conn(isert_conn);
 
 	return -1;
->>>>>>> f0b7ed42
 }
 
 static int
@@ -788,11 +745,7 @@
 	case RDMA_CM_EVENT_REJECTED:       /* FALLTHRU */
 	case RDMA_CM_EVENT_UNREACHABLE:    /* FALLTHRU */
 	case RDMA_CM_EVENT_CONNECT_ERROR:
-<<<<<<< HEAD
-		isert_connect_error(cma_id);
-=======
 		ret = isert_connect_error(cma_id);
->>>>>>> f0b7ed42
 		break;
 	default:
 		pr_err("Unhandled RDMA CMA event: %d\n", event->event);
@@ -2483,22 +2436,12 @@
 	}
 	isert_conn_terminate(isert_conn);
 	mutex_unlock(&isert_conn->conn_mutex);
-<<<<<<< HEAD
 
 	wait_for_completion(&isert_conn->conn_wait_comp_err);
 
-	INIT_WORK(&isert_conn->release_work, isert_release_work);
 	queue_work(isert_release_wq, &isert_conn->release_work);
 }
 
-=======
-
-	wait_for_completion(&isert_conn->conn_wait_comp_err);
-
-	queue_work(isert_release_wq, &isert_conn->release_work);
-}
-
->>>>>>> f0b7ed42
 static void isert_free_conn(struct iscsi_conn *conn)
 {
 	struct isert_conn *isert_conn = conn->context;
