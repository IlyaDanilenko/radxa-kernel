--- conflicted
+++ resolved
@@ -107,9 +107,6 @@
 	tty_flip_buffer_push(tty_port);
 }
 
-<<<<<<< HEAD
-#endif
-=======
 static void dma_rx_complete(void *param)
 {
 	struct uart_8250_port *p = param;
@@ -121,7 +118,7 @@
 		__dma_rx_complete(p);
 	spin_unlock_irqrestore(&p->port.lock, flags);
 }
->>>>>>> 3cf93656
+#endif
 
 int serial8250_tx_dma(struct uart_8250_port *p)
 {
