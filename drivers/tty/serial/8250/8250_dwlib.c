// SPDX-License-Identifier: GPL-2.0+
/* Synopsys DesignWare 8250 library. */

#include <linux/bitops.h>
#include <linux/bitfield.h>
#include <linux/delay.h>
#include <linux/device.h>
#include <linux/kernel.h>
#include <linux/math.h>
#include <linux/property.h>
#include <linux/serial_8250.h>
#include <linux/serial_core.h>

#include "8250_dwlib.h"

/* Offsets for the DesignWare specific registers */
#define DW_UART_TCR	0xac /* Transceiver Control Register (RS485) */
#define DW_UART_DE_EN	0xb0 /* Driver Output Enable Register */
#define DW_UART_RE_EN	0xb4 /* Receiver Output Enable Register */
#define DW_UART_DLF	0xc0 /* Divisor Latch Fraction Register */
#define DW_UART_RAR	0xc4 /* Receive Address Register */
#define DW_UART_TAR	0xc8 /* Transmit Address Register */
#define DW_UART_LCR_EXT	0xcc /* Line Extended Control Register */
#define DW_UART_CPR	0xf4 /* Component Parameter Register */
#define DW_UART_UCV	0xf8 /* UART Component Version */

/* Receive / Transmit Address Register bits */
#define DW_UART_ADDR_MASK		GENMASK(7, 0)

/* Line Status Register bits */
#define DW_UART_LSR_ADDR_RCVD		BIT(8)

/* Transceiver Control Register bits */
#define DW_UART_TCR_RS485_EN		BIT(0)
#define DW_UART_TCR_RE_POL		BIT(1)
#define DW_UART_TCR_DE_POL		BIT(2)
#define DW_UART_TCR_XFER_MODE		GENMASK(4, 3)
#define DW_UART_TCR_XFER_MODE_DE_DURING_RE	FIELD_PREP(DW_UART_TCR_XFER_MODE, 0)
#define DW_UART_TCR_XFER_MODE_SW_DE_OR_RE	FIELD_PREP(DW_UART_TCR_XFER_MODE, 1)
#define DW_UART_TCR_XFER_MODE_DE_OR_RE		FIELD_PREP(DW_UART_TCR_XFER_MODE, 2)

/* Line Extended Control Register bits */
#define DW_UART_LCR_EXT_DLS_E		BIT(0)
#define DW_UART_LCR_EXT_ADDR_MATCH	BIT(1)
#define DW_UART_LCR_EXT_SEND_ADDR	BIT(2)
#define DW_UART_LCR_EXT_TRANSMIT_MODE	BIT(3)

/* Component Parameter Register bits */
#define DW_UART_CPR_ABP_DATA_WIDTH	GENMASK(1, 0)
#define DW_UART_CPR_AFCE_MODE		BIT(4)
#define DW_UART_CPR_THRE_MODE		BIT(5)
#define DW_UART_CPR_SIR_MODE		BIT(6)
#define DW_UART_CPR_SIR_LP_MODE		BIT(7)
#define DW_UART_CPR_ADDITIONAL_FEATURES	BIT(8)
#define DW_UART_CPR_FIFO_ACCESS		BIT(9)
#define DW_UART_CPR_FIFO_STAT		BIT(10)
#define DW_UART_CPR_SHADOW		BIT(11)
#define DW_UART_CPR_ENCODED_PARMS	BIT(12)
#define DW_UART_CPR_DMA_EXTRA		BIT(13)
#define DW_UART_CPR_FIFO_MODE		GENMASK(23, 16)

/* Helper for FIFO size calculation */
#define DW_UART_CPR_FIFO_SIZE(a)	(FIELD_GET(DW_UART_CPR_FIFO_MODE, (a)) * 16)

/*
 * divisor = div(I) + div(F)
 * "I" means integer, "F" means fractional
 * quot = div(I) = clk / (16 * baud)
 * frac = div(F) * 2^dlf_size
 *
 * let rem = clk % (16 * baud)
 * we have: div(F) * (16 * baud) = rem
 * so frac = 2^dlf_size * rem / (16 * baud) = (rem << dlf_size) / (16 * baud)
 */
static unsigned int dw8250_get_divisor(struct uart_port *p, unsigned int baud,
				       unsigned int *frac)
{
	unsigned int quot, rem, base_baud = baud * 16;
	struct dw8250_port_data *d = p->private_data;

	quot = p->uartclk / base_baud;
	rem = p->uartclk % base_baud;
	*frac = DIV_ROUND_CLOSEST(rem << d->dlf_size, base_baud);

	return quot;
}

static void dw8250_set_divisor(struct uart_port *p, unsigned int baud,
			       unsigned int quot, unsigned int quot_frac)
{
	dw8250_writel_ext(p, DW_UART_DLF, quot_frac);
	serial8250_do_set_divisor(p, baud, quot, quot_frac);
}

void dw8250_do_set_termios(struct uart_port *p, struct ktermios *termios,
			   const struct ktermios *old)
{
	p->status &= ~UPSTAT_AUTOCTS;
	if (termios->c_cflag & CRTSCTS)
		p->status |= UPSTAT_AUTOCTS;

	serial8250_do_set_termios(p, termios, old);

	/* Filter addresses which have 9th bit set */
	p->ignore_status_mask |= DW_UART_LSR_ADDR_RCVD;
	p->read_status_mask |= DW_UART_LSR_ADDR_RCVD;
}
EXPORT_SYMBOL_GPL(dw8250_do_set_termios);

/*
 * Wait until re is de-asserted for sure. An ongoing receive will keep
 * re asserted until end of frame. Without BUSY indication available,
 * only available course of action is to wait for the time it takes to
 * receive one frame (there might nothing to receive but w/o BUSY the
 * driver cannot know).
 */
static void dw8250_wait_re_deassert(struct uart_port *p)
{
	ndelay(p->frame_time);
}

static void dw8250_update_rar(struct uart_port *p, u32 addr)
{
	u32 re_en = dw8250_readl_ext(p, DW_UART_RE_EN);

	/*
	 * RAR shouldn't be changed while receiving. Thus, de-assert RE_EN
	 * if asserted and wait.
	 */
	if (re_en)
		dw8250_writel_ext(p, DW_UART_RE_EN, 0);
	dw8250_wait_re_deassert(p);
	dw8250_writel_ext(p, DW_UART_RAR, addr);
	if (re_en)
		dw8250_writel_ext(p, DW_UART_RE_EN, re_en);
}

static void dw8250_rs485_set_addr(struct uart_port *p, struct serial_rs485 *rs485,
				  struct ktermios *termios)
{
	u32 lcr = dw8250_readl_ext(p, DW_UART_LCR_EXT);

	if (rs485->flags & SER_RS485_ADDRB) {
		lcr |= DW_UART_LCR_EXT_DLS_E;
		if (termios)
			termios->c_cflag |= ADDRB;

		if (rs485->flags & SER_RS485_ADDR_RECV) {
			u32 delta = p->rs485.flags ^ rs485->flags;

			/*
			 * rs485 (param) is equal to uart_port's rs485 only during init
			 * (during init, delta is not yet applicable).
			 */
			if (unlikely(&p->rs485 == rs485))
				delta = rs485->flags;

			if ((delta & SER_RS485_ADDR_RECV) ||
			    (p->rs485.addr_recv != rs485->addr_recv))
				dw8250_update_rar(p, rs485->addr_recv);
			lcr |= DW_UART_LCR_EXT_ADDR_MATCH;
		} else {
			lcr &= ~DW_UART_LCR_EXT_ADDR_MATCH;
		}
		if (rs485->flags & SER_RS485_ADDR_DEST) {
			/*
			 * Don't skip writes here as another endpoint could
			 * have changed communication line's destination
			 * address in between.
			 */
			dw8250_writel_ext(p, DW_UART_TAR, rs485->addr_dest);
			lcr |= DW_UART_LCR_EXT_SEND_ADDR;
		}
	} else {
		lcr = 0;
	}
	dw8250_writel_ext(p, DW_UART_LCR_EXT, lcr);
}

static int dw8250_rs485_config(struct uart_port *p, struct ktermios *termios,
			       struct serial_rs485 *rs485)
{
	u32 tcr;

	tcr = dw8250_readl_ext(p, DW_UART_TCR);
	tcr &= ~DW_UART_TCR_XFER_MODE;

	if (rs485->flags & SER_RS485_ENABLED) {
		tcr |= DW_UART_TCR_RS485_EN;

		if (rs485->flags & SER_RS485_RX_DURING_TX)
			tcr |= DW_UART_TCR_XFER_MODE_DE_DURING_RE;
		else
			tcr |= DW_UART_TCR_XFER_MODE_DE_OR_RE;
		dw8250_writel_ext(p, DW_UART_DE_EN, 1);
		dw8250_writel_ext(p, DW_UART_RE_EN, 1);
	} else {
		if (termios)
			termios->c_cflag &= ~ADDRB;

		tcr &= ~DW_UART_TCR_RS485_EN;
	}

	/* Reset to default polarity */
	tcr |= DW_UART_TCR_DE_POL;
	tcr &= ~DW_UART_TCR_RE_POL;

	if (!(rs485->flags & SER_RS485_RTS_ON_SEND))
		tcr &= ~DW_UART_TCR_DE_POL;
	if (device_property_read_bool(p->dev, "rs485-rx-active-high"))
		tcr |= DW_UART_TCR_RE_POL;

	dw8250_writel_ext(p, DW_UART_TCR, tcr);

	/* Addressing mode can only be set up after TCR */
	if (rs485->flags & SER_RS485_ENABLED)
		dw8250_rs485_set_addr(p, rs485, termios);

	return 0;
}

/*
 * Tests if RE_EN register can have non-zero value to see if RS-485 HW support
 * is present.
 */
static bool dw8250_detect_rs485_hw(struct uart_port *p)
{
	u32 reg;

	dw8250_writel_ext(p, DW_UART_RE_EN, 1);
	reg = dw8250_readl_ext(p, DW_UART_RE_EN);
	dw8250_writel_ext(p, DW_UART_RE_EN, 0);
	return reg;
}

static const struct serial_rs485 dw8250_rs485_supported = {
	.flags = SER_RS485_ENABLED | SER_RS485_RX_DURING_TX | SER_RS485_RTS_ON_SEND |
		 SER_RS485_RTS_AFTER_SEND | SER_RS485_ADDRB | SER_RS485_ADDR_RECV |
		 SER_RS485_ADDR_DEST,
};

void dw8250_setup_port(struct uart_port *p)
{
	struct dw8250_port_data *pd = p->private_data;
	struct dw8250_data *data = to_dw8250_data(pd);
	struct uart_8250_port *up = up_to_u8250p(p);
	u32 reg;

	pd->hw_rs485_support = dw8250_detect_rs485_hw(p);
	if (pd->hw_rs485_support) {
		p->rs485_config = dw8250_rs485_config;
		up->lsr_save_mask = LSR_SAVE_FLAGS | DW_UART_LSR_ADDR_RCVD;
		p->rs485_supported = dw8250_rs485_supported;
	} else {
		p->rs485_config = serial8250_em485_config;
		p->rs485_supported = serial8250_em485_supported;
		up->rs485_start_tx = serial8250_em485_start_tx;
		up->rs485_stop_tx = serial8250_em485_stop_tx;
	}
	up->capabilities |= UART_CAP_NOTEMT;

	/*
	 * If the Component Version Register returns zero, we know that
	 * ADDITIONAL_FEATURES are not enabled. No need to go any further.
	 */
	reg = dw8250_readl_ext(p, DW_UART_UCV);
	if (!reg)
		return;

	dev_dbg(p->dev, "Designware UART version %c.%c%c\n",
		(reg >> 24) & 0xff, (reg >> 16) & 0xff, (reg >> 8) & 0xff);

	dw8250_writel_ext(p, DW_UART_DLF, ~0U);
	reg = dw8250_readl_ext(p, DW_UART_DLF);
	dw8250_writel_ext(p, DW_UART_DLF, 0);

	if (reg) {
		pd->dlf_size = fls(reg);
		p->get_divisor = dw8250_get_divisor;
		p->set_divisor = dw8250_set_divisor;
	}

	reg = dw8250_readl_ext(p, DW_UART_CPR);
<<<<<<< HEAD
	if (!reg) {
		reg = data->pdata->cpr_val;
		dev_dbg(p->dev, "CPR is not available, using 0x%08x instead\n", reg);
	}
=======

#ifdef CONFIG_ARCH_ROCKCHIP
	/*
	 * The UART CPR may be 0 of some rockchip soc,
	 * but it supports fifo and AFC, fifo entry is 32 default.
	 */
	if (reg == 0)
		reg = 0x00023ff2;
#endif
>>>>>>> 52f971ee
	if (!reg)
		return;

	/* Select the type based on FIFO */
	if (reg & DW_UART_CPR_FIFO_MODE) {
		p->type = PORT_16550A;
		p->flags |= UPF_FIXED_TYPE;
		p->fifosize = DW_UART_CPR_FIFO_SIZE(reg);
<<<<<<< HEAD
		up->capabilities = UART_CAP_FIFO | UART_CAP_NOTEMT;
=======
#ifdef CONFIG_ARCH_ROCKCHIP
		up->tx_loadsz = p->fifosize * 3 / 4;
#endif
		up->capabilities = UART_CAP_FIFO;
>>>>>>> 52f971ee
	}

	if (reg & DW_UART_CPR_AFCE_MODE)
		up->capabilities |= UART_CAP_AFE;

	if (reg & DW_UART_CPR_SIR_MODE)
		up->capabilities |= UART_CAP_IRDA;
}
#ifndef MODULE
EXPORT_SYMBOL_GPL(dw8250_setup_port);
#endif<|MERGE_RESOLUTION|>--- conflicted
+++ resolved
@@ -281,22 +281,10 @@
 	}
 
 	reg = dw8250_readl_ext(p, DW_UART_CPR);
-<<<<<<< HEAD
 	if (!reg) {
 		reg = data->pdata->cpr_val;
 		dev_dbg(p->dev, "CPR is not available, using 0x%08x instead\n", reg);
 	}
-=======
-
-#ifdef CONFIG_ARCH_ROCKCHIP
-	/*
-	 * The UART CPR may be 0 of some rockchip soc,
-	 * but it supports fifo and AFC, fifo entry is 32 default.
-	 */
-	if (reg == 0)
-		reg = 0x00023ff2;
-#endif
->>>>>>> 52f971ee
 	if (!reg)
 		return;
 
@@ -305,14 +293,10 @@
 		p->type = PORT_16550A;
 		p->flags |= UPF_FIXED_TYPE;
 		p->fifosize = DW_UART_CPR_FIFO_SIZE(reg);
-<<<<<<< HEAD
 		up->capabilities = UART_CAP_FIFO | UART_CAP_NOTEMT;
-=======
 #ifdef CONFIG_ARCH_ROCKCHIP
 		up->tx_loadsz = p->fifosize * 3 / 4;
 #endif
-		up->capabilities = UART_CAP_FIFO;
->>>>>>> 52f971ee
 	}
 
 	if (reg & DW_UART_CPR_AFCE_MODE)
