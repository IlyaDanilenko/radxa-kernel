--- conflicted
+++ resolved
@@ -1316,7 +1316,6 @@
 	rk817_charge_set_charge_clock(charge, CHRG_CLK_2M);
 }
 
-<<<<<<< HEAD
 static void rk817_chage_debug(struct rk817_charger *charge)
 {
 	rk817_charge_get_charge_status(charge);
@@ -1337,16 +1336,6 @@
 }
 
 static int rk817_charge_get_otg5v_regulator(struct rk817_charger *charge)
-=======
-static void rk817_cleanup_node(void *data)
-{
-	struct device_node *node = data;
-
-	of_node_put(node);
-}
-
-static int rk817_charger_probe(struct platform_device *pdev)
->>>>>>> 082280fe
 {
 	int ret;
 
@@ -1368,17 +1357,8 @@
 	struct device_node *np = charge->dev->of_node;
 	int ret;
 
-<<<<<<< HEAD
 	pdata = devm_kzalloc(dev, sizeof(*pdata), GFP_KERNEL);
 	if (!pdata)
-=======
-	ret = devm_add_action_or_reset(&pdev->dev, rk817_cleanup_node, node);
-	if (ret)
-		return ret;
-
-	charger = devm_kzalloc(&pdev->dev, sizeof(*charger), GFP_KERNEL);
-	if (!charger)
->>>>>>> 082280fe
 		return -ENOMEM;
 
 	charge->pdata = pdata;
@@ -1802,7 +1782,6 @@
 	},
 };
 
-<<<<<<< HEAD
 static int __init rk817_charge_init(void)
 {
 	return platform_driver_register(&rk817_charge_driver);
@@ -1817,10 +1796,4 @@
 
 MODULE_DESCRIPTION("RK817 Charge driver");
 MODULE_LICENSE("GPL");
-=======
-MODULE_DESCRIPTION("Battery power supply driver for RK817 PMIC");
-MODULE_AUTHOR("Maya Matuszczyk <maccraft123mc@gmail.com>");
-MODULE_AUTHOR("Chris Morgan <macromorgan@hotmail.com>");
-MODULE_LICENSE("GPL");
-MODULE_ALIAS("platform:rk817-charger");
->>>>>>> 082280fe
+MODULE_ALIAS("platform:rk817-charger");